# -*- coding: UTF-8 -*-

# Build customizations
# Change this file instead of sconstruct or manifest files, whenever possible.

# Full getext (please don't change)
_ = lambda x : x

# Add-on information variables
addon_info = {
	# for previously unpublished addons, please follow the community guidelines at:
	# https://bitbucket.org/nvdaaddonteam/todo/raw/master/guideLines.txt
	# add-on Name, internal for nvda
	"addon_name" : "stationPlaylist",
	# Add-on summary, usually the user visible name of the addon.
	# Translators: Summary for this add-on to be shown on installation and add-on information.
	"addon_summary" : _("Station Playlist Studio"),
	# Add-on description
	# Translators: Long description to be shown for this add-on on add-on information from add-ons manager
	"addon_description" : _("""Enhances support for Station Playlist Studio.
In addition, adds global commands for the studio from everywhere."""),
	# version
<<<<<<< HEAD
	"addon_version" : "7.0",
=======
	"addon_version" : "7.1-dev",
>>>>>>> 5f16b095
	# Author(s)
	"addon_author" : u"Geoff Shang, Joseph Lee and other contributors",
	# URL for the add-on documentation support
	"addon_url" : "http://addons.nvda-project.org/",
	# Documentation file name
	"addon_docFileName" : "readme.html",
}


import os.path

# Define the python files that are the sources of your add-on.
# You can use glob expressions here, they will be expanded.
pythonSources = [os.path.join("addon", "*.py"),
os.path.join("addon", "appModules", "*.py"),
os.path.join("addon", "appModules", "splstudio", "*.py"),
os.path.join("addon", "globalPlugins", "SPLStudioUtils", "*.py")]

# Files that contain strings for translation. Usually your python sources
i18nSources = pythonSources + ["buildVars.py"]

# Files that will be ignored when building the nvda-addon file
# Paths are relative to the addon directory, not to the root directory of your addon sources.
excludedFiles = []<|MERGE_RESOLUTION|>--- conflicted
+++ resolved
@@ -20,11 +20,8 @@
 	"addon_description" : _("""Enhances support for Station Playlist Studio.
 In addition, adds global commands for the studio from everywhere."""),
 	# version
-<<<<<<< HEAD
 	"addon_version" : "7.0",
-=======
-	"addon_version" : "7.1-dev",
->>>>>>> 5f16b095
+	"addon_version" : "8.0-dev",
 	# Author(s)
 	"addon_author" : u"Geoff Shang, Joseph Lee and other contributors",
 	# URL for the add-on documentation support
