# Station Playlist Studio #

* Authors: Geoff Shang, Joseph Lee and other contributors
* Release version: [1.1][1]
* Development version: [2.0-dev][2]

This add-on package provides improved usage of Station Playlist Studio, as well as providing utilities to control the Studio from anywhere.

For more information about the add-on, read the [add-on guide][3].

## Shortcut keys ##

* Alt+Shift+T from Studio window: announce elapsed time for the currently playing trakc.
* Control+Alt+T from Studio window: announce remaining time for the currently playing trakc.
* Control+NVDA+` (grave accent) from Studio window: enter a layer command to find out status of playback such as automation.
* Control+NVDA+1 from Studio window: toggles announcement of toggle messages (such as automation) between words and beeps.
* Control+NVDA+2 from Studio window: Opens end of track setting dialog.
* Control+NVDA+f from Studio window: Opens a dialog to find a track based on artist or song name. Press NvDA+F3 to find forward or NVDA+Shift+F3 to find backward.
* NVDA+Shift+grave from anywhere: switch to SPL Studio window from any program.
* NVDA+Grave from anywhere: the next command will control various aspects of SPL Studio.

## SPL Assistant layer

This layer command set allows you to obtain various status on SPL Studio, such as whether a track is playing, total duration of all tracks for the hour and so on. To enter this mode, press Control+NVDA+` (grave accent) from SPL Studio window, then press one of the commands from the list below.

The available status information are:

* A: Automation.
* H: Duration of music for the current hour slot.
* Shift+H: Total duration of selected tracks for this hour slot (from the track list, press SPACE to select or uncheck the track to play).
* L: Line in.
* M: Microphone.
* P: Playback status (playing or stopped).
* R: Record to file enabled/disabled.
* T: Cart edit mode on/off.
* U: Studio up time.

## SPL Controller ##

The SPL Controller is a set of layered commands you can use to control SPL Studio anywhere. Press NVDA+Grave, and NVDA will say, "SPL Controller." Press another command to control various Studio settings such as microphone on/off or play the next track.

The available SPL Controller commands are:

* Press P to play the next selected track.
* Press U to pause or unpause playback.
* Press S to stop the track with fade out, or to stop the track instantly, press T.
* Press M or Shift+M to turn on or off the microphone, respectivley.
* Press A to enable automation or Shift+A to disable it.
* Press L to enable line-in input or Shift+L to disable it.

## End of track alarm ##

Five seconds before the current track ends, NVDA will play a short beep to indicate that the track is about to end. This works anywhere (even within SPL Studio window). Press Control+NVDA+2 to configure this between 1 and 59 seconds.

## Changes for 2.0-dev

* Added more SPL Assistant commands such as cart edit mode status.
<<<<<<< HEAD
* You can now switch to SPL Studio even with all windows minimized (may not work in some cases).
* Extended the end of track alarm range to 59 seconds.
* You can now search for a track in a playlist (Control+NVDA+F to find, NvDA+F3 or NvDA+Shift+F3 to find forward or backward, respectively).
=======
* Extended the end of track alarm range to 59 seconds.
>>>>>>> 0c4889b9

## Changes for 1.2

* When Station Playlist 4.x is installed on certain Windows 8/8.1 computers, it is again possible to hear elapsed and remaining times for a track.
* Updated translations.

## Changes for 1.1

* Added a command (Control+NvDA+2) to set end of track alarm time.
* Fixed a bug in which field names for certain edit fields were not announced (particularly edit fields in Options dialog).
* Added various translations.


## Changes for 1.0

* Initial release.

[1]: http://addons.nvda-project.org/files/get.php?file=spl

[2]: http://addons.nvda-project.org/files/get.php?file=spl-dev

[3]: https://bitbucket.org/nvdaaddonteam/stationplaylist/wiki/SPLAddonGuide<|MERGE_RESOLUTION|>--- conflicted
+++ resolved
@@ -55,13 +55,9 @@
 ## Changes for 2.0-dev
 
 * Added more SPL Assistant commands such as cart edit mode status.
-<<<<<<< HEAD
 * You can now switch to SPL Studio even with all windows minimized (may not work in some cases).
 * Extended the end of track alarm range to 59 seconds.
 * You can now search for a track in a playlist (Control+NVDA+F to find, NvDA+F3 or NvDA+Shift+F3 to find forward or backward, respectively).
-=======
-* Extended the end of track alarm range to 59 seconds.
->>>>>>> 0c4889b9
 
 ## Changes for 1.2
 
