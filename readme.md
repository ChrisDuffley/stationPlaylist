# Station Playlist Studio #

* Authors: Geoff Shang, Joseph Lee and other contributors
* Download [stable version][1]
* Download [development version][2]

This add-on package provides improved usage of Station Playlist Studio, as well as providing utilities to control the Studio from anywhere.

For more information about the add-on, read the [add-on guide][3].

IMPORTANT: Due to major incompatible changes and key assignments, please remove add-on version 1.2 before installing version 2.0 or later. Also, add-on 2.1 and later requires NVDA 2014.1 or later. Add-on 4.0 requires SPL version 5.00 or later. Users using Studio 4.33 can [visit this link][4] to download add-on 3.x releases.

## Shortcut keys

* Alt+Shift+T from Studio window: announce elapsed time for the currently playing trakc.
* Control+Alt+T from Studio window: announce remaining time for the currently playing trakc.
* NVDA+Shift+F12 from Studio window: announces broadcaster time such as 5 minutes to top of the hour.
* Control+NVDA+1 from Studio window: toggles announcement of toggle messages (such as automation) between words and beeps.
* Control+NVDA+2 from Studio window: Opens end of track setting dialog.
* Alt+NVDA+2 from Studio window: Opens song intro alarm setting dialog.
* Control+NVDA+3 from Studio window: Toggles cart explorer to learn cart assignments.
* Control+NVDA+4 from Studio window: Opens microphone alarm dialog.
* Control+NVDA+f from Studio window: Opens a dialog to find a track based on artist or song name. Press NvDA+F3 to find forward or NVDA+Shift+F3 to find backward.
* Alt+NVDA+R from Studio window: Steps through library scan announcement settings.
* Control+Shift+X from Studio window: Steps through braille timer settings.
* Control+grave accent from Studio window: Toggles track dial on or off (works properly while a track is focused).
* Control+NVDA+0 from Studio window: Opens the Studio add-on configuration dialog.

## Unassigned commands

The following commands are not assigned by default; if you wish to assign it, use Input Gestures dialog to add custom commands.

* Switching to SPL Studio window from any program.
* SPL Controller layer.
* SPL Assistant layer from SPL Studio.
* Announce time including seconds from SPL Studio.

Note: Input Gestures dialog is available in 2013.3 or later.

## Additional commands when using Sam or SPL encoders

The following commands are available when using Sam or SPL encoders:

* F9: connect to a streaming server.
* F10 (SAM encoder only): Disconnect from the streaming server.
* F11: Toggles whether NVDA will switch to Studio window for the selected encoder if connected.
* Shift+F11: Toggles whether Studio will play the first selected track when encoder is connected to a streaming server.
* Control+F11: Toggles background monitoring of the selected encoder.
* F12: Opens a dialog to enter custom label for the selected encoder or stream.

## SPL Assistant layer

This layer command set allows you to obtain various status on SPL Studio, such as whether a track is playing, total duration of all tracks for the hour and so on. From SPL Studio window, press the SPL Assistant layer command, then press one of the keys from the list below.

The available status information are:

* A: Automation.
* D: Remaining duration for the playlist.
* H: Duration of music for the current hour slot.
* Shift+H: Total duration of selected tracks for this hour slot (from the track list, press SPACE to select or uncheck the track to play).
* I: Listener count.
* Shift+I: Toggles announcement of listener count (not saved across sessions).
* L: Line in.
* M: Microphone.
* N: Title for the next scheduled track.
* P: Playback status (playing or stopped).
* Shift+P: Pitch of the current track (SPL 5.00 and later).
* R: Record to file enabled/disabled.
* Shift+R: Monitor library scan in progress.
* S: Track starts in (scheduled).
* Shift+S: Toggles announcement of scheduled time for the track (not saved across sessions).
* T: Cart edit mode on/off.
* U: Studio up time.
* W: Weather and temperature if configured.
* Y: Playlist modified status (SPL 5.00 and later).

## SPL Controller

The SPL Controller is a set of layered commands you can use to control SPL Studio anywhere. Press the SPL Controller layer command, and NVDA will say, "SPL Controller." Press another command to control various Studio settings such as microphone on/off or play the next track.

The available SPL Controller commands are:

* Press P to play the next selected track.
* Press U to pause or unpause playback.
* Press S to stop the track with fade out, or to stop the track instantly, press T.
* Press M or Shift+M to turn on or off the microphone, respectively, or press N to enable microphone without fade.
* Press A to enable automation or Shift+A to disable it.
* Press L to enable line-in input or Shift+L to disable it.
* Press R to hear remaining time for the currently playing track in seconds.
* Press Shift+R to get a report on library scan progress.
* Press F1 to show a help dialog which lists available commands.

## End of track alarm

Five seconds before the current track ends, NVDA will play a short beep to indicate that the track is about to end. This works anywhere (even within SPL Studio window). Press Control+NVDA+2 to configure this between 1 and 59 seconds.

## Song intro alarm

If you have configured song intro time via Track Tool, NVDA will beep when the vocals are about to begin. From Studio window, press Alt+NVDA+2 to configure song intro alarm between 1 and 9 seconds.

## Microphone alarm

You can ask NVDA to play a sound when microphone has been active for a while. Press Control+NVDA+4 to configure alarm time in seconds (0 disables it).

## Track Finder

If you wish to quickly find a song by an artist or by song name, from track list, press Control+NVDA+F. Type the name of the artist or the song name. NVDA will either place you at the song if found or will display an error if it cannot find the song you're looking for. To find a previously entered song or artist, press NVDA+F3 or NVDA+Shift+F3 to find forward or backward.

Note: Track Finder is case-sensitive.

## Cart Explorer

Depending on edition, SPL Studio allows up to 96 carts to be assigned for playback. NVDA allows you to hear which cart, or jingle is assigned to these commands.

To learn cart assignments, from SPL Studio, press Control+NVDA+3. Pressing the cart command once will tell you which jingle is assigned to the command. Pressing the cart command twice will play the jingle. Press Control+NvDA+3 to exit cart explorer. See the add-on guide for more information on cart explorer.

## Track Dial

You can use arrow keys to review various information about a track. To turn Track Dial on, while a track is focused in the main playlist viewer, press Control+Grave. Then use left and right arrow keys to review information such as artist, duration and so on.

## Configuration dialog

From studio window, you can press Control+NVDA+0 to open the add-on configuration dialog. Alternatively, go to NVDA's preferences menu and select SPL Studio Settings item.

## Changes for 5.0-dev

* A dedicated settings dialog for SPL add-on has been added, accessible from NVDA's preferences menu or by pressing Control+NVDA+0 from SPL window.
* If some of the settings have errors, only the affected settings will be reset to factory defaults.
* Renamed "toggle announcement" to "status announcement" as beeps are used for announcing other status information such as completion of library scans.
* Status announcement setting is now retained across sessions. Previously you had to configure this setting manually when Studio starts.
* You can now use Track Dial feature to review columns in a track entry in Studio's main playlist viewer (to toggle this feature, press Control+Grave accent).
* You can now monitor individual encoders for connection status and for other messages by pressing Control+F11 while the encoder you wish to monitor is focused (works better when using SAM encoders).

## Changes for 4.3/3.8

* When switching to another part of Studio such as insert tracks dialog while cart explorer is active, NVDA will no longer announce cart messages when cart keys are pressed (for example, locating a track from insert tracks dialog).
<<<<<<< HEAD
* When exiting Studio and if alarm dialogs are opened, NVDA will not save new alarm settings even though you changed it to reflect the fact that Studio is closed.
* New SPL Assistant keys, including toggling announcement of scheduled time and listener count (Shift+S and Shift+I, respectively). These settings are not retained across sessions.
=======
* When exiting Studio while various alarm dialogs are opened, NVDA will detect that Studio has been exited and will not save newly modified alarm values.
>>>>>>> 9f9f473d

## Changes for 4.2/3.7

* NVDA will no longer forget to retain new and changed encoder labels when a user logs off or restarts a computer.
* When the add-on configuration becomes corrupted when NVDA starts, NVDA will restore default configuration and will display a message to inform the user of this fact.
* In add-on 3.7, focus issue seen when deleting tracks in Studio 4.33 has been corrected (same fix is available for Studio 5.0x users in add-on 4.1).

## Changes for 4.1

* In Studio 5.0x, deleting a track from the main playlist viewer will no longer cause NVDA to announce the track below the newly focused track (more noticeable if the second to last track was deleted, in which case NVDA said "unknown").
* Fixed several library scan issues in Studio 5.10, including announcing total number of items in the library while tabbing around in the insert tracks dialog and saying "scan is in progress" when attempting to monitor library scans via SPL Assistant.
* When using a braille display with Studio 5.10 and if a track is checked, pressing SPACE to check a track below no longer causes braille to not reflect the newly checked state.

## Changes for 4.0/3.6

Version 4.0 supports SPL Studio 5.00 and later, with 3.x designed to provide some new features from 4.0 for users using earlier versions of Studio.

* New SPL Assistant keys, including schedule time for the track (S), remaining duration for the playlist (D) and temperature (W if configured). In addition, for Studio 5.x, added playlist modification (Y) and track pitch (Shift+P).
* New SPL Controller commands, including progress of library scans (Shift+R) and enabling microphone without fade (N). Also, pressing F1 pops up a dialog showing available commands.
* When enabling or disabling microphone via SPL Controller, beeps will be played to indicate on/off status.
* Settings such as end of track time are saved to a dedicated configuration file in your user configuration directory and are preserved during add-on upgrades (version 4.0 and later).
* Added a command (Alt+NvDA+2) to set song intro alarm time between 1 and 9 seconds.
* In end of track and intro alarm dialogs, you can use up and down arrows to change alarm settings. If a wrong value is entered, alarm value is set to maximum value.
* Added a command (Control+NVDA+4) to set a time when NVDA will play a sound when microphone has been active for a while.
* Added a feature to announce time in hours, minutes and seconds (command unassigned).
* It is now possible to track library scans from Insert Tracks dialog or from anywhere, and a dedicated command (Alt+NVDA+R) to toggle library scan announcement options.
* Support for Track Tool, including playing a beep if a track has intro defined and commands to announce information on a track such as duration and cue position.
* Support for StationPlaylist Encoder (Studio 5.00 and later), providing same level of support as found in SAM Encoder support.
* In encoder windows, NvDA no longer plays error tones when NVDA is told to switch to Studio upon connecting to a streaming server while Studio window is minimized.
* Errors are no longer heard after deleting a stream with a stream label set on it.
* It is now possible to monitor introduction and end of track via braille using the braille timer options (Control+Shift+X).
* Fixed an issue where attempting to switch to Studio window from any program after all windows were minimized caused something else to appear.
* When using Studio 5.01 and earlier, NVDA will no longer announce certain status information such as scheduled time multiple times.

## Changes for 3.5

* When NVDA is started or restarted while Studio 5.10's main playlist window is focused, NVDA will no longer play error tones and/or not announce next and previous tracks when arrowing through tracks.
* Fixed an issue when trying to obtain remaining time and elapsed time for a track in later builds of Studio 5.10.
* Updated translations.

## Changes for 3.4

* In cart explorer, carts involving control key (such as Ctrl+F1) are now handled correctly.
* Updated translations.

## Changes for 3.3

* When connecting to a streaming server using SAM encoder, it is no longer required to stay in the encoder window until connection is established.
* Fixed an issue where encoder commands (for example, stream labeler) would no longer work when switching to SAM window from other programs.

## Changes for 3.2

* Added a command in SPL Controller to report remaining time for the currently playing track (R).
* In SAM encoder window, input help mode message for Shift+F11 command has been corrected
* In cart explorer, if Studio Standard is in use, NVDA will alert that number row commands are unavailable for cart assignments.
* In Studio 5.10, track finder no longer plays error tones when searching through tracks.
* New and updated translations.

## Changes for 3.1

* In SAM Encoder window, added a command (Shift+F11) to tell Studio to play the first track when connected.
* Fixed numerous bugs when connecting to a server in SAM Encoder, including inability to perform NVDA commands, NVDA not announcing when connection has been established and error tones instead of connection beep being played when connected.

## Changes for 3.0

* Added Cart Explorer to learn cart assignments (up to 96 carts can be assigned).
* Added new commands, including broadcaster time (NVDA+Shift+F12) and listener count (i) and next track title (n) in SPL Assistant.
* Toggle messages such as automation are now displayed in braille regardless of toggle announcement setting.
* When StationPlaylist window is minimized to the system tray (notification area), NVDA will announce this fact when trying to switch to SPL from other programs.
* Error tones are no longer heard when toggle announcement is set to beeps and status messages other than on/off toggle are announced (example: playing carts).
* Error tones are no longer heard when trying to obtain information such as remaining time while other Studio window other than track list (such as Options dialog) is focused. If the needed information is not found, NVDA will announce this fact.
* It is now possible to search a track by artist name. Previously you could search by track title.
* Support for SAM Encoder, including ability to label the encoder and a toggle command to switch to Studio when the selected encoder is connected.
* Add-on help is available from the Add-ons Manager.

## Changes for 2.1

* Fixed an issue where user was unable to obtain status information such as automation status when SPL 5.x was first launched while NVDA was running.

## Changes for 2.0

* Some global and app-specific hotkeys were removed so you can assign a custom command from Input Gestures dialog (add-on version 2.0 requires NVDA 2013.3 or later).
* Added more SPL Assistant commands such as cart edit mode status.
* You can now switch to SPL Studio even with all windows minimized (may not work in some cases).
* Increased the end of track alarm range to 59 seconds.
* You can now search for a track in a playlist (Control+NVDA+F to find, NvDA+F3 or NvDA+Shift+F3 to find forward or backward, respectively).
* Correct names of combo boxes are now announced by NVDA (e.g. Options dialog and initial SPL setup screens).
* Fixed an issue where NVDA was announcing wrong information when trying to get remaining time for a track in SPL Studio 5.

## Changes for 1.2

* When Station Playlist 4.x is installed on certain Windows 8/8.1 computers, it is again possible to hear elapsed and remaining times for a track.
* Updated translations.

## Changes for 1.1

* Added a command (Control+NvDA+2) to set end of track alarm time.
* Fixed a bug in which field names for certain edit fields were not announced (particularly edit fields in Options dialog).
* Added various translations.


## Changes for 1.0

* Initial release.

[1]: http://addons.nvda-project.org/files/get.php?file=spl

[2]: http://addons.nvda-project.org/files/get.php?file=spl-dev

[3]: https://bitbucket.org/nvdaaddonteam/stationplaylist/wiki/SPLAddonGuide

[4]: https://bitbucket.org/nvdaaddonteam/stationplaylist/wiki/DownloadLegacy<|MERGE_RESOLUTION|>--- conflicted
+++ resolved
@@ -134,12 +134,8 @@
 ## Changes for 4.3/3.8
 
 * When switching to another part of Studio such as insert tracks dialog while cart explorer is active, NVDA will no longer announce cart messages when cart keys are pressed (for example, locating a track from insert tracks dialog).
-<<<<<<< HEAD
-* When exiting Studio and if alarm dialogs are opened, NVDA will not save new alarm settings even though you changed it to reflect the fact that Studio is closed.
 * New SPL Assistant keys, including toggling announcement of scheduled time and listener count (Shift+S and Shift+I, respectively). These settings are not retained across sessions.
-=======
 * When exiting Studio while various alarm dialogs are opened, NVDA will detect that Studio has been exited and will not save newly modified alarm values.
->>>>>>> 9f9f473d
 
 ## Changes for 4.2/3.7
 
