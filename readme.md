--- conflicted
+++ resolved
@@ -165,19 +165,17 @@
 
 If you are using Studio on a touchscreen computer running Windows 8 or later and have NVDA 2012.3 or later installed, you can perform some Studio commands from the touchscreen. First use three finger tap to switch to SPL mode, then use the touch commands listed above to perform commands.
 
-<<<<<<< HEAD
 ## Version 17.1-dev
 
 * Improvements to presentation of various add-on dialogs thanks to NVDA 2016.4 features.
 * Added ability to press Control+Alt+up or down arrow keys to move between tracks (specifically, track columns) vertically just as one is moving to next or previous row in a table.
 * Added a combo box in add-on settings dialog to set which column should be announced when moving through columns vertically.
 * Removed Track Dial (NVDA's version of enhanced arrow keys), replaced by Columns explorer and Column Navigator/table navigation commands). This affects Studio and Track Tool.
-=======
+
 ## Version 16.12.1
 
 * Corrected user interface presentation for SPL add-on settings dialog.
 * Updated translations.
->>>>>>> e19867e8
 
 ## Version 16.12/15.4-LTS
 
