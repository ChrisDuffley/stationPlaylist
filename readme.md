--- conflicted
+++ resolved
@@ -80,13 +80,10 @@
 ## Changes for 3.0-dev
 
 * Added Cart Explorer to learn cart assignments (up to 96 carts can be assigned).
-* Error tones are no longer heard when toggle announcement is set to beeps and status messages other than on/off toggle are announced (example: playing carts).
-<<<<<<< HEAD
 * Added new commands to SPL Assistant, including listener count (i) and next track title (n).
 * When StationPlaylist window is minimized to the system tray (notification area), NVDA will announce this fact when trying to switch to SPL from other programs.
-=======
+* Error tones are no longer heard when toggle announcement is set to beeps and status messages other than on/off toggle are announced (example: playing carts).
 * Error tones are no longer heard when trying to obtain information such as remaining time while other Studio window other than track list (such as Options dialog) is focused. If the needed information is not found, NVDA will announce this fact.
->>>>>>> a5177476
 
 ## Changes for 2.1
 
