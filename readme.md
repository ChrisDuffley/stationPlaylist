--- conflicted
+++ resolved
@@ -170,19 +170,17 @@
 
 If you are using Studio on a touchscreen computer running Windows 8 or later and have NVDA 2012.3 or later installed, you can perform some Studio commands from the touchscreen. First use three finger tap to switch to SPL mode, then use the touch commands listed above to perform commands.
 
-<<<<<<< HEAD
 ## Version 17.1-dev
 
 * Added ability to press Control+Alt+up or down arrow keys to move between tracks (specifically, track columns) vertically just as one is moving to next or previous row in a table.
 * Added a combo box in add-on settings dialog to set which column should be announced when moving through columns vertically.
-=======
+
 ## Version 16.11/15.3-LTS
 
 * Initial support for StationPlaylist Studio 5.20, including improved responsiveness when obtaining status information such as automation status via SPL Assistant layer.
 * Fixed issues related to searching for tracks and interacting with them, including inability to check or uncheck place marker track or a track found via time range finder dialog.
 * Column announcement order will no longer revert to default order after changing it.
 * 16.11: If broadcast profiles have errors, error dialog will no longer fail to show up.
->>>>>>> 9701dbfc
 
 ## Version 16.10.1/15.2-LTS
 
