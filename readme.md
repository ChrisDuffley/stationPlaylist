--- conflicted
+++ resolved
@@ -170,7 +170,6 @@
 
 If you are using Studio on a touchscreen computer running Windows 8 or later and have NVDA 2012.3 or later installed, you can perform some Studio commands from the touchscreen. First use three finger tap to switch to SPL mode, then use the touch commands listed above to perform commands.
 
-<<<<<<< HEAD
 ## Changes for 8.0/16.10-dev/15.0-LTS
 
 Version 8.0 (also known as 16.10) supports SPL Studio 5.10 and later, with 15.0-LTS (formerly 7.x) designed to provide some new features from 8.0 for users using earlier versions of Studio. Unless otherwise noted, entries below apply to both 8.0 and 7.x. A warning dialog will be shown the first time you use add-on 8.0 with Studio 5.0x installed, asking you to use 7.x LTS version.
@@ -189,7 +188,7 @@
 * Performance improvements when obtaining column information for the first time in Track Tool.
 * 8.0: Added a dialog in add-on settings to configure Columns Explorer slots for Track Tool.
 * You can now configure microphone alarm interval from microphone alarm dialog (Alt+NvDA+4).
-=======
+
 ## Version 7.4/16.08
 
 Version 7.4 is also known as 16.08 following the year.month version number for stable releases. 7.4 is the last version in the 7.x series and the entire major.minor version numbers.
@@ -197,7 +196,6 @@
 * It is possible to select add-on update channel, to be removed later in 2017. For 7.4, available channels are beta, stable and long-term.
 * SPL Controller command and the command to focus to Studio will not be available from secure screens.
 * New and updated translations and added localized documentation in various languages.
->>>>>>> febdfb86
 
 ## Changes for 7.3
 
