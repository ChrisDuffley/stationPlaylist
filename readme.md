--- conflicted
+++ resolved
@@ -155,16 +155,15 @@
 
 If you are using Studio on a touchscreen computer running Windows 8 or later and have NVDA 2012.3 or later installed, you can perform some Studio commands from the touchscreen. First use three finger tap to switch to SPL mode, then use the touch commands listed above to perform commands.
 
-<<<<<<< HEAD
 ## Changes for 7.0-dev
 
 * Added add-on update check feature. This can be done manually (SPL Assistant, Control+Shift+U) or automatically (configurable via advanced options dialog from add-on settings).
 * It is now possible to use a different screen reader command layout for SPL Assistant commands. Go to advanced options dialog from add-on settings to configure this option between NVDA, JAWS and Window-Eyes layouts. See the SPL Assistant commands above for details.
 * Entries in profiles combo box in add-on settings dialog now shows profile flags such as active, whether it is an instant switch profile and so on.
-* In add-on settings dialog, the checkboxes used to toggle announcement of scheduled time, listener count, cart name and track name has been moved to a dedicated status announcements dialog (select status announcement button to open this dialog).
+* In add-on settings dialog, the controls used to toggle announcement of scheduled time, listener count, cart name and track name has been moved to a dedicated status announcements dialog (select status announcement button to open this dialog).
 * In encoders, pressing Control+NVDA+0 will present encoder settings dialog for configuring various options such as stream label, focusing to Studio when connected and so on.
 * In encoders, it is now possible to turn off connection progress tone (configurable from encoder settings dialog).
-=======
+
 ## Changes for 6.1
 
 * Column announcement order and inclusion, as well as metadata streaming settings are now profile-specific settings.
@@ -173,7 +172,6 @@
 * When starting Studio, changed how the errors are displayed if the only corrupt profile is the normal profile.
 * When changing certain settings using shortcut keys such as status announcements, fixed an issue where the changed settings are not retained when switching to and from an instant switch profile.
 * When using a SPL Assistant command with a custom gesture defined (such as next track command), it is no longer required to stay in the Studio's playlist viewer to use these commands (they can be performed from other Studio windows).
->>>>>>> 0cc5f0f3
 
 ## Changes for 6.0
 
