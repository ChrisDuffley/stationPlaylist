# Station Playlist Studio #

* Authors: Geoff Shang, Joseph Lee and other contributors
* Download [stable version][1]
* Download [development version][2]

This add-on package provides improved usage of Station Playlist Studio, as well as providing utilities to control the Studio from anywhere.

For more information about the add-on, read the [add-on guide][3].

IMPORTANT: Due to major incompatible changes and key assignments, please remove add-on version 1.2 before installing version 2.0 or later. Also, add-on 2.1 and later requires NVDA 2014.1 or later. Add-on 4.0 requires SPL version 5.00 or later.

## Shortcut keys

* Alt+Shift+T from Studio window: announce elapsed time for the currently playing trakc.
* Control+Alt+T from Studio window: announce remaining time for the currently playing trakc.
* NVDA+Shift+F12 from Studio window: announces broadcaster time such as 5 minutes to top of the hour.
* Control+NVDA+1 from Studio window: toggles announcement of toggle messages (such as automation) between words and beeps.
* Control+NVDA+2 from Studio window: Opens end of track setting dialog.
* Alt+NVDA+2 from Studio window: Opens song intro alarm setting dialog.
* Control+NVDA+3 from Studio window: Toggles cart explorer to learn cart assignments.
* Control+NVDA+f from Studio window: Opens a dialog to find a track based on artist or song name. Press NvDA+F3 to find forward or NVDA+Shift+F3 to find backward.

## Unassigned commands

The following commands are not assigned by default; if you wish to assign it, use Input Gestures dialog to add custom commands.

* Switching to SPL Studio window from any program.
* SPL Controller layer.
* SPL Assistant layer from SPL Studio.

Note: Input Gestures dialog is available in 2013.3 or later.

## Additional commands when using Sam encoder

The following commands are available when using Sam encoder:

* F9: connect to a streaming server.
* F10: Disconnect from the streaming server.
* F11: Toggles whether NVDA will switch to Studio window for the selected encoder if connected.
* Shift+F11: Toggles whether Studio will play the first selected track when encoder is connected to a streaming server.
* F12: Opens a dialog to enter custom label for the selected encoder or stream.

## SPL Assistant layer

This layer command set allows you to obtain various status on SPL Studio, such as whether a track is playing, total duration of all tracks for the hour and so on. From SPL Studio window, press the SPL Assistant layer command, then press one of the keys from the list below.

The available status information are:

* A: Automation.
* D: Remaining duration for the playlist.
* H: Duration of music for the current hour slot.
* Shift+H: Total duration of selected tracks for this hour slot (from the track list, press SPACE to select or uncheck the track to play).
* I: Listener count.
* L: Line in.
* M: Microphone.
* N: Title for the next scheduled track.
* P: Playback status (playing or stopped).
* Shift+P: Pitch of the current track (SPL 5.00 and later).
* R: Record to file enabled/disabled.
* S: Track starts in (scheduled).
* T: Cart edit mode on/off.
* U: Studio up time.
* Y: Playlist modified status (SPL 5.00 and later).

## SPL Controller

The SPL Controller is a set of layered commands you can use to control SPL Studio anywhere. Press the SPL Controller layer command, and NVDA will say, "SPL Controller." Press another command to control various Studio settings such as microphone on/off or play the next track.

The available SPL Controller commands are:

* Press P to play the next selected track.
* Press U to pause or unpause playback.
* Press S to stop the track with fade out, or to stop the track instantly, press T.
* Press M or Shift+M to turn on or off the microphone, respectively.
* Press A to enable automation or Shift+A to disable it.
* Press L to enable line-in input or Shift+L to disable it.
* Press R to hear remaining time for the currently playing track in seconds.

## End of track alarm

Five seconds before the current track ends, NVDA will play a short beep to indicate that the track is about to end. This works anywhere (even within SPL Studio window). Press Control+NVDA+2 to configure this between 1 and 59 seconds.

## Song intro alarm

If you have configured song intro time via Track Tool, NVDA will beep when the vocals are about to begin. From Studio window, press Alt+NVDA+2 to configure song intro alarm between 1 and 9 seconds.

## Track Finder

If you wish to quickly find a song by an artist or by song name, from track lisst, press Control+NVDA+F. Type the name of the artist or the song name. NVDA will either place you at the song if found or will display an error if it cannot find the song you're looking for. To find a previously entered song or artist, press NVDA+F3 or NVDA+Shift+F3 to find forward or backward.

Note: Track Finder is case-sensitive.

## Cart Explorer

Depending on edition, SPL Studio allows up to 96 carts to be assigned for playback. NVDA allows you to hear which cart, or jingle is assigned to these commands.

To learn cart assignments, from SPL Studio, press Control+NVDA+3. Pressing the cart command once will tell you which jingle is assigned to the command. Pressing the cart command twice will play the jingle. Press Control+NvDA+3 to exit cart explorer. See the add-on guide for more information on cart explorer.

<<<<<<< HEAD
## Changes for 4.0-dev/3.x

Version 4.0 supports SPL Studio 5.00 and later, with 3.x released designed to provide some new features from 4.0 for users using earlier versions of Studio.

* New SPL Assistant keys, including schedule time for the track (S), remaining duration for the playlist (D) and temperature (W if configured). In addition, for Studio 5.x, added playlist modification (Y) and track pitch (Shift+P).
* New SPL Controller commands, including progress of library scans (Shift+R).
* Settings such as end of track time are saved to a dedicated configuration file in your user configuration directory and are preserved during add-on upgrades (version 4.0 and later).
* Added a command (Alt+NvDA+2) to set song intro alarm time between 1 and 9 seconds.
* Added a feature to announce time in hours, minutes and seconds (command unassigned).
* It is now possible to track library scans from Insert Tracks dialog or from anywhere, and a dedicated command (Alt+NVDA+R) to toggle library scan announcement options.
* Support for Track Tool, including playing a beep if a track has intro defined and commands to announce information on a track such as duration and cue position.
* Support for StationPlaylist Encoder (Studio 5.00 and later), providing same level of support as found in SAM Encoder support.
=======
## Changes for 3.3

* When connecting to a streaming server using SAM encoder, it is no longer required to stay in the encoder window until connection is established.
* Fixed an issue where encoder commands (for example, stream labeler) would no longer work when switching to SAM window from other programs.
>>>>>>> 904f8392

## Changes for 3.2

* Added a command in SPL Controller to report remaining time for the currently playing track (R).
* In SAM encoder window, input help mode message for Shift+F11 command has been corrected
* In cart explorer, if Studio Standard is in use, NVDA will alert that number row commands are unavailable for cart assignments.
* In Studio 5.10, track finder no longer plays error tones when searching through tracks.
* New and updated translations.

## Changes for 3.1

* In SAM Encoder window, added a command (Shift+F11) to tell Studio to play the first track when connected.
* Fixed numerous bugs when connecting to a server in SAM Encoder, including inability to perform NVDA commands, NVDA not announcing when connection has been established and error tones instead of connection beep being played when connected.

## Changes for 3.0

* Added Cart Explorer to learn cart assignments (up to 96 carts can be assigned).
* Added new commands, including broadcaster time (NVDA+Shift+F12) and listener count (i) and next track title (n) in SPL Assistant.
* Toggle messages such as automation are now displayed in braille regardless of toggle announcement setting.
* When StationPlaylist window is minimized to the system tray (notification area), NVDA will announce this fact when trying to switch to SPL from other programs.
* Error tones are no longer heard when toggle announcement is set to beeps and status messages other than on/off toggle are announced (example: playing carts).
* Error tones are no longer heard when trying to obtain information such as remaining time while other Studio window other than track list (such as Options dialog) is focused. If the needed information is not found, NVDA will announce this fact.
* It is now possible to search a track by artist name. Previously you could search by track title.
* Support for SAM Encoder, including ability to label the encoder and a toggle command to switch to Studio when the selected encoder is connected.
* Add-on help is available from the Add-ons Manager.

## Changes for 2.1

* Fixed an issue where user was unable to obtain status information such as automation status when SPL 5.x was first launched while NVDA was running.

## Changes for 2.0

* Some global and app-specific hotkeys were removed so you can assign a custom command from Input Gestures dialog (add-on version 2.0 requires NVDA 2013.3 or later).
* Added more SPL Assistant commands such as cart edit mode status.
* You can now switch to SPL Studio even with all windows minimized (may not work in some cases).
* Increased the end of track alarm range to 59 seconds.
* You can now search for a track in a playlist (Control+NVDA+F to find, NvDA+F3 or NvDA+Shift+F3 to find forward or backward, respectively).
* Correct names of combo boxes are now announced by NVDA (e.g. Options dialog and initial SPL setup screens).
* Fixed an issue where NVDA was announcing wrong information when trying to get remaining time for a track in SPL Studio 5.

## Changes for 1.2

* When Station Playlist 4.x is installed on certain Windows 8/8.1 computers, it is again possible to hear elapsed and remaining times for a track.
* Updated translations.

## Changes for 1.1

* Added a command (Control+NvDA+2) to set end of track alarm time.
* Fixed a bug in which field names for certain edit fields were not announced (particularly edit fields in Options dialog).
* Added various translations.


## Changes for 1.0

* Initial release.

[1]: http://addons.nvda-project.org/files/get.php?file=spl

[2]: http://addons.nvda-project.org/files/get.php?file=spl-dev

[3]: https://bitbucket.org/nvdaaddonteam/stationplaylist/wiki/SPLAddonGuide<|MERGE_RESOLUTION|>--- conflicted
+++ resolved
@@ -97,25 +97,25 @@
 
 To learn cart assignments, from SPL Studio, press Control+NVDA+3. Pressing the cart command once will tell you which jingle is assigned to the command. Pressing the cart command twice will play the jingle. Press Control+NvDA+3 to exit cart explorer. See the add-on guide for more information on cart explorer.
 
-<<<<<<< HEAD
 ## Changes for 4.0-dev/3.x
 
 Version 4.0 supports SPL Studio 5.00 and later, with 3.x released designed to provide some new features from 4.0 for users using earlier versions of Studio.
 
 * New SPL Assistant keys, including schedule time for the track (S), remaining duration for the playlist (D) and temperature (W if configured). In addition, for Studio 5.x, added playlist modification (Y) and track pitch (Shift+P).
-* New SPL Controller commands, including progress of library scans (Shift+R).
+* New SPL Controller commands, including progress of library scans (Shift+R) and enabling microphone without fade (N).
+* When enabling or disabling microphone via SPL Controller, beeps will be played to indicate on/off status.
 * Settings such as end of track time are saved to a dedicated configuration file in your user configuration directory and are preserved during add-on upgrades (version 4.0 and later).
 * Added a command (Alt+NvDA+2) to set song intro alarm time between 1 and 9 seconds.
 * Added a feature to announce time in hours, minutes and seconds (command unassigned).
 * It is now possible to track library scans from Insert Tracks dialog or from anywhere, and a dedicated command (Alt+NVDA+R) to toggle library scan announcement options.
 * Support for Track Tool, including playing a beep if a track has intro defined and commands to announce information on a track such as duration and cue position.
 * Support for StationPlaylist Encoder (Studio 5.00 and later), providing same level of support as found in SAM Encoder support.
-=======
+* It is now possible to monitor introduciton and end of track via braille using the braille timer options (Control+Shift=X).
+
 ## Changes for 3.3
 
 * When connecting to a streaming server using SAM encoder, it is no longer required to stay in the encoder window until connection is established.
 * Fixed an issue where encoder commands (for example, stream labeler) would no longer work when switching to SAM window from other programs.
->>>>>>> 904f8392
 
 ## Changes for 3.2
 
