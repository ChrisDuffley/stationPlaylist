# StationPlaylist Studio #

* Authors: Geoff Shang, Joseph Lee and other contributors
* Download [stable version][1]
* Download [development version][2]

This add-on package provides improved usage of StationPlaylist Studio, as well as providing utilities to control the Studio from anywhere.

For more information about the add-on, read the [add-on guide][3].

IMPORTANT: This add-on requires NVDA 2015.3 or later and StationPlaylist Studio 5.00 or later. If you have installed NVDA 2016.1 or later on Windows 8 and later, disable audio ducking mode.

## Shortcut keys

* Alt+Shift+T from Studio window: announce elapsed time for the currently playing trakc.
* Control+Alt+T (two finger flick down in SPL touch mode) from Studio window: announce remaining time for the currently playing trakc.
* NVDA+Shift+F12 (two finger flick up in SPL touch mode) from Studio window: announces broadcaster time such as 5 minutes to top of the hour.
* Control+NVDA+1 from Studio window: toggles announcement of status messages (such as automation and end of library scan) between words and beeps.
* Control+NVDA+2 (two finger flick right in SPL mode) from Studio window: Opens end of track setting dialog.
* Alt+NVDA+2 (two finger flick left in SPL mode) from Studio window: Opens song intro alarm setting dialog.
* Control+NVDA+3 from Studio window: Toggles cart explorer to learn cart assignments.
* Control+NVDA+4 from Studio window: Opens microphone alarm dialog.
* Control+NVDA+f from Studio window: Opens a dialog to find a track based on artist or song name. Press NvDA+F3 to find forward or NVDA+Shift+F3 to find backward.
* Alt+NVDA+R from Studio window: Steps through library scan announcement settings.
* Control+Shift+X from Studio window: Steps through braille timer settings.
* Control+Alt+right/left arrow (while focused on a track): Announce next/previous track column.
* Control+NVDA+0 from Studio window: Opens the Studio add-on configuration dialog.
* Control+NVDA+- (hyphen) from Studio window: Send feedback to add-on developer using the default email client.
* Alt+NVDA+F1: Open welcome dialog.

## Unassigned commands

The following commands are not assigned by default; if you wish to assign it, use Input Gestures dialog to add custom commands.

* Switching to SPL Studio window from any program.
* SPL Controller layer.
* SPL Assistant layer from SPL Studio.
* Announce time including seconds from SPL Studio.
* Toggling track dial on or off (works properly while a track is focused; to assign a command to this, move to a track in Studio, then open NVDA's input gestures dialog.).
* Announcing temperature.
* Announcing title of next track if scheduled.
* Announcing title of the currently playing track.
* Marking current track for start of track time analysis.
* Performing track time analysis.
* Find text in specific columns.
* Find tracks with duration that falls within a given range via time range finder.
* Quickly enable or disable metadata streaming.

## Additional commands when using Sam or SPL encoders

The following commands are available when using Sam or SPL encoders:

* F9: connect to a streaming server.
* F10 (SAM encoder only): Disconnect from the streaming server.
* Control+F9/Control+F10 (SAM encoder only): Connect or disconnect all encoders, respectivley.
* F11: Toggles whether NVDA will switch to Studio window for the selected encoder if connected.
* Shift+F11: Toggles whether Studio will play the first selected track when encoder is connected to a streaming server.
* Control+F11: Toggles background monitoring of the selected encoder.
* F12: Opens a dialog to enter custom label for the selected encoder or stream.
* Control+F12: opens a dialog to select the encoder you have deleted (to realign stream labels and encoder settings).
* Control+NVDA+0: Opens encoder settings dialog to configure options such as stream label.

In addition, column review commands are available, including:

* Control+NVDA+1: Encoder position.
* Control+NVDA+2: stream label.
* Control+NVDA+3 from SAM Encoder: Encoder format.
* Control+NVDA+3 from SPL Encoder: Encoder settings.
* Control+NvDA+4 from SAM Encoder: Encoder connection status.
* Control+NVDA+4 from SPL Encoder: Transfer rate or connection status.
* Control+NVDA+5 from SAM Encoder: Connection status description.

## SPL Assistant layer

This layer command set allows you to obtain various status on SPL Studio, such as whether a track is playing, total duration of all tracks for the hour and so on. From any SPL Studio window, press the SPL Assistant layer command, then press one of the keys from the list below (one or more commands are exclusive to playlist viewer). You can also configure NvDA to emulate commands from other screen readers.

The available commands are:

* A: Automation.
* C (Shift+C  in JAWS and Window-Eyes layouts): Title for the currently playing track.
* C (JAWS and Window-Eyes layouts): Toggle cart explorer (playlist viewer only).
* D (R in JAWS layout): Remaining duration for the playlist (if an error message is given, move to playlist viewer and then issue this command).
* E (G in Window-Eyes layout): Metadata streaming status.
* Shift+1 through Shift+4, Shift+0: Status for individual metadata streaming URL's (0 is for DSP encoder).
* E (Window-Eyes layout): Elapsed time for the currently playing track.
* F: Find track (playlist viewer only).
* H: Duration of music for the current hour slot.
* Shift+H: Remaining track duration for the hour slot.
* I (L in JAWS or Window-Eyes layouts): Listener count.
* K: Move to the marked track (playlist viewer only).
* Control+K: Set the current track as the place marker track (playlist viewer only).
* L (Shift+L in JAWS and Window-Eyes layouts): Line in.
* M: Microphone.
* N: Title for the next scheduled track.
* P: Playback status (playing or stopped).
* Shift+P: Pitch of the current track.
* R (Shift+E in JAWS and Window-Eyes layouts): Record to file enabled/disabled.
* Shift+R: Monitor library scan in progress.
* S: Track starts in (scheduled).
* Shift+S: Time until selected track will play.
* T: Cart edit mode on/off.
* U: Studio up time.
* Control+Shift+U: Check for add-on updates.
* W: Weather and temperature if configured.
* Y: Playlist modified status.
* 1 through 0 (6 for Studio 5.0x): Announce column content for a specified column.
* F9: Mark current track for track time analysis (playlist viewer only).
* F10: Perform track time analysis (playlist viewer only).
* F12: Switch between current and a predefined profile.
* F1: Layer help.
* Shift+F1: Opens online user guide.

## SPL Controller

The SPL Controller is a set of layered commands you can use to control SPL Studio anywhere. Press the SPL Controller layer command, and NVDA will say, "SPL Controller." Press another command to control various Studio settings such as microphone on/off or play the next track.

The available SPL Controller commands are:

* Press P to play the next selected track.
* Press U to pause or unpause playback.
* Press S to stop the track with fade out, or to stop the track instantly, press T.
* Press M or Shift+M to turn on or off the microphone, respectively, or press N to enable microphone without fade.
* Press A to enable automation or Shift+A to disable it.
* Press L to enable line-in input or Shift+L to disable it.
* Press R to hear remaining time for the currently playing track.
* Press Shift+R to get a report on library scan progress.
* Press E to get count and labels for encoders being monitored.
* Press F1 to show a help dialog which lists available commands.

## Track alarms

By default, NvDA will play a beep if five seconds are left in the track (outro) and/or intro. To configure this value as well as to enable or disable them, press Control+NVDA+2 or Alt+NVDA+2 to open end of track and song ramp dialogs, respectively. In addition, use Studio add-on settings dialog to configure if you'll hear a beep, a message or both when alarms are turned on.

## Microphone alarm

You can ask NVDA to play a sound when microphone has been active for a while. Press Control+NVDA+4 to configure alarm time in seconds (0 disables it).

## Track Finder

If you wish to quickly find a song by an artist or by song name, from track list, press Control+NVDA+F. Type the name of the artist or the song name. NVDA will either place you at the song if found or will display an error if it cannot find the song you're looking for. To find a previously entered song or artist, press NVDA+F3 or NVDA+Shift+F3 to find forward or backward.

Note: Track Finder is case-sensitive.

## Cart Explorer

Depending on edition, SPL Studio allows up to 96 carts to be assigned for playback. NVDA allows you to hear which cart, or jingle is assigned to these commands.

To learn cart assignments, from SPL Studio, press Control+NVDA+3. Pressing the cart command once will tell you which jingle is assigned to the command. Pressing the cart command twice will play the jingle. Press Control+NvDA+3 to exit cart explorer. See the add-on guide for more information on cart explorer.

## Track Dial

You can use arrow keys to review various information about a track. To turn Track Dial on, while a track is focused in the main playlist viewer, press the command you assigned for toggling Track Dial. Then use left and right arrow keys to review information such as artist, duration and so on. Alternatively, press Control+Alt+left or right arrows to navigate between columns without invoking Track Dial.

## Track time analysis

To obtain length to play selected tracks, mark current track for start of track time analysis (SPL Assistant, F9), then press SPL Assistant, F10 when reaching end of selection.

## Columns Explorer

By pressing SPL Assistant, 1 through 0 (6 for Studio 5.01 and earlier), you can obtain contents of specific columns. By default, these are artist, title, duration, intro, category and filename (Studio 5.10 adds year, album, genre and time scheduled). You can configure which columns will be explored via columns explorer dialog found in add-on settings dialog.

## Configuration dialog

From studio window, you can press Control+NVDA+0 to open the add-on configuration dialog. Alternatively, go to NVDA's preferences menu and select SPL Studio Settings item. This dialog is also used to manage broadcast profiles.

## SPL touch mode

If you are using Studio on a touchscreen computer running Windows 8 or later and have NVDA 2012.3 or later installed, you can perform some Studio commands from the touchscreen. First use three finger tap to switch to SPL mode, then use the touch commands listed above to perform commands.

<<<<<<< HEAD
## Changes for 8.0-dev/7.x-LTS

Version 8.0 supports SPL Studio 5.10 and later, with 7.x designed to provide some new features from 8.0 for users using earlier versions of Studio.

* Added a welcome dialog that launches when Studio starts after installing the add-on. A command (Alt+NvDA+F1) has been added to reopen this dialog once dismissed.
* Added a setting in add-on settings dialog to let NVDA notify you if you've reached top or bottom of playlist viewer.
=======
## Changes for 7.1

* Fixed erorrs encountered when upgrading from add-on 5.5 and below to 7.0.
* When answering "no" when resetting add-on settings, you'll be returned to add-on settings dialog and NVDA will remember instant switch profile setting.
* NVDA will ask you to reconfigure stream labels and other encoder options if encoder configuration file becomes corrupted.
>>>>>>> d78c3538

## Changes for 7.0

* Added add-on update check feature. This can be done manually (SPL Assistant, Control+Shift+U) or automatically (configurable via advanced options dialog from add-on settings).
* It is no longer required to stay in the playlist viewer window in order to invoke most SPL Assistant layer commands or obtain time announcements such as remaining time for the track and broadcaster time.
* Changes to SPL Assistant commands, including playlist duration (D), reassignment of hour selection duration from Shift+H to Shift+S and Shift+H now used to announce duration of remaining tracks for the current hour slot, metadata streaming status command reassigned (1 through 4, 0 is now Shift+1 through Shift+4, Shift+0).
* It is now possible to invoke track finder via SPL Assistant (F).
* SPL Assistant, numbers 1 through 0 (6 for Studio 5.01 and earlier) can be used to announce specific column information. These column slots can be changed under Columns Explorer item in add-on settings dialog.
* Fixed numerous errors reported by users when installing add-on 7.0 for the first time when no prior version of this add-on was installed.
* Improvements to Track Dial, including improved responsiveness when moving through columns and tracking how columns are presented on screen.
* Added ability to press Control+Alt+left or right arrow keys to move between track columns.
* It is now possible to use a different screen reader command layout for SPL Assistant commands. Go to advanced options dialog from add-on settings to configure this option between NVDA, JAWS and Window-Eyes layouts. See the SPL Assistant commands above for details.
* NVDA can be configured to switch to a specific broadcast profile at a specific day and time. Use the new triggers dialog in add-on settings to configure this.
* NVDA will report name of the profile one is switching to via instant switch (SPL Assistant, F12) or as a result of time-based profile becoming active.
* Moved instant switch toggle (now a checkbox) to the new triggers dialog.
* Entries in profiles combo box in add-on settings dialog now shows profile flags such as active, whether it is an instant switch profile and so on.
* If a serious problem with reading broadcast profile files are found, NVDA will present an error dialog and reset settings to defaults instead of doing nothing or sounding an error tone.
* Settings will be saved to disk if and only if you change settings. This prolongs life of SSD's (solid state drives) by preventing unnecessary saves to disk if no settings have changed.
* In add-on settings dialog, the controls used to toggle announcement of scheduled time, listener count, cart name and track name has been moved to a dedicated status announcements dialog (select status announcement button to open this dialog).
* Added a new setting in add-on settings dialog to let NVDA play beep for different track categories when moving between tracks in playlist viewer.
* Attempting to open metadata configuration option in add-on settings dialog while quick metadata streaming dialog is open will no longer cause NVDA to do nothing or play an error tone. NvDA will now ask you to close metadata streaming dialog before you can open add-on settings.
* When announcing time such as remaining time for the playing track, hours are also announced. Consequently, the hour announcement setting is enabled by default.
* Pressing SPL Controller, R now causes NVDA to announce remaining time in hours, minutes and seconds (minutes and seconds if this is such a case).
* In encoders, pressing Control+NVDA+0 will present encoder settings dialog for configuring various options such as stream label, focusing to Studio when connected and so on.
* In encoders, it is now possible to turn off connection progress tone (configurable from encoder settings dialog).

## Changes for 6.4

* Fixed a major problem when switching back from an instant switch profile and the instant switch profile becomes active again, seen after deleting a profile that was positioned right before the previously active profile. When attempting to delete a profile, a warning dialog will be shown if an instant switch profile is active.

## Changes for 6.3

* Internal security enhancements.
* When add-on 6.3 or later is first launched on a computer running Windows 8 or later with NVDA 2016.1 or later installed, an alert dialog will be shown asking you to disable audio ducking mode (NVDA+Shift+D). Select the checkbox to suppress this dialog in the future.
* Added a command to send bug reports, feature suggestions and other feedback to add-on developer (Control+NVDA+dash (hyphen, "-")).
* Updated translations.

## Changes for 6.2

* Fixed an issue with playlist remainder command (SPL Assistant, D (R if compatibility mode is on)) where the duration for the current hour was announced as opposed to the entire playlist (the behavior of this command can be configured from advanced settings found in add-on settings dialog).
* NvDA can now announce name of the currently playing track while using another program (configurable from add-on settings).
* The setting used to let SPL Controller command invoke SPL Assistant is now honored (previously it was enabled at all times).
* In SAM encoders, Control+F9 and Control+F10 commands now works correctly.
* In encoders, when an encoder is first focused and if this encoder is configured to be monitored in the background, NVDA will now start the background monitor automatically.

## Changes for 6.1

* Column announcement order and inclusion, as well as metadata streaming settings are now profile-specific settings.
* When changing profiles, the correct metadata streams will be enabled.
* When opening quick metadata streaming settings dialog (command unassigned), the changed settings are now applied to the active profile.
* When starting Studio, changed how the errors are displayed if the only corrupt profile is the normal profile.
* When changing certain settings using shortcut keys such as status announcements, fixed an issue where the changed settings are not retained when switching to and from an instant switch profile.
* When using a SPL Assistant command with a custom gesture defined (such as next track command), it is no longer required to stay in the Studio's playlist viewer to use these commands (they can be performed from other Studio windows).

## Changes for 6.0

* New SPL Assistant commands, including announcing title of the currently playing track (C), announcing status of metadata streaming (E, 1 through 4 and 0) and opening the online user guide (Shift+F1).
* Ability to package favorite settings as broadcast profiles to be used during a show and to switch to a predefined profile. See the add-on guide for details on broadcast profiles.
* Added a new setting in add-on settings to control message verbosity (some messages will be shortened when advanced verbosity is selected).
* Added a new setting in add-on settings to let NVDA announce hours, minutes and seconds for track or playlist duration commands (affected features include announcing elapsed and remaining time for the currently playing track, track time analysis and others).
* You can now ask NVDA to report total length of a range of tracks via track time analysis feature. Press SPL Assistant, F9 to mark current track as start marker, move to end of track range and press SPL Assistant, F10. These commands can be reassigned so one doesn't have to invoke SPL Assistant layer to perform track time analysis.
* Added a column search dialog (command unassigned) to find text in specific columns such as artist or part of file name.
* Added a time range finder dialog (command unassigned) to find a track with duration that falls within a specified range, useful if wishing to find a track to fill an hour slot.
* Added ability to reorder track column announcement and to suppress announcement of specific columns if "use screen order" is unchecked from add-on settings dialog. Use "manage column announcement" dialog to reorder columns.
* Added a dialog (command unassigned) to quickly toggle metadata streaming.
* Added a setting in add-on settings dialog to configure when metadata streaming status should be announced and to enable metadata streaming.
* Added ability to mark a track as a place marker to return to it later (SPL Assistant, Control+K to set, SPL Assistant, K to move to the marked track).
* Improved performance when searching for next or previous track text containing the searched text.
* Added a setting in add-on settings dialog to configure alarm notification (beep, message or both).
* It is now possible to configure microphone alarm between 0 (disabled) and two hours (7200 seconds) and to use up and down arrow keys to configure this setting.
* Added a setting in add-on settings dialog to allow microphone active notification to be given periodically.
* You can now use Track Dial toggle command in Studio to toggle Track Dial in Track Tool provided that you didn't assign a command to toggle Track Dial in Track Tool.
* Added ability to use SPL Controller layer command to invoke SPL Assistant layer (configurable from advanced Settings dialog found in add-on settings dialog).
* Added ability for NvDA to use certain SPL Assistant commands used by other screen readers. To configure this, go to add-on settings, select Advanced Settings and check screen reader compatibility mode checkbox.
* In encoders, settings such as focusing to Studio when connected are now remembered.
* It is now possible to view various columns from encoder window (such as encoder connection status) via Control+NVDA+number command; consult the encoder commands above.
* Fixed a rare bug where switching to Studio or closing an NVDA dialog (including Studio add-on dialogs) prevented track commands (such as toggling Track Dial) from working as expected.

## Changes for 5.6

* In Studio 5.10 and later, NVDA no longer announces "not selected" when the selected track is playing.
* Due to an issue with Studio itself, NVDA will now announce name of the currently playing track automatically. An option to toggle this behavior has been added in studio add-on settings dialog.

## Changes for 5.5

* Play after connecting setting will be remembered when moving away from the encoder window.

## Changes for 5.4

* Performing library scan from Insert Tracks dialog no longer causes NVDA to not announce scan status or play error tones if NVDA is configured to announce library scan progress or scan count.
* Updated translations.

## Changes for 5.3

* The fix for SAM Encoder (not playing the next track if a track is playing and when the encoder connects) is now available for SPL Encoder users.
* NVDA no longer plays errors or does not do anything when SPL Assistant, F1 (Assistant help dialog) is pressed.

## Changes for 5.2

* NVDA will no longer allow both settings and alarm dialogs to be opened. A warning will be shown asking you to close the previously opened dialog before opening another dialog.
* When monitoring one or more encoders, pressing SPL Controller, E will now announce encoder count, encoder ID and stream label(s) if any.
* NVDA supports connect/disconnect all commands (Control+F9/Control+F10) in SAM encoders.
* NVDA will no longer play the next track if an encoder connects while Studio is playing a track and Studio is told to play tracks when an encoder is connected.
* Updated translations.

## Changes for 5.1

* It is now possible to review individual columns in Track Tool via Track Dial (toggle key unassigned). Note that Studio must be active before using this mode.
* Added a check box in Studio add-on settings dialog to toggle announcement of name of the currently playing cart.
* Toggling microphone on and off via SPL Controller no longer causes error tones to be played or toggle sound to not be played.
* If a custom command is assigned for an SPL Assistant layer command and this command is pressed right after entering SPL Assistant, NvDA will now promptly exit SPL Assistant.

## Changes for 5.0

* A dedicated settings dialog for SPL add-on has been added, accessible from NVDA's preferences menu or by pressing Control+NVDA+0 from SPL window.
* Added ability to reset all settings to defaults via configuration dialog.
* If some of the settings have errors, only the affected settings will be reset to factory defaults.
* Added a dedicated SPL touchscreen mode and touch commands to perform various Studio commands.
* Changes to SPL Assistant layer include addition of layer help command (F1) and removal of commands to toggle listener count (Shift+I) and scheduled time announcement (Shift+S). You can configure these settings in add-on settings dialog.
* Renamed "toggle announcement" to "status announcement" as beeps are used for announcing other status information such as completion of library scans.
* Status announcement setting is now retained across sessions. Previously you had to configure this setting manually when Studio starts.
* You can now use Track Dial feature to review columns in a track entry in Studio's main playlist viewer (to toggle this feature, press the command you assigned for this feature).
* You can now assign custom commands to hear temperature information or to announce title for the upcoming track if scheduled.
* Added a checkbox in end of track and song intro alarm dialogs to enable or disable these alarms (check to enable). These can also be "configured" from add-on settings.
* Fixed an issue where pressing alarm dialog or track finder commands while another alarm  or find dialog is opened would cause another instance of the same dialog to appear. NVDA will pop up a message asking you to close the previously opened dialog first.
* Cart explorer changes and fixes, including exploring wrong cart banks when user is not focused on playlist viewer. Cart explorer will now check to make sure that you are in playlist viewer.
* Added ability to use SPL Controller layer command to invoke SPL Assistant (experimental; consult the add-on guide on how to enable this).
* In encoder windows, NVDA's time and date announcement command (NVDA+F12 by default) will announce time including seconds.
* You can now monitor individual encoders for connection status and for other messages by pressing Control+F11 while the encoder you wish to monitor is focused (works better when using SAM encoders).
* Added a command in SPL Controller layer to announce status of encoders being monitored (E).
* A workaround is now available to fix an issue where NvDA was announcing stream labels for the wrong encoders, especially after deleting an encoder (to realign stream labels, press Control+F12, then select the position of the encoder you have removed).

## Changes for 4.4/3.9

* Library scan function now works in Studio 5.10 (requires latest Studio 5.10 build).

## Changes for 4.3/3.8

* When switching to another part of Studio such as insert tracks dialog while cart explorer is active, NVDA will no longer announce cart messages when cart keys are pressed (for example, locating a track from insert tracks dialog).
* New SPL Assistant keys, including toggling announcement of scheduled time and listener count (Shift+S and Shift+I, respectively, not saved across sessions).
* When exiting Studio while various alarm dialogs are opened, NVDA will detect that Studio has been exited and will not save newly modified alarm values.
* Updated translations.

## Changes for 4.2/3.7

* NVDA will no longer forget to retain new and changed encoder labels when a user logs off or restarts a computer.
* When the add-on configuration becomes corrupted when NVDA starts, NVDA will restore default configuration and will display a message to inform the user of this fact.
* In add-on 3.7, focus issue seen when deleting tracks in Studio 4.33 has been corrected (same fix is available for Studio 5.0x users in add-on 4.1).

## Changes for 4.1

* In Studio 5.0x, deleting a track from the main playlist viewer will no longer cause NVDA to announce the track below the newly focused track (more noticeable if the second to last track was deleted, in which case NVDA said "unknown").
* Fixed several library scan issues in Studio 5.10, including announcing total number of items in the library while tabbing around in the insert tracks dialog and saying "scan is in progress" when attempting to monitor library scans via SPL Assistant.
* When using a braille display with Studio 5.10 and if a track is checked, pressing SPACE to check a track below no longer causes braille to not reflect the newly checked state.

## Changes for 4.0/3.6

Version 4.0 supports SPL Studio 5.00 and later, with 3.x designed to provide some new features from 4.0 for users using earlier versions of Studio.

* New SPL Assistant keys, including schedule time for the track (S), remaining duration for the playlist (D) and temperature (W if configured). In addition, for Studio 5.x, added playlist modification (Y) and track pitch (Shift+P).
* New SPL Controller commands, including progress of library scans (Shift+R) and enabling microphone without fade (N). Also, pressing F1 pops up a dialog showing available commands.
* When enabling or disabling microphone via SPL Controller, beeps will be played to indicate on/off status.
* Settings such as end of track time are saved to a dedicated configuration file in your user configuration directory and are preserved during add-on upgrades (version 4.0 and later).
* Added a command (Alt+NvDA+2) to set song intro alarm time between 1 and 9 seconds.
* In end of track and intro alarm dialogs, you can use up and down arrows to change alarm settings. If a wrong value is entered, alarm value is set to maximum value.
* Added a command (Control+NVDA+4) to set a time when NVDA will play a sound when microphone has been active for a while.
* Added a feature to announce time in hours, minutes and seconds (command unassigned).
* It is now possible to track library scans from Insert Tracks dialog or from anywhere, and a dedicated command (Alt+NVDA+R) to toggle library scan announcement options.
* Support for Track Tool, including playing a beep if a track has intro defined and commands to announce information on a track such as duration and cue position.
* Support for StationPlaylist Encoder (Studio 5.00 and later), providing same level of support as found in SAM Encoder support.
* In encoder windows, NvDA no longer plays error tones when NVDA is told to switch to Studio upon connecting to a streaming server while Studio window is minimized.
* Errors are no longer heard after deleting a stream with a stream label set on it.
* It is now possible to monitor introduction and end of track via braille using the braille timer options (Control+Shift+X).
* Fixed an issue where attempting to switch to Studio window from any program after all windows were minimized caused something else to appear.
* When using Studio 5.01 and earlier, NVDA will no longer announce certain status information such as scheduled time multiple times.

## Changes for 3.5

* When NVDA is started or restarted while Studio 5.10's main playlist window is focused, NVDA will no longer play error tones and/or not announce next and previous tracks when arrowing through tracks.
* Fixed an issue when trying to obtain remaining time and elapsed time for a track in later builds of Studio 5.10.
* Updated translations.

## Changes for 3.4

* In cart explorer, carts involving control key (such as Ctrl+F1) are now handled correctly.
* Updated translations.

## Changes for 3.3

* When connecting to a streaming server using SAM encoder, it is no longer required to stay in the encoder window until connection is established.
* Fixed an issue where encoder commands (for example, stream labeler) would no longer work when switching to SAM window from other programs.

## Changes for 3.2

* Added a command in SPL Controller to report remaining time for the currently playing track (R).
* In SAM encoder window, input help mode message for Shift+F11 command has been corrected
* In cart explorer, if Studio Standard is in use, NVDA will alert that number row commands are unavailable for cart assignments.
* In Studio 5.10, track finder no longer plays error tones when searching through tracks.
* New and updated translations.

## Changes for 3.1

* In SAM Encoder window, added a command (Shift+F11) to tell Studio to play the first track when connected.
* Fixed numerous bugs when connecting to a server in SAM Encoder, including inability to perform NVDA commands, NVDA not announcing when connection has been established and error tones instead of connection beep being played when connected.

## Changes for 3.0

* Added Cart Explorer to learn cart assignments (up to 96 carts can be assigned).
* Added new commands, including broadcaster time (NVDA+Shift+F12) and listener count (i) and next track title (n) in SPL Assistant.
* Toggle messages such as automation are now displayed in braille regardless of toggle announcement setting.
* When StationPlaylist window is minimized to the system tray (notification area), NVDA will announce this fact when trying to switch to SPL from other programs.
* Error tones are no longer heard when toggle announcement is set to beeps and status messages other than on/off toggle are announced (example: playing carts).
* Error tones are no longer heard when trying to obtain information such as remaining time while other Studio window other than track list (such as Options dialog) is focused. If the needed information is not found, NVDA will announce this fact.
* It is now possible to search a track by artist name. Previously you could search by track title.
* Support for SAM Encoder, including ability to label the encoder and a toggle command to switch to Studio when the selected encoder is connected.
* Add-on help is available from the Add-ons Manager.

## Changes for 2.1

* Fixed an issue where user was unable to obtain status information such as automation status when SPL 5.x was first launched while NVDA was running.

## Changes for 2.0

* Some global and app-specific hotkeys were removed so you can assign a custom command from Input Gestures dialog (add-on version 2.0 requires NVDA 2013.3 or later).
* Added more SPL Assistant commands such as cart edit mode status.
* You can now switch to SPL Studio even with all windows minimized (may not work in some cases).
* Increased the end of track alarm range to 59 seconds.
* You can now search for a track in a playlist (Control+NVDA+F to find, NvDA+F3 or NvDA+Shift+F3 to find forward or backward, respectively).
* Correct names of combo boxes are now announced by NVDA (e.g. Options dialog and initial SPL setup screens).
* Fixed an issue where NVDA was announcing wrong information when trying to get remaining time for a track in SPL Studio 5.

## Changes for 1.2

* When Station Playlist 4.x is installed on certain Windows 8/8.1 computers, it is again possible to hear elapsed and remaining times for a track.
* Updated translations.

## Changes for 1.1

* Added a command (Control+NvDA+2) to set end of track alarm time.
* Fixed a bug in which field names for certain edit fields were not announced (particularly edit fields in Options dialog).
* Added various translations.


## Changes for 1.0

* Initial release.

[1]: http://addons.nvda-project.org/files/get.php?file=spl

[2]: http://addons.nvda-project.org/files/get.php?file=spl-dev

[3]: https://bitbucket.org/nvdaaddonteam/stationplaylist/wiki/SPLAddonGuide<|MERGE_RESOLUTION|>--- conflicted
+++ resolved
@@ -167,20 +167,18 @@
 
 If you are using Studio on a touchscreen computer running Windows 8 or later and have NVDA 2012.3 or later installed, you can perform some Studio commands from the touchscreen. First use three finger tap to switch to SPL mode, then use the touch commands listed above to perform commands.
 
-<<<<<<< HEAD
 ## Changes for 8.0-dev/7.x-LTS
 
 Version 8.0 supports SPL Studio 5.10 and later, with 7.x designed to provide some new features from 8.0 for users using earlier versions of Studio.
 
 * Added a welcome dialog that launches when Studio starts after installing the add-on. A command (Alt+NvDA+F1) has been added to reopen this dialog once dismissed.
 * Added a setting in add-on settings dialog to let NVDA notify you if you've reached top or bottom of playlist viewer.
-=======
+
 ## Changes for 7.1
 
 * Fixed erorrs encountered when upgrading from add-on 5.5 and below to 7.0.
 * When answering "no" when resetting add-on settings, you'll be returned to add-on settings dialog and NVDA will remember instant switch profile setting.
 * NVDA will ask you to reconfigure stream labels and other encoder options if encoder configuration file becomes corrupted.
->>>>>>> d78c3538
 
 ## Changes for 7.0
 
