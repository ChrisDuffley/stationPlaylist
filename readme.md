--- conflicted
+++ resolved
@@ -24,13 +24,9 @@
 * Alt+NVDA+R from Studio window: Steps through library scan announcement settings.
 * Control+Shift+X from Studio window: Steps through braille timer settings.
 * Control+Alt+right/left arrow (while focused on a track): Announce next/previous track column.
-<<<<<<< HEAD
 * Control+NVDA+1 through 0 (6 for Studio 5.0x): Announce column content for a specified column.
 * Alt+NVDA+C while focused on a track: announces track comments if any.
 * Alt+NVDA+0 from Studio window: Opens the Studio add-on configuration dialog.
-=======
-* Control+NVDA+0 or Alt+NVDA+0 from Studio window: Opens the Studio add-on configuration dialog.
->>>>>>> 075894a1
 * Control+NVDA+- (hyphen) from Studio window: Send feedback to add-on developer using the default email client.
 * Alt+NVDA+F1: Open welcome dialog.
 
@@ -64,11 +60,7 @@
 * Control+F11: Toggles background monitoring of the selected encoder.
 * F12: Opens a dialog to enter custom label for the selected encoder or stream.
 * Control+F12: opens a dialog to select the encoder you have deleted (to realign stream labels and encoder settings).
-<<<<<<< HEAD
 * Alt+NVDA+0: Opens encoder settings dialog to configure options such as stream label.
-=======
-* Control+NVDA+0 or Alt+NVDA+0: Opens encoder settings dialog to configure options such as stream label.
->>>>>>> 075894a1
 
 In addition, column review commands are available, including:
 
@@ -172,17 +164,12 @@
 
 ## Configuration dialog
 
-<<<<<<< HEAD
 From studio window, you can press Alt+NVDA+0 to open the add-on configuration dialog. Alternatively, go to NVDA's preferences menu and select SPL Studio Settings item. This dialog is also used to manage broadcast profiles.
-=======
-From studio window, you can press Control+NVDA+0 or Alt+NVDA+0 to open the add-on configuration dialog. Alternatively, go to NVDA's preferences menu and select SPL Studio Settings item. This dialog is also used to manage broadcast profiles.
->>>>>>> 075894a1
 
 ## SPL touch mode
 
 If you are using Studio on a touchscreen computer running Windows 8 or later and have NVDA 2012.3 or later installed, you can perform some Studio commands from the touchscreen. First use three finger tap to switch to SPL mode, then use the touch commands listed above to perform commands.
 
-<<<<<<< HEAD
 ## Changes for 8.0-dev/7.x-LTS
 
 Version 8.0 supports SPL Studio 5.10 and later, with 7.x designed to provide some new features from 8.0 for users using earlier versions of Studio. Unless otherwise noted, entries below apply to both 8.0 and 7.x.
@@ -194,7 +181,7 @@
 * Added ability to notify if a track comment exists, as well as a setting in add-on settings to control how this should be done.
 * Added a setting in add-on settings dialog to let NVDA notify you if you've reached top or bottom of playlist viewer.
 * When resetting add-on settings, you can now specify what gets reset. By default, add-on settings will be reset, with checkboxes for resetting instant switch profile, time-based profile, encoder settings and erasing track comments added to reset settings dialog.
-=======
+
 ## Changes for 7.2
 
 * Due to removal of old-style internal configuration format, it is mandatory to install add-on 7.2. Once installed, you cannot go back to an earlier version of the add-on.
@@ -204,7 +191,6 @@
 * Contents of various Studio dialogs such as About dialog in Studio 5.1x are now announced.
 * In SPL Encoders, NVDA will silence connection tone if auto-connect is enabled and then turned off from encoder context menu while the selected encoder is connecting.
 * Updated translations.
->>>>>>> 075894a1
 
 ## Changes for 7.1
 
