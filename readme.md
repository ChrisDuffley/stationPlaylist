--- conflicted
+++ resolved
@@ -193,18 +193,16 @@
 
 If you are using Studio on a touchscreen computer running Windows 8 or later and have NVDA 2012.3 or later installed, you can perform some Studio commands from the touchscreen. First use three finger tap to switch to SPL mode, then use the touch commands listed above to perform commands.
 
-<<<<<<< HEAD
 ## Version 20.01
 
 * NVDA 2019.3 or later is required due to extensive use of Python 3.
-=======
+
 ## Version 19.11.1/18.09.13-LTS
 
 * Initial support for StationPlaylist suite 5.40.
 * In Studio, playlist snapshots (SPL Assistant, F8) and various time announcement commands such as remaining time (Control+Alt+T) will no longer cause NVDA to play error tones or do nothing if using NVDA 2019.3 or later.
 * In Creator's track list items, "Language" column added in Creator 5.31 and later is properly recognized.
 * In various lists in Creator apart from track list, NVDA will no longer announce odd column information if Control+NVDA+number row command is pressed.
->>>>>>> 7f1c1569
 
 ## Version 19.11
 
