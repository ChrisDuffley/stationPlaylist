# Station Playlist Studio #

* Authors: Geoff Shang, Joseph Lee and other contributors
* Download [stable version][1]
* Download [development version][2]

This add-on package provides improved usage of Station Playlist Studio, as well as providing utilities to control the Studio from anywhere.

For more information about the add-on, read the [add-on guide][3].

IMPORTANT: Due to major incompatible changes and key assignments, please remove add-on version 1.2 before installing version 2.0 or later.

## Shortcut keys ##

* Alt+Shift+T from Studio window: announce elapsed time for the currently playing trakc.
* Control+Alt+T from Studio window: announce remaining time for the currently playing trakc.
* Control+NVDA+1 from Studio window: toggles announcement of toggle messages (such as automation) between words and beeps.
* Control+NVDA+2 from Studio window: Opens end of track setting dialog.
* Control+NVDA+3 from Studio window: Toggles cart explorer to learn cart assignments.
* Control+NVDA+f from Studio window: Opens a dialog to find a track based on artist or song name. Press NvDA+F3 to find forward or NVDA+Shift+F3 to find backward.

## Unassigned commands ##

The following commands are not assigned by default; if you wish to assign it, use Input Gestures dialog to add custom commands.

* Switching to SPL Studio window from any program.
* SPL Controller layer.
* SPL Assistant layer from SPL Studio.

Note: Input Gestures dialog is available in 2013.3 or later.

## SPL Assistant layer

This layer command set allows you to obtain various status on SPL Studio, such as whether a track is playing, total duration of all tracks for the hour and so on. From SPL Studio window, press the SPL Assistant layer command, then press one of the keys from the list below.

The available status information are:

* A: Automation.
* H: Duration of music for the current hour slot.
* Shift+H: Total duration of selected tracks for this hour slot (from the track list, press SPACE to select or uncheck the track to play).
* L: Line in.
* M: Microphone.
* P: Playback status (playing or stopped).
* R: Record to file enabled/disabled.
* T: Cart edit mode on/off.
* U: Studio up time.

## SPL Controller ##

The SPL Controller is a set of layered commands you can use to control SPL Studio anywhere. Press the SPL Controller layer command, and NVDA will say, "SPL Controller." Press another command to control various Studio settings such as microphone on/off or play the next track.

The available SPL Controller commands are:

* Press P to play the next selected track.
* Press U to pause or unpause playback.
* Press S to stop the track with fade out, or to stop the track instantly, press T.
* Press M or Shift+M to turn on or off the microphone, respectively.
* Press A to enable automation or Shift+A to disable it.
* Press L to enable line-in input or Shift+L to disable it.

## End of track alarm ##

Five seconds before the current track ends, NVDA will play a short beep to indicate that the track is about to end. This works anywhere (even within SPL Studio window). Press Control+NVDA+2 to configure this between 1 and 59 seconds.

## Track Finder ##

If you wish to quickly find a song by an artist or by song name, from track lisst, press Control+NVDA+F. Type the name of the artist or the song name. NVDA will either place you at the song if found or will display an error if it cannot find the song you're looking for. To find a previously entered song or artist, press NVDA+F3 or NVDA+Shift+F3 to find forward or backward.

Note: Track Finder is case-sensitive.

<<<<<<< HEAD
## Changes for 3.0-dev

* Added Cart Explorer to learn cart assignments (up to 96 carts can be assigned).

=======
>>>>>>> 0cf800f1
## Changes for 2.0

* Some global and app-specific hotkeys were removed so you can assign a custom command from Input Gestures dialog (add-on version 2.0 requires NVDA 2013.3 or later).
* Added more SPL Assistant commands such as cart edit mode status.
* You can now switch to SPL Studio even with all windows minimized (may not work in some cases).
* Increased the end of track alarm range to 59 seconds.
* You can now search for a track in a playlist (Control+NVDA+F to find, NvDA+F3 or NvDA+Shift+F3 to find forward or backward, respectively).
* Correct names of combo boxes are now announced by NVDA (e.g. Options dialog and initial SPL setup screens).
* Fixed an issue where NVDA was announcing wrong information when trying to get remaining time for a track in SPL Studio 5.

## Changes for 1.2

* When Station Playlist 4.x is installed on certain Windows 8/8.1 computers, it is again possible to hear elapsed and remaining times for a track.
* Updated translations.

## Changes for 1.1

* Added a command (Control+NvDA+2) to set end of track alarm time.
* Fixed a bug in which field names for certain edit fields were not announced (particularly edit fields in Options dialog).
* Added various translations.


## Changes for 1.0

* Initial release.

[1]: http://addons.nvda-project.org/files/get.php?file=spl

[2]: http://addons.nvda-project.org/files/get.php?file=spl-dev

[3]: https://bitbucket.org/nvdaaddonteam/stationplaylist/wiki/SPLAddonGuide<|MERGE_RESOLUTION|>--- conflicted
+++ resolved
@@ -68,13 +68,10 @@
 
 Note: Track Finder is case-sensitive.
 
-<<<<<<< HEAD
 ## Changes for 3.0-dev
 
 * Added Cart Explorer to learn cart assignments (up to 96 carts can be assigned).
 
-=======
->>>>>>> 0cf800f1
 ## Changes for 2.0
 
 * Some global and app-specific hotkeys were removed so you can assign a custom command from Input Gestures dialog (add-on version 2.0 requires NVDA 2013.3 or later).
