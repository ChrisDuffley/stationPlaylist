--- conflicted
+++ resolved
@@ -163,7 +163,6 @@
 
 If you are using Studio on a touchscreen computer running Windows 8 or later and have NVDA 2012.3 or later installed, you can perform some Studio commands from the touchscreen. First use three finger tap to switch to SPL mode, then use the touch commands listed above to perform commands.
 
-<<<<<<< HEAD
 ## Changes for 7.0-dev
 
 * Added add-on update check feature. This can be done manually (SPL Assistant, Control+Shift+U) or automatically (configurable via advanced options dialog from add-on settings).
@@ -180,14 +179,13 @@
 * It is no longer required to stay in the playlist viewer window in order to obtain time announcements such as remaining time for the track and broadcaster time.
 * In encoders, pressing Control+NVDA+0 will present encoder settings dialog for configuring various options such as stream label, focusing to Studio when connected and so on.
 * In encoders, it is now possible to turn off connection progress tone (configurable from encoder settings dialog).
-=======
+
 ## Changes for 6.3
 
 * Internal security enhancements.
 * When add-on 6.3 or later is first launched on a computer running Windows 8 or later with NVDA 2016.1 or later installed, an alert dialog will be shown asking you to disable audio ducking mode (NVDA+Shift+D). Select the checkbox to suppress this dialog in the future.
 * Added a command to send bug reports, feature suggestions and other feedback to add-on developer (Control+NVDA+dash (hyphen, "-")).
 * Updated translations.
->>>>>>> 332d5d74
 
 ## Changes for 6.2
 
