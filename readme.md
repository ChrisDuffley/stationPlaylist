--- conflicted
+++ resolved
@@ -174,12 +174,11 @@
 
 If you are using Studio on a touchscreen computer running Windows 8 or later and have NVDA 2012.3 or later installed, you can perform some Studio commands from the touchscreen. First use three finger tap to switch to SPL mode, then use the touch commands listed above to perform commands.
 
-<<<<<<< HEAD
 ## Version 17.2-dev
 
 * In add-on settings, added a checkbox to let NvDA play a sound when lister requests arrive. To use this fully, requests window must pop up when requests arrive.
 * Pressing broadcaster time command (NVDA+Shift+F12) twice will now cause NVDA to announce minutes and seconds remaining in the current hour.
-=======
+
 ## Version 17.05.1
 
 * NVDA will no longer fail to save changes to alarm settings from various alarm dialogs (for example, Alt+NVDA+1 for end of track alarm).
@@ -188,7 +187,6 @@
 
 * Update interval can now be set up to 180 days. For default installations, update check interval will be 30 days.
 * Fixed an issue where NVDA may play error tone if Studio exits while a time-based profile is active.
->>>>>>> 88cb6464
 
 ## Version 17.04
 
