--- conflicted
+++ resolved
@@ -141,14 +141,13 @@
 
 If you are using Studio on a touchscreen computer running Windows 8 or later and have NVDA 2012.3 or later installed, you can perform some Studio commands from the touchscreen. First use three finger tap to switch to SPL mode, then use the touch commands listed above to perform commands.
 
-<<<<<<< HEAD
 ## Changes for 6.0-dev
 
 * Ability to package favorite settings as broadcast profiles to be used during a show and to switch to a predefined profile. See the add-on guide for details on broadcast profiles.
 * You can now ask NVDA to report total length of a range of tracks via track time analysis feature. Press SPL Assistant, F9 to mark current track as start marker, move to end of track range and press SPL Assistant, F10. These commands can be reassigned so one doesn't have to invoke SPL Assistant layer to perform track time analysis.
 * Added a column search dialog (command unassigned) to find text in specific columns such as artist or part of file name.
 * Added ability to reorder track column announcement and to suppress announcement of specific columns if "use screen order" is unchecked from add-on settings dialog. Use "manage column announcement" dialog to reorder columns.
-=======
+
 ## Changes for 5.2
 
 * NVDA will no longer allow both settings and alarm dialogs to be opened. A warning will be shown asking you to close the previously opened dialog before opening another dialog.
@@ -156,7 +155,6 @@
 * NVDA supports connect/disconnect all commands (Control+F9/Control+F10) in SAM encoders.
 * NVDA will no longer play the next track if an encoder connects while Studio is playing a track and Studio is told to play tracks when an encoder is connected.
 * Updated translations.
->>>>>>> 4989d040
 
 ## Changes for 5.1
 
