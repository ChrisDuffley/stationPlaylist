--- conflicted
+++ resolved
@@ -109,17 +109,15 @@
 
 To learn cart assignments, from SPL Studio, press Control+NVDA+3. Pressing the cart command once will tell you which jingle is assigned to the command. Pressing the cart command twice will play the jingle. Press Control+NvDA+3 to exit cart explorer. See the add-on guide for more information on cart explorer.
 
-<<<<<<< HEAD
 ## Changes for 5.0-dev
 
 * A dedicated settings dialog for SPL add-on has been added, accessible from NVDA's preferences menu or by pressing Control+NVDA+0 from SPL window.
-=======
+
 ## Changes for 4.1
 
 * In Studio 5.0x, deleting a track from the main playlist viewer will no longer cause NVDA to announce the track below the newly focused track (more noticeable if the second to last track was deleted, in which case NVDA said "unknown").
 * Fixed several library scan issues in Studio 5.10, including announcing total number of items in the library while tabbing around in the insert tracks dialog and saying "scan is in progress" when attempting to monitor library scans via SPL Assistant.
 * When using a braille display with Studio 5.10 and if a track is checked, pressing SPACE to check a track below no longer causes braille to not reflect the newly checked state.
->>>>>>> 1848831e
 
 ## Changes for 4.0/3.6
 
