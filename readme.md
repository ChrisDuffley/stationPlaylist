--- conflicted
+++ resolved
@@ -1,12 +1,8 @@
 # Station Playlist Studio #
 
 * Authors: Geoff Shang, Joseph Lee and other contributors
-<<<<<<< HEAD
 * Release version: [1.0][1]
 * Development version: [1.1-dev][2]
-=======
-* Version: [1.1-dev][1]
->>>>>>> 638bc3a1
 
 This add-on package provides improved usage of Station Playlist Studio, as well as providing utilities to control the Studio from anywhere.
 
