# Station Playlist Studio #

* Authors: Geoff Shang, Joseph Lee and other contributors
* Download [stable version][1]
* Download [development version][2]

This add-on package provides improved usage of Station Playlist Studio, as well as providing utilities to control the Studio from anywhere.

For more information about the add-on, read the [add-on guide][3].

IMPORTANT: Due to major incompatible changes and key assignments, please remove add-on version 1.2 before installing version 2.0 or later. Also, add-on 2.1 and later requires NVDA 2014.1 or later. Add-on 4.0 requires SPL version 5.00 or later.

## Shortcut keys

* Alt+Shift+T from Studio window: announce elapsed time for the currently playing trakc.
* Control+Alt+T from Studio window: announce remaining time for the currently playing trakc.
* NVDA+Shift+F12 from Studio window: announces broadcaster time such as 5 minutes to top of the hour.
* Control+NVDA+1 from Studio window: toggles announcement of toggle messages (such as automation) between words and beeps.
* Control+NVDA+2 from Studio window: Opens end of track setting dialog.
* Alt+NVDA+2 from Studio window: Opens song intro alarm setting dialog.
* Control+NVDA+3 from Studio window: Toggles cart explorer to learn cart assignments.
* Control+NVDA+f from Studio window: Opens a dialog to find a track based on artist or song name. Press NvDA+F3 to find forward or NVDA+Shift+F3 to find backward.

## Unassigned commands

The following commands are not assigned by default; if you wish to assign it, use Input Gestures dialog to add custom commands.

* Switching to SPL Studio window from any program.
* SPL Controller layer.
* SPL Assistant layer from SPL Studio.

Note: Input Gestures dialog is available in 2013.3 or later.

## Additional commands when using Sam encoder

The following commands are available when using Sam encoder:

* F9: connect to a streaming server.
* F10: Disconnect from the streaming server.
* F11: Toggles whether NVDA will switch to Studio window for the selected encoder if connected.
* Shift+F11: Toggles whether Studio will play the first selected track when encoder is connected to a streaming server.
* F12: Opens a dialog to enter custom label for the selected encoder or stream.

## SPL Assistant layer

This layer command set allows you to obtain various status on SPL Studio, such as whether a track is playing, total duration of all tracks for the hour and so on. From SPL Studio window, press the SPL Assistant layer command, then press one of the keys from the list below.

The available status information are:

* A: Automation.
* D: Remaining duration for the playlist.
* H: Duration of music for the current hour slot.
* Shift+H: Total duration of selected tracks for this hour slot (from the track list, press SPACE to select or uncheck the track to play).
* I: Listener count.
* L: Line in.
* M: Microphone.
* N: Title for the next scheduled track.
* P: Playback status (playing or stopped).
* Shift+P: Pitch of the current track (SPL 5.00 and later).
* R: Record to file enabled/disabled.
* S: Track playback schedule.
* T: Cart edit mode on/off.
* U: Studio up time.
* Y: Playlist modified status (SPL 5.00 and later).

## SPL Controller

The SPL Controller is a set of layered commands you can use to control SPL Studio anywhere. Press the SPL Controller layer command, and NVDA will say, "SPL Controller." Press another command to control various Studio settings such as microphone on/off or play the next track.

The available SPL Controller commands are:

* Press P to play the next selected track.
* Press U to pause or unpause playback.
* Press S to stop the track with fade out, or to stop the track instantly, press T.
* Press M or Shift+M to turn on or off the microphone, respectively.
* Press A to enable automation or Shift+A to disable it.
* Press L to enable line-in input or Shift+L to disable it.

## End of track alarm

Five seconds before the current track ends, NVDA will play a short beep to indicate that the track is about to end. This works anywhere (even within SPL Studio window). Press Control+NVDA+2 to configure this between 1 and 59 seconds.

## Song intro alarm

If you have configured song intro time via Track Tool, NVDA will beep when the vocals are about to begin. From Studio window, press Alt+NVDA+2 to configure song intro alarm between 1 and 9 seconds.

## Track Finder

If you wish to quickly find a song by an artist or by song name, from track lisst, press Control+NVDA+F. Type the name of the artist or the song name. NVDA will either place you at the song if found or will display an error if it cannot find the song you're looking for. To find a previously entered song or artist, press NVDA+F3 or NVDA+Shift+F3 to find forward or backward.

Note: Track Finder is case-sensitive.

## Cart Explorer

Depending on edition, SPL Studio allows up to 96 carts to be assigned for playback. NVDA allows you to hear which cart, or jingle is assigned to these commands.

To learn cart assignments, from SPL Studio, press Control+NVDA+3. Pressing the cart command once will tell you which jingle is assigned to the command. Pressing the cart command twice will play the jingle. Press Control+NvDA+3 to exit cart explorer. See the add-on guide for more information on cart explorer.

<<<<<<< HEAD
## Changes for 4.0-dev/3.x

Version 4.0 supports SPL Studio 5.00 and later, with 3.x released designed to provide some new features from 4.0 for users using earlier versions of Studio.

* New SPL Assistant keys, including schedule time for the track (S) and remaining duration for the playlist (D). In addition, for Studio 5.x, added playlist modification (Y) and track pitch (Shift+P).
* Added a command (Alt+NvDA+2) to set song intro alarm time between 1 and 9 seconds.
=======
## Changes for 3.1

* In SAM Encoder window, added a command (Shift+F11) to tell Studio to play the first track when connected.
* Fixed numerous bugs when connecting to a server in SAM Encoder, including inability to perform NVDA commands, NVDA not announcing when connection has been established and error tones instead of connection beep being played when connected.
>>>>>>> 88a6cdf4

## Changes for 3.0

* Added Cart Explorer to learn cart assignments (up to 96 carts can be assigned).
* Added new commands, including broadcaster time (NVDA+Shift+F12) and listener count (i) and next track title (n) in SPL Assistant.
* Toggle messages such as automation are now displayed in braille regardless of toggle announcement setting.
* When StationPlaylist window is minimized to the system tray (notification area), NVDA will announce this fact when trying to switch to SPL from other programs.
* Error tones are no longer heard when toggle announcement is set to beeps and status messages other than on/off toggle are announced (example: playing carts).
* Error tones are no longer heard when trying to obtain information such as remaining time while other Studio window other than track list (such as Options dialog) is focused. If the needed information is not found, NVDA will announce this fact.
* It is now possible to search a track by artist name. Previously you could search by track title.
* Support for SAM Encoder, including ability to label the encoder and a toggle command to switch to Studio when the selected encoder is connected.
* Add-on help is available from the Add-ons Manager.

## Changes for 2.1

* Fixed an issue where user was unable to obtain status information such as automation status when SPL 5.x was first launched while NVDA was running.

## Changes for 2.0

* Some global and app-specific hotkeys were removed so you can assign a custom command from Input Gestures dialog (add-on version 2.0 requires NVDA 2013.3 or later).
* Added more SPL Assistant commands such as cart edit mode status.
* You can now switch to SPL Studio even with all windows minimized (may not work in some cases).
* Increased the end of track alarm range to 59 seconds.
* You can now search for a track in a playlist (Control+NVDA+F to find, NvDA+F3 or NvDA+Shift+F3 to find forward or backward, respectively).
* Correct names of combo boxes are now announced by NVDA (e.g. Options dialog and initial SPL setup screens).
* Fixed an issue where NVDA was announcing wrong information when trying to get remaining time for a track in SPL Studio 5.

## Changes for 1.2

* When Station Playlist 4.x is installed on certain Windows 8/8.1 computers, it is again possible to hear elapsed and remaining times for a track.
* Updated translations.

## Changes for 1.1

* Added a command (Control+NvDA+2) to set end of track alarm time.
* Fixed a bug in which field names for certain edit fields were not announced (particularly edit fields in Options dialog).
* Added various translations.


## Changes for 1.0

* Initial release.

[1]: http://addons.nvda-project.org/files/get.php?file=spl

[2]: http://addons.nvda-project.org/files/get.php?file=spl-dev

[3]: https://bitbucket.org/nvdaaddonteam/stationplaylist/wiki/SPLAddonGuide<|MERGE_RESOLUTION|>--- conflicted
+++ resolved
@@ -96,19 +96,17 @@
 
 To learn cart assignments, from SPL Studio, press Control+NVDA+3. Pressing the cart command once will tell you which jingle is assigned to the command. Pressing the cart command twice will play the jingle. Press Control+NvDA+3 to exit cart explorer. See the add-on guide for more information on cart explorer.
 
-<<<<<<< HEAD
 ## Changes for 4.0-dev/3.x
 
 Version 4.0 supports SPL Studio 5.00 and later, with 3.x released designed to provide some new features from 4.0 for users using earlier versions of Studio.
 
 * New SPL Assistant keys, including schedule time for the track (S) and remaining duration for the playlist (D). In addition, for Studio 5.x, added playlist modification (Y) and track pitch (Shift+P).
 * Added a command (Alt+NvDA+2) to set song intro alarm time between 1 and 9 seconds.
-=======
+
 ## Changes for 3.1
 
 * In SAM Encoder window, added a command (Shift+F11) to tell Studio to play the first track when connected.
 * Fixed numerous bugs when connecting to a server in SAM Encoder, including inability to perform NVDA commands, NVDA not announcing when connection has been established and error tones instead of connection beep being played when connected.
->>>>>>> 88a6cdf4
 
 ## Changes for 3.0
 
