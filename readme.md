# Station Playlist Studio #

* Authors: Geoff Shang, Joseph Lee and other contributors
* Download [stable version][1]
* Download [development version][2]

This add-on package provides improved usage of Station Playlist Studio, as well as providing utilities to control the Studio from anywhere.

For more information about the add-on, read the [add-on guide][3].

IMPORTANT: Due to major incompatible changes and key assignments, please remove add-on version 1.2 before installing version 2.0 or later. Also, add-on 2.1 and later requires NVDA 2014.1 or later. Add-on 4.0 requires SPL version 5.00 or later.

## Shortcut keys

* Alt+Shift+T from Studio window: announce elapsed time for the currently playing trakc.
* Control+Alt+T from Studio window: announce remaining time for the currently playing trakc.
* NVDA+Shift+F12 from Studio window: announces broadcaster time such as 5 minutes to top of the hour.
* Control+NVDA+1 from Studio window: toggles announcement of toggle messages (such as automation) between words and beeps.
* Control+NVDA+2 from Studio window: Opens end of track setting dialog.
* Alt+NVDA+2 from Studio window: Opens song intro alarm setting dialog.
* Control+NVDA+3 from Studio window: Toggles cart explorer to learn cart assignments.
* Control+NVDA+f from Studio window: Opens a dialog to find a track based on artist or song name. Press NvDA+F3 to find forward or NVDA+Shift+F3 to find backward.

## Unassigned commands

The following commands are not assigned by default; if you wish to assign it, use Input Gestures dialog to add custom commands.

* Switching to SPL Studio window from any program.
* SPL Controller layer.
* SPL Assistant layer from SPL Studio.

Note: Input Gestures dialog is available in 2013.3 or later.

## Additional commands when using Sam encoder

The following commands are available when using Sam encoder:

* F9: connect to a streaming server.
* F10: Disconnect from the streaming server.
* F11: Toggles whether NVDA will switch to Studio window for the selected encoder if connected.
* Shift+F11: Toggles whether Studio will play the first selected track when encoder is connected to a streaming server.
* F12: Opens a dialog to enter custom label for the selected encoder or stream.

## SPL Assistant layer

This layer command set allows you to obtain various status on SPL Studio, such as whether a track is playing, total duration of all tracks for the hour and so on. From SPL Studio window, press the SPL Assistant layer command, then press one of the keys from the list below.

The available status information are:

* A: Automation.
* D: Remaining duration for the playlist.
* H: Duration of music for the current hour slot.
* Shift+H: Total duration of selected tracks for this hour slot (from the track list, press SPACE to select or uncheck the track to play).
* I: Listener count.
* L: Line in.
* M: Microphone.
* N: Title for the next scheduled track.
* P: Playback status (playing or stopped).
* Shift+P: Pitch of the current track (SPL 5.00 and later).
* R: Record to file enabled/disabled.
* S: Track playback schedule.
* T: Cart edit mode on/off.
* U: Studio up time.
* Y: Playlist modified status (SPL 5.00 and later).

## SPL Controller

The SPL Controller is a set of layered commands you can use to control SPL Studio anywhere. Press the SPL Controller layer command, and NVDA will say, "SPL Controller." Press another command to control various Studio settings such as microphone on/off or play the next track.

The available SPL Controller commands are:

* Press P to play the next selected track.
* Press U to pause or unpause playback.
* Press S to stop the track with fade out, or to stop the track instantly, press T.
* Press M or Shift+M to turn on or off the microphone, respectively.
* Press A to enable automation or Shift+A to disable it.
* Press L to enable line-in input or Shift+L to disable it.
* Press R to hear remaining time for the currently playing track in seconds.

## End of track alarm

Five seconds before the current track ends, NVDA will play a short beep to indicate that the track is about to end. This works anywhere (even within SPL Studio window). Press Control+NVDA+2 to configure this between 1 and 59 seconds.

## Song intro alarm

If you have configured song intro time via Track Tool, NVDA will beep when the vocals are about to begin. From Studio window, press Alt+NVDA+2 to configure song intro alarm between 1 and 9 seconds.

## Track Finder

If you wish to quickly find a song by an artist or by song name, from track lisst, press Control+NVDA+F. Type the name of the artist or the song name. NVDA will either place you at the song if found or will display an error if it cannot find the song you're looking for. To find a previously entered song or artist, press NVDA+F3 or NVDA+Shift+F3 to find forward or backward.

Note: Track Finder is case-sensitive.

## Cart Explorer

Depending on edition, SPL Studio allows up to 96 carts to be assigned for playback. NVDA allows you to hear which cart, or jingle is assigned to these commands.

To learn cart assignments, from SPL Studio, press Control+NVDA+3. Pressing the cart command once will tell you which jingle is assigned to the command. Pressing the cart command twice will play the jingle. Press Control+NvDA+3 to exit cart explorer. See the add-on guide for more information on cart explorer.

<<<<<<< HEAD
## Changes for 4.0-dev/3.x

Version 4.0 supports SPL Studio 5.00 and later, with 3.x released designed to provide some new features from 4.0 for users using earlier versions of Studio.

* New SPL Assistant keys, including schedule time for the track (S), remaining duration for the playlist (D) and temperature (W if configured). In addition, for Studio 5.x, added playlist modification (Y) and track pitch (Shift+P).
* New SPL Controller commands, including progress of library scans (Shift+R).
* Settings such as end of track time are saved to a dedicated configuration file in your user configuration directory and are preserved during add-on upgrades (version 4.0 and later).
* Added a command (Alt+NvDA+2) to set song intro alarm time between 1 and 9 seconds.
* Added a feature to announce time in hours, minutes and seconds (command unassigned).
* It is now possible to track library scans from Insert Tracks dialog or from anywhere, and a dedicated command (Alt+NVDA+R) to toggle library scan announcement options.
* Support for Track Tool, including playing a beep if a track has intro defined and commands to announce information on a track such as duration and cue position.
* Support for StationPlaylist Encoder (Studio 5.00 and later), providing same level of support as found in SAM Encoder support.
=======
## Changes for 3.2

* Added a command in SPL Controller to report remaining time for the currently playing track (R).
* In SAM encoder window, input help mode message for Shift+F11 command has been corrected
* In cart explorer, if Studio Standard is in use, NVDA will alert that number row commands are unavailable for cart assignments.
* Updated translations.
>>>>>>> ed82e744

## Changes for 3.1

* In SAM Encoder window, added a command (Shift+F11) to tell Studio to play the first track when connected.
* Fixed numerous bugs when connecting to a server in SAM Encoder, including inability to perform NVDA commands, NVDA not announcing when connection has been established and error tones instead of connection beep being played when connected.

## Changes for 3.0

* Added Cart Explorer to learn cart assignments (up to 96 carts can be assigned).
* Added new commands, including broadcaster time (NVDA+Shift+F12) and listener count (i) and next track title (n) in SPL Assistant.
* Toggle messages such as automation are now displayed in braille regardless of toggle announcement setting.
* When StationPlaylist window is minimized to the system tray (notification area), NVDA will announce this fact when trying to switch to SPL from other programs.
* Error tones are no longer heard when toggle announcement is set to beeps and status messages other than on/off toggle are announced (example: playing carts).
* Error tones are no longer heard when trying to obtain information such as remaining time while other Studio window other than track list (such as Options dialog) is focused. If the needed information is not found, NVDA will announce this fact.
* It is now possible to search a track by artist name. Previously you could search by track title.
* Support for SAM Encoder, including ability to label the encoder and a toggle command to switch to Studio when the selected encoder is connected.
* Add-on help is available from the Add-ons Manager.

## Changes for 2.1

* Fixed an issue where user was unable to obtain status information such as automation status when SPL 5.x was first launched while NVDA was running.

## Changes for 2.0

* Some global and app-specific hotkeys were removed so you can assign a custom command from Input Gestures dialog (add-on version 2.0 requires NVDA 2013.3 or later).
* Added more SPL Assistant commands such as cart edit mode status.
* You can now switch to SPL Studio even with all windows minimized (may not work in some cases).
* Increased the end of track alarm range to 59 seconds.
* You can now search for a track in a playlist (Control+NVDA+F to find, NvDA+F3 or NvDA+Shift+F3 to find forward or backward, respectively).
* Correct names of combo boxes are now announced by NVDA (e.g. Options dialog and initial SPL setup screens).
* Fixed an issue where NVDA was announcing wrong information when trying to get remaining time for a track in SPL Studio 5.

## Changes for 1.2

* When Station Playlist 4.x is installed on certain Windows 8/8.1 computers, it is again possible to hear elapsed and remaining times for a track.
* Updated translations.

## Changes for 1.1

* Added a command (Control+NvDA+2) to set end of track alarm time.
* Fixed a bug in which field names for certain edit fields were not announced (particularly edit fields in Options dialog).
* Added various translations.


## Changes for 1.0

* Initial release.

[1]: http://addons.nvda-project.org/files/get.php?file=spl

[2]: http://addons.nvda-project.org/files/get.php?file=spl-dev

[3]: https://bitbucket.org/nvdaaddonteam/stationplaylist/wiki/SPLAddonGuide<|MERGE_RESOLUTION|>--- conflicted
+++ resolved
@@ -97,7 +97,6 @@
 
 To learn cart assignments, from SPL Studio, press Control+NVDA+3. Pressing the cart command once will tell you which jingle is assigned to the command. Pressing the cart command twice will play the jingle. Press Control+NvDA+3 to exit cart explorer. See the add-on guide for more information on cart explorer.
 
-<<<<<<< HEAD
 ## Changes for 4.0-dev/3.x
 
 Version 4.0 supports SPL Studio 5.00 and later, with 3.x released designed to provide some new features from 4.0 for users using earlier versions of Studio.
@@ -110,14 +109,13 @@
 * It is now possible to track library scans from Insert Tracks dialog or from anywhere, and a dedicated command (Alt+NVDA+R) to toggle library scan announcement options.
 * Support for Track Tool, including playing a beep if a track has intro defined and commands to announce information on a track such as duration and cue position.
 * Support for StationPlaylist Encoder (Studio 5.00 and later), providing same level of support as found in SAM Encoder support.
-=======
+
 ## Changes for 3.2
 
 * Added a command in SPL Controller to report remaining time for the currently playing track (R).
 * In SAM encoder window, input help mode message for Shift+F11 command has been corrected
 * In cart explorer, if Studio Standard is in use, NVDA will alert that number row commands are unavailable for cart assignments.
 * Updated translations.
->>>>>>> ed82e744
 
 ## Changes for 3.1
 
