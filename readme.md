# Station Playlist Studio #

* Authors: Geoff Shang, Joseph Lee and other contributors
* Download [stable version][1]
* Download [development version][2]

This add-on package provides improved usage of Station Playlist Studio, as well as providing utilities to control the Studio from anywhere.

For more information about the add-on, read the [add-on guide][3].

IMPORTANT: Due to major incompatible changes and key assignments, please remove add-on version 1.2 before installing version 2.0 or later. Also, add-on 2.1 and later requires NVDA 2014.1 or later. Add-on 4.0 requires SPL version 5.00 or later.

## Shortcut keys

* Alt+Shift+T from Studio window: announce elapsed time for the currently playing trakc.
* Control+Alt+T from Studio window: announce remaining time for the currently playing trakc.
* NVDA+Shift+F12 from Studio window: announces broadcaster time such as 5 minutes to top of the hour.
* Control+NVDA+1 from Studio window: toggles announcement of toggle messages (such as automation) between words and beeps.
* Control+NVDA+2 from Studio window: Opens end of track setting dialog.
* Alt+NVDA+2 from Studio window: Opens song intro alarm setting dialog.
* Control+NVDA+3 from Studio window: Toggles cart explorer to learn cart assignments.
* Control+NVDA+4 from Studio window: Opens microphone alarm dialog.
* Control+NVDA+f from Studio window: Opens a dialog to find a track based on artist or song name. Press NvDA+F3 to find forward or NVDA+Shift+F3 to find backward.
* Alt+NVDA+R from Studio window: Steps through library scan announcement settings.
* Control+Shift+X from Studio window: Steps through braille timer settings.

## Unassigned commands

The following commands are not assigned by default; if you wish to assign it, use Input Gestures dialog to add custom commands.

* Switching to SPL Studio window from any program.
* SPL Controller layer.
* SPL Assistant layer from SPL Studio.
* Announce time including seconds from SPL Studio.

Note: Input Gestures dialog is available in 2013.3 or later.

## Additional commands when using Sam or SPL encoders

The following commands are available when using Sam or SPL encoders:

* F9: connect to a streaming server.
* F10 (SAM encoder only): Disconnect from the streaming server.
* F11: Toggles whether NVDA will switch to Studio window for the selected encoder if connected.
* Shift+F11: Toggles whether Studio will play the first selected track when encoder is connected to a streaming server.
* F12: Opens a dialog to enter custom label for the selected encoder or stream.

## SPL Assistant layer

This layer command set allows you to obtain various status on SPL Studio, such as whether a track is playing, total duration of all tracks for the hour and so on. From SPL Studio window, press the SPL Assistant layer command, then press one of the keys from the list below.

The available status information are:

* A: Automation.
* D: Remaining duration for the playlist.
* H: Duration of music for the current hour slot.
* Shift+H: Total duration of selected tracks for this hour slot (from the track list, press SPACE to select or uncheck the track to play).
* I: Listener count.
* L: Line in.
* M: Microphone.
* N: Title for the next scheduled track.
* P: Playback status (playing or stopped).
* Shift+P: Pitch of the current track (SPL 5.00 and later).
* R: Record to file enabled/disabled.
* Shift+R: Monitor library scan in progress.
* S: Track starts in (scheduled).
* T: Cart edit mode on/off.
* U: Studio up time.
* W: Weather and temperature if configured.
* Y: Playlist modified status (SPL 5.00 and later).

## SPL Controller

The SPL Controller is a set of layered commands you can use to control SPL Studio anywhere. Press the SPL Controller layer command, and NVDA will say, "SPL Controller." Press another command to control various Studio settings such as microphone on/off or play the next track.

The available SPL Controller commands are:

* Press P to play the next selected track.
* Press U to pause or unpause playback.
* Press S to stop the track with fade out, or to stop the track instantly, press T.
* Press M or Shift+M to turn on or off the microphone, respectively, or press N to enable microphone without fade.
* Press A to enable automation or Shift+A to disable it.
* Press L to enable line-in input or Shift+L to disable it.
* Press R to hear remaining time for the currently playing track in seconds.
* Press Shift+R to get a report on library scan progress.
* Press F1 to show a help dialog which lists available commands.

## End of track alarm

Five seconds before the current track ends, NVDA will play a short beep to indicate that the track is about to end. This works anywhere (even within SPL Studio window). Press Control+NVDA+2 to configure this between 1 and 59 seconds.

## Song intro alarm

If you have configured song intro time via Track Tool, NVDA will beep when the vocals are about to begin. From Studio window, press Alt+NVDA+2 to configure song intro alarm between 1 and 9 seconds.

## Track Finder

If you wish to quickly find a song by an artist or by song name, from track lisst, press Control+NVDA+F. Type the name of the artist or the song name. NVDA will either place you at the song if found or will display an error if it cannot find the song you're looking for. To find a previously entered song or artist, press NVDA+F3 or NVDA+Shift+F3 to find forward or backward.

Note: Track Finder is case-sensitive.

## Cart Explorer

Depending on edition, SPL Studio allows up to 96 carts to be assigned for playback. NVDA allows you to hear which cart, or jingle is assigned to these commands.

To learn cart assignments, from SPL Studio, press Control+NVDA+3. Pressing the cart command once will tell you which jingle is assigned to the command. Pressing the cart command twice will play the jingle. Press Control+NvDA+3 to exit cart explorer. See the add-on guide for more information on cart explorer.

<<<<<<< HEAD
## Changes for 4.0/3.x

Version 4.0 supports SPL Studio 5.00 and later, with 3.x released designed to provide some new features from 4.0 for users using earlier versions of Studio.

* New SPL Assistant keys, including schedule time for the track (S), remaining duration for the playlist (D) and temperature (W if configured). In addition, for Studio 5.x, added playlist modification (Y) and track pitch (Shift+P).
* New SPL Controller commands, including progress of library scans (Shift+R) and enabling microphone without fade (N). Also, pressing F1 pops up a dialog showing available commands.
* When enabling or disabling microphone via SPL Controller, beeps will be played to indicate on/off status.
* Settings such as end of track time are saved to a dedicated configuration file in your user configuration directory and are preserved during add-on upgrades (version 4.0 and later).
* Added a command (Alt+NvDA+2) to set song intro alarm time between 1 and 9 seconds.
* In end of track and intro alarm dialogs, you can use up and down arrows to change alarm settings. If a wrong value is entered, alarm value is set to maximum value.
* Added a command (Control+NVDA+4) to set a time when NVDA will play a sound when microphone has been active for a while.
* Added a feature to announce time in hours, minutes and seconds (command unassigned).
* It is now possible to track library scans from Insert Tracks dialog or from anywhere, and a dedicated command (Alt+NVDA+R) to toggle library scan announcement options.
* Support for Track Tool, including playing a beep if a track has intro defined and commands to announce information on a track such as duration and cue position.
* Support for StationPlaylist Encoder (Studio 5.00 and later), providing same level of support as found in SAM Encoder support.
* In encoder windows, NvDA no longer plays error tones when NVDA is told to switch to Studio upon connecting to a streaming server while Studio window is minimized.
* Errors are no longer heard after deleting a stream with a stream label set on it.
* It is now possible to monitor introduction and end of track via braille using the braille timer options (Control+Shift+X).
* Fixed an issue where attempting to switch to Studio window from any program after all windows were minimized caused something else to appear.
=======
## Changes for 3.5

* When NVDA is started or restarted while Studio 5.10's main playlist window is focused, NVDA will no longer play error tones and/or not announce next and previous tracks when arrowing through tracks.
* Updated translations.
>>>>>>> 2bd458a4

## Changes for 3.4

* In cart explorer, carts involving control key (such as Ctrl+F1) are now handled correctly.
* Updated translations.

## Changes for 3.3

* When connecting to a streaming server using SAM encoder, it is no longer required to stay in the encoder window until connection is established.
* Fixed an issue where encoder commands (for example, stream labeler) would no longer work when switching to SAM window from other programs.

## Changes for 3.2

* Added a command in SPL Controller to report remaining time for the currently playing track (R).
* In SAM encoder window, input help mode message for Shift+F11 command has been corrected
* In cart explorer, if Studio Standard is in use, NVDA will alert that number row commands are unavailable for cart assignments.
* In Studio 5.10, track finder no longer plays error tones when searching through tracks.
* New and updated translations.

## Changes for 3.1

* In SAM Encoder window, added a command (Shift+F11) to tell Studio to play the first track when connected.
* Fixed numerous bugs when connecting to a server in SAM Encoder, including inability to perform NVDA commands, NVDA not announcing when connection has been established and error tones instead of connection beep being played when connected.

## Changes for 3.0

* Added Cart Explorer to learn cart assignments (up to 96 carts can be assigned).
* Added new commands, including broadcaster time (NVDA+Shift+F12) and listener count (i) and next track title (n) in SPL Assistant.
* Toggle messages such as automation are now displayed in braille regardless of toggle announcement setting.
* When StationPlaylist window is minimized to the system tray (notification area), NVDA will announce this fact when trying to switch to SPL from other programs.
* Error tones are no longer heard when toggle announcement is set to beeps and status messages other than on/off toggle are announced (example: playing carts).
* Error tones are no longer heard when trying to obtain information such as remaining time while other Studio window other than track list (such as Options dialog) is focused. If the needed information is not found, NVDA will announce this fact.
* It is now possible to search a track by artist name. Previously you could search by track title.
* Support for SAM Encoder, including ability to label the encoder and a toggle command to switch to Studio when the selected encoder is connected.
* Add-on help is available from the Add-ons Manager.

## Changes for 2.1

* Fixed an issue where user was unable to obtain status information such as automation status when SPL 5.x was first launched while NVDA was running.

## Changes for 2.0

* Some global and app-specific hotkeys were removed so you can assign a custom command from Input Gestures dialog (add-on version 2.0 requires NVDA 2013.3 or later).
* Added more SPL Assistant commands such as cart edit mode status.
* You can now switch to SPL Studio even with all windows minimized (may not work in some cases).
* Increased the end of track alarm range to 59 seconds.
* You can now search for a track in a playlist (Control+NVDA+F to find, NvDA+F3 or NvDA+Shift+F3 to find forward or backward, respectively).
* Correct names of combo boxes are now announced by NVDA (e.g. Options dialog and initial SPL setup screens).
* Fixed an issue where NVDA was announcing wrong information when trying to get remaining time for a track in SPL Studio 5.

## Changes for 1.2

* When Station Playlist 4.x is installed on certain Windows 8/8.1 computers, it is again possible to hear elapsed and remaining times for a track.
* Updated translations.

## Changes for 1.1

* Added a command (Control+NvDA+2) to set end of track alarm time.
* Fixed a bug in which field names for certain edit fields were not announced (particularly edit fields in Options dialog).
* Added various translations.


## Changes for 1.0

* Initial release.

[1]: http://addons.nvda-project.org/files/get.php?file=spl

[2]: http://addons.nvda-project.org/files/get.php?file=spl-dev

[3]: https://bitbucket.org/nvdaaddonteam/stationplaylist/wiki/SPLAddonGuide<|MERGE_RESOLUTION|>--- conflicted
+++ resolved
@@ -105,7 +105,6 @@
 
 To learn cart assignments, from SPL Studio, press Control+NVDA+3. Pressing the cart command once will tell you which jingle is assigned to the command. Pressing the cart command twice will play the jingle. Press Control+NvDA+3 to exit cart explorer. See the add-on guide for more information on cart explorer.
 
-<<<<<<< HEAD
 ## Changes for 4.0/3.x
 
 Version 4.0 supports SPL Studio 5.00 and later, with 3.x released designed to provide some new features from 4.0 for users using earlier versions of Studio.
@@ -125,12 +124,11 @@
 * Errors are no longer heard after deleting a stream with a stream label set on it.
 * It is now possible to monitor introduction and end of track via braille using the braille timer options (Control+Shift+X).
 * Fixed an issue where attempting to switch to Studio window from any program after all windows were minimized caused something else to appear.
-=======
+
 ## Changes for 3.5
 
 * When NVDA is started or restarted while Studio 5.10's main playlist window is focused, NVDA will no longer play error tones and/or not announce next and previous tracks when arrowing through tracks.
 * Updated translations.
->>>>>>> 2bd458a4
 
 ## Changes for 3.4
 
