--- conflicted
+++ resolved
@@ -180,20 +180,18 @@
 
 If you are using Studio on a touchscreen computer running Windows 8 or later and have NVDA 2012.3 or later installed, you can perform some Studio commands from the touchscreen. First use three finger tap to switch to SPL mode, then use the touch commands listed above to perform commands.
 
-<<<<<<< HEAD
 ## Version 17.12
 
 * Windows 7 Service Pack 1 or later is required.
 * Several add-on features were enhanced with extension points. This allows microphone alarm and metadata streaming feature to respond to changes in broadcast profiles. This requires NvDA 2017.4.
 * When Studio exits, various add-on dialogs such as add-on settings, alarm dialogs and others will close automatically. This requires NVDA 2017.4.
 * Added a new command in SPL Controller layer to announce name of the upcoming track if any (Shift+C).
-=======
+
 ## Version 17.11.2
 
 This is the last stable version to support Windows XP, Vista and 7 without Service Pack 1. The next stable version for these Windows releases will be a 15.x LTS release.
 
 * If using Windows releases prior to Windows 7 Service Pack 1, you cannot switch to development channels.
->>>>>>> bb50d22c
 
 ## Version 17.11.1/15.11-LTS
 
