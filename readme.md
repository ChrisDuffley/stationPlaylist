# StationPlaylist Studio #

* Authors: Geoff Shang, Joseph Lee and other contributors
* Download [stable version][1]
* Download [development version][2]
* Download [long-term support version][3] - add-on 15.x for Studio 5.0x users

This add-on package provides improved usage of StationPlaylist Studio, as well as providing utilities to control the Studio from anywhere.

For more information about the add-on, read the [add-on guide][4]. For developers seeking to know how to build the add-on, see buildInstructions.txt located at the root of the add-on source code repository.

IMPORTANT: This add-on requires NVDA 2016.4 or later and StationPlaylist Studio 5.10 or later. If using Windows 8 or later, for best experience, disable audio ducking mode. Also, add-on 8.0/16.10 requires Studio 5.10 and later, and for broadcasters using Studio 5.0x, a long-term support version (15.x) is available.

## Shortcut keys

* Alt+Shift+T from Studio window: announce elapsed time for the currently playing trakc.
* Control+Alt+T (two finger flick down in SPL touch mode) from Studio window: announce remaining time for the currently playing trakc.
* NVDA+Shift+F12 (two finger flick up in SPL touch mode) from Studio window: announces broadcaster time such as 5 minutes to top of the hour. Pressing this command twice will announce minutes and seconds till top of the hour.
* Alt+NVDA+1 (two finger flick right in SPL mode) from Studio window: Opens end of track setting dialog.
* Alt+NVDA+2 (two finger flick left in SPL mode) from Studio window: Opens song intro alarm setting dialog.
* Alt+NVDA+3 from Studio window: Toggles cart explorer to learn cart assignments.
* Alt+NVDA+4 from Studio window: Opens microphone alarm dialog.
* Control+NVDA+f from Studio window: Opens a dialog to find a track based on artist or song name. Press NvDA+F3 to find forward or NVDA+Shift+F3 to find backward.
* Alt+NVDA+R from Studio window: Steps through library scan announcement settings.
* Control+Shift+X from Studio window: Steps through braille timer settings.
* Control+Alt+right/left arrow (while focused on a track): Announce next/previous track column.
* Control+Alt+down/up arrow (while focused on a track): Move to next or previous track and announce specific columns (unavailable in add-on 15.x).
* Control+NVDA+1 through 0 (6 for Studio 5.0x): Announce column content for a specified column.
* Alt+NVDA+C while focused on a track: announces track comments if any.
* Alt+NVDA+0 from Studio window: Opens the Studio add-on configuration dialog.
* Control+NVDA+- (hyphen) from Studio window: Send feedback to add-on developer using the default email client.
* Alt+NVDA+F1: Open welcome dialog.

## Unassigned commands

The following commands are not assigned by default; if you wish to assign them, use Input Gestures dialog to add custom commands.

* Switching to SPL Studio window from any program.
* SPL Controller layer.
* Announcing Studio status such as track playback from other programs.
* SPL Assistant layer from SPL Studio.
* Announce time including seconds from SPL Studio.
* Announcing temperature.
* Announcing title of next track if scheduled.
* Announcing title of the currently playing track.
* Marking current track for start of track time analysis.
* Performing track time analysis.
* Take playlist snapshots.
* Find text in specific columns.
* Find tracks with duration that falls within a given range via time range finder.
* Quickly enable or disable metadata streaming.

## Additional commands when using Sam or SPL encoders

The following commands are available when using Sam or SPL encoders:

* F9: connect to a streaming server.
* F10 (SAM encoder only): Disconnect from the streaming server.
* Control+F9/Control+F10 (SAM encoder only): Connect or disconnect all encoders, respectivley.
* F11: Toggles whether NVDA will switch to Studio window for the selected encoder if connected.
* Shift+F11: Toggles whether Studio will play the first selected track when encoder is connected to a streaming server.
* Control+F11: Toggles background monitoring of the selected encoder.
* F12: Opens a dialog to enter custom label for the selected encoder or stream.
* Control+F12: opens a dialog to select the encoder you have deleted (to realign stream labels and encoder settings).
* Alt+NVDA+0: Opens encoder settings dialog to configure options such as stream label.

In addition, column review commands are available, including:

* Control+NVDA+1: Encoder position.
* Control+NVDA+2: stream label.
* Control+NVDA+3 from SAM Encoder: Encoder format.
* Control+NVDA+3 from SPL Encoder: Encoder settings.
* Control+NvDA+4 from SAM Encoder: Encoder connection status.
* Control+NVDA+4 from SPL Encoder: Transfer rate or connection status.
* Control+NVDA+5 from SAM Encoder: Connection status description.

## SPL Assistant layer

This layer command set allows you to obtain various status on SPL Studio, such as whether a track is playing, total duration of all tracks for the hour and so on. From any SPL Studio window, press the SPL Assistant layer command, then press one of the keys from the list below (one or more commands are exclusive to playlist viewer). You can also configure NvDA to emulate commands from other screen readers.

The available commands are:

* A: Automation.
* C (Shift+C  in JAWS and Window-Eyes layouts): Title for the currently playing track.
* C (JAWS and Window-Eyes layouts): Toggle cart explorer (playlist viewer only).
* D (R in JAWS layout): Remaining duration for the playlist (if an error message is given, move to playlist viewer and then issue this command).
* E (G in Window-Eyes layout): Metadata streaming status.
* Shift+1 through Shift+4, Shift+0: Status for individual metadata streaming URL's (0 is for DSP encoder).
* E (Window-Eyes layout): Elapsed time for the currently playing track.
* F: Find track (playlist viewer only).
* H: Duration of music for the current hour slot.
* Shift+H: Remaining track duration for the hour slot.
* I (L in JAWS or Window-Eyes layouts): Listener count.
* K: Move to the marked track (playlist viewer only).
* Control+K: Set the current track as the place marker track (playlist viewer only).
* L (Shift+L in JAWS and Window-Eyes layouts): Line in.
* M: Microphone.
* N: Title for the next scheduled track.
* P: Playback status (playing or stopped).
* Shift+P: Pitch of the current track.
* R (Shift+E in JAWS and Window-Eyes layouts): Record to file enabled/disabled.
* Shift+R: Monitor library scan in progress.
* S: Track starts (scheduled).
* Shift+S: Time until selected track will play (track starts in).
* T: Cart edit/insert mode on/off.
* U: Studio up time.
* Control+Shift+U: Check for add-on updates.
* W: Weather and temperature if configured.
* Y: Playlist modified status.
* 1 through 0 (6 for Studio 5.0x): Announce column content for a specified column.
* F8: Take playlist snapshots (number of tracks, longest track, etc.).
* F9: Mark current track for track time analysis (playlist viewer only).
* F10: Perform track time analysis (playlist viewer only).
* F12: Switch between current and a predefined profile.
* F1: Layer help.
* Shift+F1: Opens online user guide.

## SPL Controller

The SPL Controller is a set of layered commands you can use to control SPL Studio anywhere. Press the SPL Controller layer command, and NVDA will say, "SPL Controller." Press another command to control various Studio settings such as microphone on/off or play the next track.

The available SPL Controller commands are:

* Press P to play the next selected track.
* Press U to pause or unpause playback.
* Press S to stop the track with fade out, or to stop the track instantly, press T.
* Press M or Shift+M to turn on or off the microphone, respectively, or press N to enable microphone without fade.
* Press A to enable automation or Shift+A to disable it.
* Press L to enable line-in input or Shift+L to disable it.
* Press R to hear remaining time for the currently playing track.
* Press Shift+R to get a report on library scan progress.
* Press E to get count and labels for encoders being monitored.
* Press I to obtain listener count.
* Press Q to obtain various status information about Studio including whether a track is playing, microphone is on and others.
* Press F1 to show a help dialog which lists available commands.

## Track alarms

By default, NvDA will play a beep if five seconds are left in the track (outro) and/or intro. To configure this value as well as to enable or disable them, press Alt+NVDA+1 or Alt+NVDA+2 to open end of track and song ramp dialogs, respectively. In addition, use Studio add-on settings dialog to configure if you'll hear a beep, a message or both when alarms are turned on.

## Microphone alarm

You can ask NVDA to play a sound when microphone has been active for a while. Press Alt+NVDA+4 to configure alarm time in seconds (0 disables it).

## Track Finder

If you wish to quickly find a song by an artist or by song name, from track list, press Control+NVDA+F. Type or choose the name of the artist or the song name. NVDA will either place you at the song if found or will display an error if it cannot find the song you're looking for. To find a previously entered song or artist, press NVDA+F3 or NVDA+Shift+F3 to find forward or backward.

Note: Track Finder is case-sensitive.

## Cart Explorer

Depending on edition, SPL Studio allows up to 96 carts to be assigned for playback. NVDA allows you to hear which cart, or jingle is assigned to these commands.

To learn cart assignments, from SPL Studio, press Alt+NVDA+3. Pressing the cart command once will tell you which jingle is assigned to the command. Pressing the cart command twice will play the jingle. Press Alt+NvDA+3 to exit cart explorer. See the add-on guide for more information on cart explorer.

## Track time analysis

To obtain length to play selected tracks, mark current track for start of track time analysis (SPL Assistant, F9), then press SPL Assistant, F10 when reaching end of selection.

## Columns Explorer

By pressing Control+NVDA+1 through 0 (6 for Studio 5.0x) or SPL Assistant, 1 through 0 (6 for Studio 5.01 and earlier), you can obtain contents of specific columns. By default, these are artist, title, duration, intro, category and filename (Studio 5.10 adds year, album, genre and time scheduled). You can configure which columns will be explored via columns explorer dialog found in add-on settings dialog.

## Playlist snapshots

You can press SPL Assistant, F8 while focused on a playlist in Studio to obtain various statistics about a playlist, including number of tracks in the playlist, longest track, top artists and so on. After assigning a custom command for this feature, pressing the custom command twice will cause NVDA to present playlist snapshot information as a webpage so you can use browse mode to navigate (press escape to close).

## Configuration dialog

From studio window, you can press Alt+NVDA+0 to open the add-on configuration dialog. Alternatively, go to NVDA's preferences menu and select SPL Studio Settings item. This dialog is also used to manage broadcast profiles.

## SPL touch mode

If you are using Studio on a touchscreen computer running Windows 8 or later and have NVDA 2012.3 or later installed, you can perform some Studio commands from the touchscreen. First use three finger tap to switch to SPL mode, then use the touch commands listed above to perform commands.

<<<<<<< HEAD
## Version 17.2-dev

* In add-on settings, added a checkbox to let NvDA play a sound when lister requests arrive. To use this fully, requests window must pop up when requests arrive.
* Pressing broadcaster time command (NVDA+Shift+F12) twice will now cause NVDA to announce minutes and seconds remaining in the current hour.
* It is now possible to use Track Finder (Control+NVDA+F) to search for names of tracks you've searched before.
=======
## Version 17.06

* You can now perform Track Finder command (Control+NVDA+F) while a playlist is loaded but the first track isn't focused.
* NVDA will no longer play error tones or do nothing when searching for a track forward from the last track or backward from the first track, respectively.
* Pressing NVDA+Numpad Delete (NVDA+Delete in laptop layout) will now announce track position followed by number of items in a playlist.
>>>>>>> d3b7fd9a

## Version 17.05.1

* NVDA will no longer fail to save changes to alarm settings from various alarm dialogs (for example, Alt+NVDA+1 for end of track alarm).

## Version 17.05/15.7-LTS

* Update interval can now be set up to 180 days. For default installations, update check interval will be 30 days.
* Fixed an issue where NVDA may play error tone if Studio exits while a time-based profile is active.

## Version 17.04

* Added a basic add-on debugging support by logging various information while the add-on is active with NVDA set to debug logging (requires NVDA 2017.1 and later). To use this, after installing NVDA 2017.1, from Exit NVDA dialog, choose "restart with debug logging enabled" option.
* Improvements to presentation of various add-on dialogs thanks to NVDA 2016.4 features.
* NVDA will download add-on updates in the background if you say "yes" when asked to update the add-on. Consequently, file download notifications from web browsers will no longer be shown.
* NVDA will no longer appear to freeze when checking for update at startup due to add-on update channel change.
* Added ability to press Control+Alt+up or down arrow keys to move between tracks (specifically, track columns) vertically just as one is moving to next or previous row in a table.
* Added a combo box in add-on settings dialog to set which column should be announced when moving through columns vertically.
* Moved end of track , intro and microphone alarm controls from add-on settings to the new Alarms Center.
* In Alarms Center, end of track and track intro edit fields are always shown regardless of state of alarm notification checkboxes.
* Added a command in SPL Assistant to obtain playlist snapshots such as number of tracks, longest track, top artists and so on (F8). You can also add a custom command for this feature.
* Pressing the custom gesture for playlist snapshots command once will let NVDA speak and braile a short snapshot information. Pressing the command twice will cause NVDA to open a webpage containing a fuller playlist snapshot information. Press escape to close this webpage.
* Removed Track Dial (NVDA's version of enhanced arrow keys), replaced by Columns explorer and Column Navigator/table navigation commands). This affects Studio and Track Tool.
* After closing Insert Tracks dialog while a library scan is in progress, it is no longer required to press SPL Assistant, Shift+R to monitor scan progress.
* Improved accuracy of detecting and reporting completion of library scans in Studio 5.10 and later. This fixes a problem where library scan monitor will end prematurely when there are more tracks to be scanned, necessitating restarting library scan monitor.
* Improved library scan status reporting via SPL Controller (Shift+R) by announcing scan count if scan is indeed happening.
* In studio Demo, when registration screen appears when starting Studio, commands such as remaining time for a track will no longer cause NVDA to do nothing, play error tones, or give wrong information. An error message will be announced instead. Commands such as these will require Studio's main window handle to be present.
* Initial support for StationPlaylist Creator.
* Added a new command in SPL Controller layer to announce Studio status such as track playback and microphone status (Q).

## Version 17.03

* NVDA will no longer appear to do anything or play an error tone when switching to a time-based broadcast profile.
* Updated translations.

## Version 17.01/15.5-LTS

Note: 17.01.1/15.5A-LTS replaces 17.01 due to changes to location of new add-on files.

* 17.01.1/15.5A-LTS: Changed where updates are downloaded from for long-term support releases. Installing this version is mandatory.
* Improved responsiveness and reliability when using the add-on to switch to Studio, either using focus to Studio command from other programs or when an encoder is connected and NVDA is told to switch to Studio when this happens. If Studio is minimized, Studio window will be shown as unavailable. If so, restore Studio window from system tray.
* If editing carts while Cart Explorer is active, it is no longer necessary to reenter Cart Explorer to view updated cart assignments when Cart Edit mode is turned off. Consequently, Cart Explorer reentry message is no longer announced.
* In add-on 15.5-LTS, corrected user interface presentation for SPL add-on settings dialog.

## Version 16.12.1

* Corrected user interface presentation for SPL add-on settings dialog.
* Updated translations.

## Version 16.12/15.4-LTS

* More work on supporting Studio 5.20, including announcing cart insert mode status (if turned on) from SPL Assistant layer (T).
* Cart edit/insert mode toggle is no longer affected by message verbosity nor status announcement type settings (this status will always be announced via speech and/or braille).
* It is no longer possible to add comments to timed break notes.
* Support for Track Tool 5.20, including fixed an issue where wrong information is announced when using Columns Explorer commands to announce column information.

## Version 16.11/15.3-LTS

* Initial support for StationPlaylist Studio 5.20, including improved responsiveness when obtaining status information such as automation status via SPL Assistant layer.
* Fixed issues related to searching for tracks and interacting with them, including inability to check or uncheck place marker track or a track found via time range finder dialog.
* Column announcement order will no longer revert to default order after changing it.
* 16.11: If broadcast profiles have errors, error dialog will no longer fail to show up.

## Version 16.10.1/15.2-LTS

* You can now interact with the track that was found via Track Finder (Control+NVDA+F) such as checking it for playback.
* Updated translations.

## Version 8.0/16.10/15.0-LTS

Version 8.0 (also known as 16.10) supports SPL Studio 5.10 and later, with 15.0-LTS (formerly 7.x) designed to provide some new features from 8.0 for users using earlier versions of Studio. Unless otherwise noted, entries below apply to both 8.0 and 7.x. A warning dialog will be shown the first time you use add-on 8.0 with Studio 5.0x installed, asking you to use 15.x LTS version.

* Version scheme has changed to reflect release year.month instead of major.minor. During transition period (until mid-2017), version 8.0 is synonymous with version 16.10, with 7.x LTS being designated 15.0 due to incompatible changes.
* Add-on source code is now hosted on GitHub (repository located at https://github.com/josephsl/stationPlaylist).
* Added a welcome dialog that launches when Studio starts after installing the add-on. A command (Alt+NvDA+F1) has been added to reopen this dialog once dismissed.
* Changes to various add-on commands, including removal of status announcement toggle (Control+NvDA+1), reassigned end of track alarm to Alt+NVDA+1, Cart Explorer toggle is now Alt+NvDA+3, microphone alarm dialog is Alt+NVDA+4 and add-on/encoder settings dialog is Alt+NvDA+0. This was done to allow Control+NVDA+number row to be assigned to Columns Explorer.
* 8.0: Relaxed Columns Explorer restriction in place in 7.x so numbers 1 through 6 can be configured to announce Studio 5.1x columns.
* 8.0: Track Dial toggle command and the corresponding setting in add-on settings are deprecated and will be removed in 9.0. This command will remain available in add-on 7.x.
* Added Control+Alt+Home/End to move Column Navigator to first or last column in Playlist Viewer.
* You can now add, view, change or delete track comments (notes). Press Alt+NVDA+C from a track in the playlist viewer to hear track comments if defined, press twice to copy comment to clipboard or three times to open a dialog to edit comments.
* Added ability to notify if a track comment exists, as well as a setting in add-on settings to control how this should be done.
* Added a setting in add-on settings dialog to let NVDA notify you if you've reached top or bottom of playlist viewer.
* When resetting add-on settings, you can now specify what gets reset. By default, add-on settings will be reset, with checkboxes for resetting instant switch profile, time-based profile, encoder settings and erasing track comments added to reset settings dialog.
* In Track Tool, you can obtain information on album and CD code by pressing Control+NVDA+9 and Control+NVDA+0, respectively.
* Performance improvements when obtaining column information for the first time in Track Tool.
* 8.0: Added a dialog in add-on settings to configure Columns Explorer slots for Track Tool.
* You can now configure microphone alarm interval from microphone alarm dialog (Alt+NvDA+4).

## Version 7.5/16.09

* NVDA will no longer pop up update progress dialog if add-on update channel has just changed.
* NVDA will honor the selected update channel when downloading updates.
* Updated translations.

## Version 7.4/16.08

Version 7.4 is also known as 16.08 following the year.month version number for stable releases.

* It is possible to select add-on update channel from add-on settings/advanced options, to be removed later in 2017. For 7.4, available channels are beta, stable and long-term.
* Added a setting in add-on settings/Advanced options to configure update check interval between 1 and 30 days (default is 7 or weekly checks).
* SPL Controller command and the command to focus to Studio will not be available from secure screens.
* New and updated translations and added localized documentation in various languages.

## Changes for 7.3

* Slight performance improvements when looking up information such as automation via some SPL Assistant commands.
* Updated translations.

## Changes for 7.2

* Due to removal of old-style internal configuration format, it is mandatory to install add-on 7.2. Once installed, you cannot go back to an earlier version of the add-on.
* Added a command in SPL Controller to report listener count (I).
* You can now open SPL add-on settings and encoder settings dialogs by pressing Alt+NVDA+0. You can still use Control+NVDA+0 to open these dialogs (to be removed in add-on 8.0).
* In Track Tool, you can use Control+Alt+left or right arrow keys to navigate between columns.
* Contents of various Studio dialogs such as About dialog in Studio 5.1x are now announced.
* In SPL Encoders, NVDA will silence connection tone if auto-connect is enabled and then turned off from encoder context menu while the selected encoder is connecting.
* Updated translations.

## Changes for 7.1

* Fixed erorrs encountered when upgrading from add-on 5.5 and below to 7.0.
* When answering "no" when resetting add-on settings, you'll be returned to add-on settings dialog and NVDA will remember instant switch profile setting.
* NVDA will ask you to reconfigure stream labels and other encoder options if encoder configuration file becomes corrupted.

## Changes for 7.0

* Added add-on update check feature. This can be done manually (SPL Assistant, Control+Shift+U) or automatically (configurable via advanced options dialog from add-on settings).
* It is no longer required to stay in the playlist viewer window in order to invoke most SPL Assistant layer commands or obtain time announcements such as remaining time for the track and broadcaster time.
* Changes to SPL Assistant commands, including playlist duration (D), reassignment of hour selection duration from Shift+H to Shift+S and Shift+H now used to announce duration of remaining tracks for the current hour slot, metadata streaming status command reassigned (1 through 4, 0 is now Shift+1 through Shift+4, Shift+0).
* It is now possible to invoke track finder via SPL Assistant (F).
* SPL Assistant, numbers 1 through 0 (6 for Studio 5.01 and earlier) can be used to announce specific column information. These column slots can be changed under Columns Explorer item in add-on settings dialog.
* Fixed numerous errors reported by users when installing add-on 7.0 for the first time when no prior version of this add-on was installed.
* Improvements to Track Dial, including improved responsiveness when moving through columns and tracking how columns are presented on screen.
* Added ability to press Control+Alt+left or right arrow keys to move between track columns.
* It is now possible to use a different screen reader command layout for SPL Assistant commands. Go to advanced options dialog from add-on settings to configure this option between NVDA, JAWS and Window-Eyes layouts. See the SPL Assistant commands above for details.
* NVDA can be configured to switch to a specific broadcast profile at a specific day and time. Use the new triggers dialog in add-on settings to configure this.
* NVDA will report name of the profile one is switching to via instant switch (SPL Assistant, F12) or as a result of time-based profile becoming active.
* Moved instant switch toggle (now a checkbox) to the new triggers dialog.
* Entries in profiles combo box in add-on settings dialog now shows profile flags such as active, whether it is an instant switch profile and so on.
* If a serious problem with reading broadcast profile files are found, NVDA will present an error dialog and reset settings to defaults instead of doing nothing or sounding an error tone.
* Settings will be saved to disk if and only if you change settings. This prolongs life of SSD's (solid state drives) by preventing unnecessary saves to disk if no settings have changed.
* In add-on settings dialog, the controls used to toggle announcement of scheduled time, listener count, cart name and track name has been moved to a dedicated status announcements dialog (select status announcement button to open this dialog).
* Added a new setting in add-on settings dialog to let NVDA play beep for different track categories when moving between tracks in playlist viewer.
* Attempting to open metadata configuration option in add-on settings dialog while quick metadata streaming dialog is open will no longer cause NVDA to do nothing or play an error tone. NvDA will now ask you to close metadata streaming dialog before you can open add-on settings.
* When announcing time such as remaining time for the playing track, hours are also announced. Consequently, the hour announcement setting is enabled by default.
* Pressing SPL Controller, R now causes NVDA to announce remaining time in hours, minutes and seconds (minutes and seconds if this is such a case).
* In encoders, pressing Control+NVDA+0 will present encoder settings dialog for configuring various options such as stream label, focusing to Studio when connected and so on.
* In encoders, it is now possible to turn off connection progress tone (configurable from encoder settings dialog).

## Changes for 6.4

* Fixed a major problem when switching back from an instant switch profile and the instant switch profile becomes active again, seen after deleting a profile that was positioned right before the previously active profile. When attempting to delete a profile, a warning dialog will be shown if an instant switch profile is active.

## Changes for 6.3

* Internal security enhancements.
* When add-on 6.3 or later is first launched on a computer running Windows 8 or later with NVDA 2016.1 or later installed, an alert dialog will be shown asking you to disable audio ducking mode (NVDA+Shift+D). Select the checkbox to suppress this dialog in the future.
* Added a command to send bug reports, feature suggestions and other feedback to add-on developer (Control+NVDA+dash (hyphen, "-")).
* Updated translations.

## Changes for 6.2

* Fixed an issue with playlist remainder command (SPL Assistant, D (R if compatibility mode is on)) where the duration for the current hour was announced as opposed to the entire playlist (the behavior of this command can be configured from advanced settings found in add-on settings dialog).
* NvDA can now announce name of the currently playing track while using another program (configurable from add-on settings).
* The setting used to let SPL Controller command invoke SPL Assistant is now honored (previously it was enabled at all times).
* In SAM encoders, Control+F9 and Control+F10 commands now works correctly.
* In encoders, when an encoder is first focused and if this encoder is configured to be monitored in the background, NVDA will now start the background monitor automatically.

## Changes for 6.1

* Column announcement order and inclusion, as well as metadata streaming settings are now profile-specific settings.
* When changing profiles, the correct metadata streams will be enabled.
* When opening quick metadata streaming settings dialog (command unassigned), the changed settings are now applied to the active profile.
* When starting Studio, changed how the errors are displayed if the only corrupt profile is the normal profile.
* When changing certain settings using shortcut keys such as status announcements, fixed an issue where the changed settings are not retained when switching to and from an instant switch profile.
* When using a SPL Assistant command with a custom gesture defined (such as next track command), it is no longer required to stay in the Studio's playlist viewer to use these commands (they can be performed from other Studio windows).

## Changes for 6.0

* New SPL Assistant commands, including announcing title of the currently playing track (C), announcing status of metadata streaming (E, 1 through 4 and 0) and opening the online user guide (Shift+F1).
* Ability to package favorite settings as broadcast profiles to be used during a show and to switch to a predefined profile. See the add-on guide for details on broadcast profiles.
* Added a new setting in add-on settings to control message verbosity (some messages will be shortened when advanced verbosity is selected).
* Added a new setting in add-on settings to let NVDA announce hours, minutes and seconds for track or playlist duration commands (affected features include announcing elapsed and remaining time for the currently playing track, track time analysis and others).
* You can now ask NVDA to report total length of a range of tracks via track time analysis feature. Press SPL Assistant, F9 to mark current track as start marker, move to end of track range and press SPL Assistant, F10. These commands can be reassigned so one doesn't have to invoke SPL Assistant layer to perform track time analysis.
* Added a column search dialog (command unassigned) to find text in specific columns such as artist or part of file name.
* Added a time range finder dialog (command unassigned) to find a track with duration that falls within a specified range, useful if wishing to find a track to fill an hour slot.
* Added ability to reorder track column announcement and to suppress announcement of specific columns if "use screen order" is unchecked from add-on settings dialog. Use "manage column announcement" dialog to reorder columns.
* Added a dialog (command unassigned) to quickly toggle metadata streaming.
* Added a setting in add-on settings dialog to configure when metadata streaming status should be announced and to enable metadata streaming.
* Added ability to mark a track as a place marker to return to it later (SPL Assistant, Control+K to set, SPL Assistant, K to move to the marked track).
* Improved performance when searching for next or previous track text containing the searched text.
* Added a setting in add-on settings dialog to configure alarm notification (beep, message or both).
* It is now possible to configure microphone alarm between 0 (disabled) and two hours (7200 seconds) and to use up and down arrow keys to configure this setting.
* Added a setting in add-on settings dialog to allow microphone active notification to be given periodically.
* You can now use Track Dial toggle command in Studio to toggle Track Dial in Track Tool provided that you didn't assign a command to toggle Track Dial in Track Tool.
* Added ability to use SPL Controller layer command to invoke SPL Assistant layer (configurable from advanced Settings dialog found in add-on settings dialog).
* Added ability for NvDA to use certain SPL Assistant commands used by other screen readers. To configure this, go to add-on settings, select Advanced Settings and check screen reader compatibility mode checkbox.
* In encoders, settings such as focusing to Studio when connected are now remembered.
* It is now possible to view various columns from encoder window (such as encoder connection status) via Control+NVDA+number command; consult the encoder commands above.
* Fixed a rare bug where switching to Studio or closing an NVDA dialog (including Studio add-on dialogs) prevented track commands (such as toggling Track Dial) from working as expected.

## Changes for 5.6

* In Studio 5.10 and later, NVDA no longer announces "not selected" when the selected track is playing.
* Due to an issue with Studio itself, NVDA will now announce name of the currently playing track automatically. An option to toggle this behavior has been added in studio add-on settings dialog.

## Changes for 5.5

* Play after connecting setting will be remembered when moving away from the encoder window.

## Changes for 5.4

* Performing library scan from Insert Tracks dialog no longer causes NVDA to not announce scan status or play error tones if NVDA is configured to announce library scan progress or scan count.
* Updated translations.

## Changes for 5.3

* The fix for SAM Encoder (not playing the next track if a track is playing and when the encoder connects) is now available for SPL Encoder users.
* NVDA no longer plays errors or does not do anything when SPL Assistant, F1 (Assistant help dialog) is pressed.

## Changes for 5.2

* NVDA will no longer allow both settings and alarm dialogs to be opened. A warning will be shown asking you to close the previously opened dialog before opening another dialog.
* When monitoring one or more encoders, pressing SPL Controller, E will now announce encoder count, encoder ID and stream label(s) if any.
* NVDA supports connect/disconnect all commands (Control+F9/Control+F10) in SAM encoders.
* NVDA will no longer play the next track if an encoder connects while Studio is playing a track and Studio is told to play tracks when an encoder is connected.
* Updated translations.

## Changes for 5.1

* It is now possible to review individual columns in Track Tool via Track Dial (toggle key unassigned). Note that Studio must be active before using this mode.
* Added a check box in Studio add-on settings dialog to toggle announcement of name of the currently playing cart.
* Toggling microphone on and off via SPL Controller no longer causes error tones to be played or toggle sound to not be played.
* If a custom command is assigned for an SPL Assistant layer command and this command is pressed right after entering SPL Assistant, NvDA will now promptly exit SPL Assistant.

## Changes for 5.0

* A dedicated settings dialog for SPL add-on has been added, accessible from NVDA's preferences menu or by pressing Control+NVDA+0 from SPL window.
* Added ability to reset all settings to defaults via configuration dialog.
* If some of the settings have errors, only the affected settings will be reset to factory defaults.
* Added a dedicated SPL touchscreen mode and touch commands to perform various Studio commands.
* Changes to SPL Assistant layer include addition of layer help command (F1) and removal of commands to toggle listener count (Shift+I) and scheduled time announcement (Shift+S). You can configure these settings in add-on settings dialog.
* Renamed "toggle announcement" to "status announcement" as beeps are used for announcing other status information such as completion of library scans.
* Status announcement setting is now retained across sessions. Previously you had to configure this setting manually when Studio starts.
* You can now use Track Dial feature to review columns in a track entry in Studio's main playlist viewer (to toggle this feature, press the command you assigned for this feature).
* You can now assign custom commands to hear temperature information or to announce title for the upcoming track if scheduled.
* Added a checkbox in end of track and song intro alarm dialogs to enable or disable these alarms (check to enable). These can also be "configured" from add-on settings.
* Fixed an issue where pressing alarm dialog or track finder commands while another alarm  or find dialog is opened would cause another instance of the same dialog to appear. NVDA will pop up a message asking you to close the previously opened dialog first.
* Cart explorer changes and fixes, including exploring wrong cart banks when user is not focused on playlist viewer. Cart explorer will now check to make sure that you are in playlist viewer.
* Added ability to use SPL Controller layer command to invoke SPL Assistant (experimental; consult the add-on guide on how to enable this).
* In encoder windows, NVDA's time and date announcement command (NVDA+F12 by default) will announce time including seconds.
* You can now monitor individual encoders for connection status and for other messages by pressing Control+F11 while the encoder you wish to monitor is focused (works better when using SAM encoders).
* Added a command in SPL Controller layer to announce status of encoders being monitored (E).
* A workaround is now available to fix an issue where NvDA was announcing stream labels for the wrong encoders, especially after deleting an encoder (to realign stream labels, press Control+F12, then select the position of the encoder you have removed).

## Changes for 4.4/3.9

* Library scan function now works in Studio 5.10 (requires latest Studio 5.10 build).

## Changes for 4.3/3.8

* When switching to another part of Studio such as insert tracks dialog while cart explorer is active, NVDA will no longer announce cart messages when cart keys are pressed (for example, locating a track from insert tracks dialog).
* New SPL Assistant keys, including toggling announcement of scheduled time and listener count (Shift+S and Shift+I, respectively, not saved across sessions).
* When exiting Studio while various alarm dialogs are opened, NVDA will detect that Studio has been exited and will not save newly modified alarm values.
* Updated translations.

## Changes for 4.2/3.7

* NVDA will no longer forget to retain new and changed encoder labels when a user logs off or restarts a computer.
* When the add-on configuration becomes corrupted when NVDA starts, NVDA will restore default configuration and will display a message to inform the user of this fact.
* In add-on 3.7, focus issue seen when deleting tracks in Studio 4.33 has been corrected (same fix is available for Studio 5.0x users in add-on 4.1).

## Changes for 4.1

* In Studio 5.0x, deleting a track from the main playlist viewer will no longer cause NVDA to announce the track below the newly focused track (more noticeable if the second to last track was deleted, in which case NVDA said "unknown").
* Fixed several library scan issues in Studio 5.10, including announcing total number of items in the library while tabbing around in the insert tracks dialog and saying "scan is in progress" when attempting to monitor library scans via SPL Assistant.
* When using a braille display with Studio 5.10 and if a track is checked, pressing SPACE to check a track below no longer causes braille to not reflect the newly checked state.

## Changes for 4.0/3.6

Version 4.0 supports SPL Studio 5.00 and later, with 3.x designed to provide some new features from 4.0 for users using earlier versions of Studio.

* New SPL Assistant keys, including schedule time for the track (S), remaining duration for the playlist (D) and temperature (W if configured). In addition, for Studio 5.x, added playlist modification (Y) and track pitch (Shift+P).
* New SPL Controller commands, including progress of library scans (Shift+R) and enabling microphone without fade (N). Also, pressing F1 pops up a dialog showing available commands.
* When enabling or disabling microphone via SPL Controller, beeps will be played to indicate on/off status.
* Settings such as end of track time are saved to a dedicated configuration file in your user configuration directory and are preserved during add-on upgrades (version 4.0 and later).
* Added a command (Alt+NvDA+2) to set song intro alarm time between 1 and 9 seconds.
* In end of track and intro alarm dialogs, you can use up and down arrows to change alarm settings. If a wrong value is entered, alarm value is set to maximum value.
* Added a command (Control+NVDA+4) to set a time when NVDA will play a sound when microphone has been active for a while.
* Added a feature to announce time in hours, minutes and seconds (command unassigned).
* It is now possible to track library scans from Insert Tracks dialog or from anywhere, and a dedicated command (Alt+NVDA+R) to toggle library scan announcement options.
* Support for Track Tool, including playing a beep if a track has intro defined and commands to announce information on a track such as duration and cue position.
* Support for StationPlaylist Encoder (Studio 5.00 and later), providing same level of support as found in SAM Encoder support.
* In encoder windows, NvDA no longer plays error tones when NVDA is told to switch to Studio upon connecting to a streaming server while Studio window is minimized.
* Errors are no longer heard after deleting a stream with a stream label set on it.
* It is now possible to monitor introduction and end of track via braille using the braille timer options (Control+Shift+X).
* Fixed an issue where attempting to switch to Studio window from any program after all windows were minimized caused something else to appear.
* When using Studio 5.01 and earlier, NVDA will no longer announce certain status information such as scheduled time multiple times.

## Changes for 3.5

* When NVDA is started or restarted while Studio 5.10's main playlist window is focused, NVDA will no longer play error tones and/or not announce next and previous tracks when arrowing through tracks.
* Fixed an issue when trying to obtain remaining time and elapsed time for a track in later builds of Studio 5.10.
* Updated translations.

## Changes for 3.4

* In cart explorer, carts involving control key (such as Ctrl+F1) are now handled correctly.
* Updated translations.

## Changes for 3.3

* When connecting to a streaming server using SAM encoder, it is no longer required to stay in the encoder window until connection is established.
* Fixed an issue where encoder commands (for example, stream labeler) would no longer work when switching to SAM window from other programs.

## Changes for 3.2

* Added a command in SPL Controller to report remaining time for the currently playing track (R).
* In SAM encoder window, input help mode message for Shift+F11 command has been corrected
* In cart explorer, if Studio Standard is in use, NVDA will alert that number row commands are unavailable for cart assignments.
* In Studio 5.10, track finder no longer plays error tones when searching through tracks.
* New and updated translations.

## Changes for 3.1

* In SAM Encoder window, added a command (Shift+F11) to tell Studio to play the first track when connected.
* Fixed numerous bugs when connecting to a server in SAM Encoder, including inability to perform NVDA commands, NVDA not announcing when connection has been established and error tones instead of connection beep being played when connected.

## Changes for 3.0

* Added Cart Explorer to learn cart assignments (up to 96 carts can be assigned).
* Added new commands, including broadcaster time (NVDA+Shift+F12) and listener count (i) and next track title (n) in SPL Assistant.
* Toggle messages such as automation are now displayed in braille regardless of toggle announcement setting.
* When StationPlaylist window is minimized to the system tray (notification area), NVDA will announce this fact when trying to switch to SPL from other programs.
* Error tones are no longer heard when toggle announcement is set to beeps and status messages other than on/off toggle are announced (example: playing carts).
* Error tones are no longer heard when trying to obtain information such as remaining time while other Studio window other than track list (such as Options dialog) is focused. If the needed information is not found, NVDA will announce this fact.
* It is now possible to search a track by artist name. Previously you could search by track title.
* Support for SAM Encoder, including ability to label the encoder and a toggle command to switch to Studio when the selected encoder is connected.
* Add-on help is available from the Add-ons Manager.

## Changes for 2.1

* Fixed an issue where user was unable to obtain status information such as automation status when SPL 5.x was first launched while NVDA was running.

## Changes for 2.0

* Some global and app-specific hotkeys were removed so you can assign a custom command from Input Gestures dialog (add-on version 2.0 requires NVDA 2013.3 or later).
* Added more SPL Assistant commands such as cart edit mode status.
* You can now switch to SPL Studio even with all windows minimized (may not work in some cases).
* Increased the end of track alarm range to 59 seconds.
* You can now search for a track in a playlist (Control+NVDA+F to find, NvDA+F3 or NvDA+Shift+F3 to find forward or backward, respectively).
* Correct names of combo boxes are now announced by NVDA (e.g. Options dialog and initial SPL setup screens).
* Fixed an issue where NVDA was announcing wrong information when trying to get remaining time for a track in SPL Studio 5.

## Changes for 1.2

* When Station Playlist 4.x is installed on certain Windows 8/8.1 computers, it is again possible to hear elapsed and remaining times for a track.
* Updated translations.

## Changes for 1.1

* Added a command (Control+NvDA+2) to set end of track alarm time.
* Fixed a bug in which field names for certain edit fields were not announced (particularly edit fields in Options dialog).
* Added various translations.


## Changes for 1.0

* Initial release.

[1]: http://addons.nvda-project.org/files/get.php?file=spl

[2]: http://addons.nvda-project.org/files/get.php?file=spl-dev

[3]: http://www.josephsl.net/files/nvdaaddons/get.php?file=spl-lts7

[4]: https://github.com/josephsl/stationplaylist/wiki/SPLAddonGuide<|MERGE_RESOLUTION|>--- conflicted
+++ resolved
@@ -174,19 +174,17 @@
 
 If you are using Studio on a touchscreen computer running Windows 8 or later and have NVDA 2012.3 or later installed, you can perform some Studio commands from the touchscreen. First use three finger tap to switch to SPL mode, then use the touch commands listed above to perform commands.
 
-<<<<<<< HEAD
 ## Version 17.2-dev
 
 * In add-on settings, added a checkbox to let NvDA play a sound when lister requests arrive. To use this fully, requests window must pop up when requests arrive.
 * Pressing broadcaster time command (NVDA+Shift+F12) twice will now cause NVDA to announce minutes and seconds remaining in the current hour.
 * It is now possible to use Track Finder (Control+NVDA+F) to search for names of tracks you've searched before.
-=======
+
 ## Version 17.06
 
 * You can now perform Track Finder command (Control+NVDA+F) while a playlist is loaded but the first track isn't focused.
 * NVDA will no longer play error tones or do nothing when searching for a track forward from the last track or backward from the first track, respectively.
 * Pressing NVDA+Numpad Delete (NVDA+Delete in laptop layout) will now announce track position followed by number of items in a playlist.
->>>>>>> d3b7fd9a
 
 ## Version 17.05.1
 
