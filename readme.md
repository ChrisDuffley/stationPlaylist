# StationPlaylist Studio #

* Authors: Geoff Shang, Joseph Lee and other contributors
* Download [stable version][1]
* Download [development version][2]
* Download [long-term support version][3] - add-on 15.x for Studio 5.0x users

This add-on package provides improved usage of StationPlaylist Studio, as well as providing utilities to control the Studio from anywhere.

For more information about the add-on, read the [add-on guide][4]. For developers seeking to know how to build the add-on, see buildInstructions.txt located at the root of the add-on source code repository.

IMPORTANT: This add-on requires NVDA 2016.4 or later and StationPlaylist Studio 5.10 or later. If using Windows 8 or later, for best experience, disable audio ducking mode. Also, add-on 8.0/16.10 requires Studio 5.10 and later, and for broadcasters using Studio 5.0x, a long-term support version (15.x) is available.

## Shortcut keys

* Alt+Shift+T from Studio window: announce elapsed time for the currently playing trakc.
* Control+Alt+T (two finger flick down in SPL touch mode) from Studio window: announce remaining time for the currently playing trakc.
* NVDA+Shift+F12 (two finger flick up in SPL touch mode) from Studio window: announces broadcaster time such as 5 minutes to top of the hour.
* Alt+NVDA+1 (two finger flick right in SPL mode) from Studio window: Opens end of track setting dialog.
* Alt+NVDA+2 (two finger flick left in SPL mode) from Studio window: Opens song intro alarm setting dialog.
* Alt+NVDA+3 from Studio window: Toggles cart explorer to learn cart assignments.
* Alt+NVDA+4 from Studio window: Opens microphone alarm dialog.
* Control+NVDA+f from Studio window: Opens a dialog to find a track based on artist or song name. Press NvDA+F3 to find forward or NVDA+Shift+F3 to find backward.
* Alt+NVDA+R from Studio window: Steps through library scan announcement settings.
* Control+Shift+X from Studio window: Steps through braille timer settings.
* Control+Alt+right/left arrow (while focused on a track): Announce next/previous track column.
* Control+NVDA+1 through 0 (6 for Studio 5.0x): Announce column content for a specified column.
* Alt+NVDA+C while focused on a track: announces track comments if any.
* Alt+NVDA+0 from Studio window: Opens the Studio add-on configuration dialog.
* Control+NVDA+- (hyphen) from Studio window: Send feedback to add-on developer using the default email client.
* Alt+NVDA+F1: Open welcome dialog.

## Unassigned commands

The following commands are not assigned by default; if you wish to assign them, use Input Gestures dialog to add custom commands.

* Switching to SPL Studio window from any program.
* SPL Controller layer.
* Announcing Studio status such as track playback from other programs.
* SPL Assistant layer from SPL Studio.
* Announce time including seconds from SPL Studio.
* Announcing temperature.
* Announcing title of next track if scheduled.
* Announcing title of the currently playing track.
* Marking current track for start of track time analysis.
* Performing track time analysis.
* Find text in specific columns.
* Find tracks with duration that falls within a given range via time range finder.
* Quickly enable or disable metadata streaming.

## Additional commands when using Sam or SPL encoders

The following commands are available when using Sam or SPL encoders:

* F9: connect to a streaming server.
* F10 (SAM encoder only): Disconnect from the streaming server.
* Control+F9/Control+F10 (SAM encoder only): Connect or disconnect all encoders, respectivley.
* F11: Toggles whether NVDA will switch to Studio window for the selected encoder if connected.
* Shift+F11: Toggles whether Studio will play the first selected track when encoder is connected to a streaming server.
* Control+F11: Toggles background monitoring of the selected encoder.
* F12: Opens a dialog to enter custom label for the selected encoder or stream.
* Control+F12: opens a dialog to select the encoder you have deleted (to realign stream labels and encoder settings).
* Alt+NVDA+0: Opens encoder settings dialog to configure options such as stream label.

In addition, column review commands are available, including:

* Control+NVDA+1: Encoder position.
* Control+NVDA+2: stream label.
* Control+NVDA+3 from SAM Encoder: Encoder format.
* Control+NVDA+3 from SPL Encoder: Encoder settings.
* Control+NvDA+4 from SAM Encoder: Encoder connection status.
* Control+NVDA+4 from SPL Encoder: Transfer rate or connection status.
* Control+NVDA+5 from SAM Encoder: Connection status description.

## SPL Assistant layer

This layer command set allows you to obtain various status on SPL Studio, such as whether a track is playing, total duration of all tracks for the hour and so on. From any SPL Studio window, press the SPL Assistant layer command, then press one of the keys from the list below (one or more commands are exclusive to playlist viewer). You can also configure NvDA to emulate commands from other screen readers.

The available commands are:

* A: Automation.
* C (Shift+C  in JAWS and Window-Eyes layouts): Title for the currently playing track.
* C (JAWS and Window-Eyes layouts): Toggle cart explorer (playlist viewer only).
* D (R in JAWS layout): Remaining duration for the playlist (if an error message is given, move to playlist viewer and then issue this command).
* E (G in Window-Eyes layout): Metadata streaming status.
* Shift+1 through Shift+4, Shift+0: Status for individual metadata streaming URL's (0 is for DSP encoder).
* E (Window-Eyes layout): Elapsed time for the currently playing track.
* F: Find track (playlist viewer only).
* H: Duration of music for the current hour slot.
* Shift+H: Remaining track duration for the hour slot.
* I (L in JAWS or Window-Eyes layouts): Listener count.
* K: Move to the marked track (playlist viewer only).
* Control+K: Set the current track as the place marker track (playlist viewer only).
* L (Shift+L in JAWS and Window-Eyes layouts): Line in.
* M: Microphone.
* N: Title for the next scheduled track.
* P: Playback status (playing or stopped).
* Shift+P: Pitch of the current track.
* R (Shift+E in JAWS and Window-Eyes layouts): Record to file enabled/disabled.
* Shift+R: Monitor library scan in progress.
* S: Track starts (scheduled).
* Shift+S: Time until selected track will play (track starts in).
* T: Cart edit/insert mode on/off.
* U: Studio up time.
* Control+Shift+U: Check for add-on updates.
* W: Weather and temperature if configured.
* Y: Playlist modified status.
* 1 through 0 (6 for Studio 5.0x): Announce column content for a specified column.
* F9: Mark current track for track time analysis (playlist viewer only).
* F10: Perform track time analysis (playlist viewer only).
* F12: Switch between current and a predefined profile.
* F1: Layer help.
* Shift+F1: Opens online user guide.

## SPL Controller

The SPL Controller is a set of layered commands you can use to control SPL Studio anywhere. Press the SPL Controller layer command, and NVDA will say, "SPL Controller." Press another command to control various Studio settings such as microphone on/off or play the next track.

The available SPL Controller commands are:

* Press P to play the next selected track.
* Press U to pause or unpause playback.
* Press S to stop the track with fade out, or to stop the track instantly, press T.
* Press M or Shift+M to turn on or off the microphone, respectively, or press N to enable microphone without fade.
* Press A to enable automation or Shift+A to disable it.
* Press L to enable line-in input or Shift+L to disable it.
* Press R to hear remaining time for the currently playing track.
* Press Shift+R to get a report on library scan progress.
* Press E to get count and labels for encoders being monitored.
* Press I to obtain listener count.
* Press Q to obtain various status information about Studio including whether a track is playing, microphone is on and others.
* Press F1 to show a help dialog which lists available commands.

## Track alarms

By default, NvDA will play a beep if five seconds are left in the track (outro) and/or intro. To configure this value as well as to enable or disable them, press Alt+NVDA+1 or Alt+NVDA+2 to open end of track and song ramp dialogs, respectively. In addition, use Studio add-on settings dialog to configure if you'll hear a beep, a message or both when alarms are turned on.

## Microphone alarm

You can ask NVDA to play a sound when microphone has been active for a while. Press Alt+NVDA+4 to configure alarm time in seconds (0 disables it).

## Track Finder

If you wish to quickly find a song by an artist or by song name, from track list, press Control+NVDA+F. Type the name of the artist or the song name. NVDA will either place you at the song if found or will display an error if it cannot find the song you're looking for. To find a previously entered song or artist, press NVDA+F3 or NVDA+Shift+F3 to find forward or backward.

Note: Track Finder is case-sensitive.

## Cart Explorer

Depending on edition, SPL Studio allows up to 96 carts to be assigned for playback. NVDA allows you to hear which cart, or jingle is assigned to these commands.

To learn cart assignments, from SPL Studio, press Alt+NVDA+3. Pressing the cart command once will tell you which jingle is assigned to the command. Pressing the cart command twice will play the jingle. Press Alt+NvDA+3 to exit cart explorer. See the add-on guide for more information on cart explorer.

## Track time analysis

To obtain length to play selected tracks, mark current track for start of track time analysis (SPL Assistant, F9), then press SPL Assistant, F10 when reaching end of selection.

## Columns Explorer

By pressing Control+NVDA+1 through 0 (6 for Studio 5.0x) or SPL Assistant, 1 through 0 (6 for Studio 5.01 and earlier), you can obtain contents of specific columns. By default, these are artist, title, duration, intro, category and filename (Studio 5.10 adds year, album, genre and time scheduled). You can configure which columns will be explored via columns explorer dialog found in add-on settings dialog.

## Configuration dialog

From studio window, you can press Alt+NVDA+0 to open the add-on configuration dialog. Alternatively, go to NVDA's preferences menu and select SPL Studio Settings item. This dialog is also used to manage broadcast profiles.

## SPL touch mode

If you are using Studio on a touchscreen computer running Windows 8 or later and have NVDA 2012.3 or later installed, you can perform some Studio commands from the touchscreen. First use three finger tap to switch to SPL mode, then use the touch commands listed above to perform commands.

<<<<<<< HEAD
## Version 17.04-dev

* Improvements to presentation of various add-on dialogs thanks to NVDA 2016.4 features.
* Added ability to press Control+Alt+up or down arrow keys to move between tracks (specifically, track columns) vertically just as one is moving to next or previous row in a table.
* Added a combo box in add-on settings dialog to set which column should be announced when moving through columns vertically.
* Moved end of track , intro and microphone alarm controls from add-on settings to the new Alarms Center.
* In Alarms Center, end of track and track intro edit fields are always shown regardless of state of alarm notification checkboxes.
* Removed Track Dial (NVDA's version of enhanced arrow keys), replaced by Columns explorer and Column Navigator/table navigation commands). This affects Studio and Track Tool.
* After closing Insert Tracks dialog while a library scan is in progress, it is no longer required to press SPL Assistant, Shift+R to monitor scan progress.
* Improved accuracy of detecting and reporting completion of library scans in Studio 5.10 and later. This fixes a problem where library scan monitor will end prematurely when there are more tracks to be scanned, necessitating restarting library scan monitor.
* Improved library scan status reporting via SPL Controller (Shift+R) by announcing scan count if scan is indeed happening.
* Initial support for StationPlaylist Creator.
* Added a new command in SPL Controller layer to announce Studio status such as track playback and microphone status (Q).
=======
## Version 17.01/15.5-LTS

* Improved responsiveness and reliability when using the add-on to switch to Studio, either using focus to Studio command from other programs or when an encoder is connected and NVDA is told to switch to Studio when this happens. If Studio is minimized, Studio window will be shown as unavailable. If so, restore Studio window from system tray.
* If editing carts while Cart Explorer is active, it is no longer necessary to reenter Cart Explorer to view updated cart assignments when Cart Edit mode is turned off. Consequently, Cart Explorer reentry message is no longer announced.
* In add-on 15.5-LTS, corrected user interface presentation for SPL add-on settings dialog.
>>>>>>> 6c72802c

## Version 16.12.1

* Corrected user interface presentation for SPL add-on settings dialog.
* Updated translations.

## Version 16.12/15.4-LTS

* More work on supporting Studio 5.20, including announcing cart insert mode status (if turned on) from SPL Assistant layer (T).
* Cart edit/insert mode toggle is no longer affected by message verbosity nor status announcement type settings (this status will always be announced via speech and/or braille).
* It is no longer possible to add comments to timed break notes.
* Support for Track Tool 5.20, including fixed an issue where wrong information is announced when using Columns Explorer commands to announce column information.

## Version 16.11/15.3-LTS

* Initial support for StationPlaylist Studio 5.20, including improved responsiveness when obtaining status information such as automation status via SPL Assistant layer.
* Fixed issues related to searching for tracks and interacting with them, including inability to check or uncheck place marker track or a track found via time range finder dialog.
* Column announcement order will no longer revert to default order after changing it.
* 16.11: If broadcast profiles have errors, error dialog will no longer fail to show up.

## Version 16.10.1/15.2-LTS

* You can now interact with the track that was found via Track Finder (Control+NVDA+F) such as checking it for playback.
* Updated translations.

## Version 8.0/16.10/15.0-LTS

Version 8.0 (also known as 16.10) supports SPL Studio 5.10 and later, with 15.0-LTS (formerly 7.x) designed to provide some new features from 8.0 for users using earlier versions of Studio. Unless otherwise noted, entries below apply to both 8.0 and 7.x. A warning dialog will be shown the first time you use add-on 8.0 with Studio 5.0x installed, asking you to use 15.x LTS version.

* Version scheme has changed to reflect release year.month instead of major.minor. During transition period (until mid-2017), version 8.0 is synonymous with version 16.10, with 7.x LTS being designated 15.0 due to incompatible changes.
* Add-on source code is now hosted on GitHub (repository located at https://github.com/josephsl/stationPlaylist).
* Added a welcome dialog that launches when Studio starts after installing the add-on. A command (Alt+NvDA+F1) has been added to reopen this dialog once dismissed.
* Changes to various add-on commands, including removal of status announcement toggle (Control+NvDA+1), reassigned end of track alarm to Alt+NVDA+1, Cart Explorer toggle is now Alt+NvDA+3, microphone alarm dialog is Alt+NVDA+4 and add-on/encoder settings dialog is Alt+NvDA+0. This was done to allow Control+NVDA+number row to be assigned to Columns Explorer.
* 8.0: Relaxed Columns Explorer restriction in place in 7.x so numbers 1 through 6 can be configured to announce Studio 5.1x columns.
* 8.0: Track Dial toggle command and the corresponding setting in add-on settings are deprecated and will be removed in 9.0. This command will remain available in add-on 7.x.
* Added Control+Alt+Home/End to move Column Navigator to first or last column in Playlist Viewer.
* You can now add, view, change or delete track comments (notes). Press Alt+NVDA+C from a track in the playlist viewer to hear track comments if defined, press twice to copy comment to clipboard or three times to open a dialog to edit comments.
* Added ability to notify if a track comment exists, as well as a setting in add-on settings to control how this should be done.
* Added a setting in add-on settings dialog to let NVDA notify you if you've reached top or bottom of playlist viewer.
* When resetting add-on settings, you can now specify what gets reset. By default, add-on settings will be reset, with checkboxes for resetting instant switch profile, time-based profile, encoder settings and erasing track comments added to reset settings dialog.
* In Track Tool, you can obtain information on album and CD code by pressing Control+NVDA+9 and Control+NVDA+0, respectively.
* Performance improvements when obtaining column information for the first time in Track Tool.
* 8.0: Added a dialog in add-on settings to configure Columns Explorer slots for Track Tool.
* You can now configure microphone alarm interval from microphone alarm dialog (Alt+NvDA+4).

## Version 7.5/16.09

* NVDA will no longer pop up update progress dialog if add-on update channel has just changed.
* NVDA will honor the selected update channel when downloading updates.
* Updated translations.

## Version 7.4/16.08

Version 7.4 is also known as 16.08 following the year.month version number for stable releases.

* It is possible to select add-on update channel from add-on settings/advanced options, to be removed later in 2017. For 7.4, available channels are beta, stable and long-term.
* Added a setting in add-on settings/Advanced options to configure update check interval between 1 and 30 days (default is 7 or weekly checks).
* SPL Controller command and the command to focus to Studio will not be available from secure screens.
* New and updated translations and added localized documentation in various languages.

## Changes for 7.3

* Slight performance improvements when looking up information such as automation via some SPL Assistant commands.
* Updated translations.

## Changes for 7.2

* Due to removal of old-style internal configuration format, it is mandatory to install add-on 7.2. Once installed, you cannot go back to an earlier version of the add-on.
* Added a command in SPL Controller to report listener count (I).
* You can now open SPL add-on settings and encoder settings dialogs by pressing Alt+NVDA+0. You can still use Control+NVDA+0 to open these dialogs (to be removed in add-on 8.0).
* In Track Tool, you can use Control+Alt+left or right arrow keys to navigate between columns.
* Contents of various Studio dialogs such as About dialog in Studio 5.1x are now announced.
* In SPL Encoders, NVDA will silence connection tone if auto-connect is enabled and then turned off from encoder context menu while the selected encoder is connecting.
* Updated translations.

## Changes for 7.1

* Fixed erorrs encountered when upgrading from add-on 5.5 and below to 7.0.
* When answering "no" when resetting add-on settings, you'll be returned to add-on settings dialog and NVDA will remember instant switch profile setting.
* NVDA will ask you to reconfigure stream labels and other encoder options if encoder configuration file becomes corrupted.

## Changes for 7.0

* Added add-on update check feature. This can be done manually (SPL Assistant, Control+Shift+U) or automatically (configurable via advanced options dialog from add-on settings).
* It is no longer required to stay in the playlist viewer window in order to invoke most SPL Assistant layer commands or obtain time announcements such as remaining time for the track and broadcaster time.
* Changes to SPL Assistant commands, including playlist duration (D), reassignment of hour selection duration from Shift+H to Shift+S and Shift+H now used to announce duration of remaining tracks for the current hour slot, metadata streaming status command reassigned (1 through 4, 0 is now Shift+1 through Shift+4, Shift+0).
* It is now possible to invoke track finder via SPL Assistant (F).
* SPL Assistant, numbers 1 through 0 (6 for Studio 5.01 and earlier) can be used to announce specific column information. These column slots can be changed under Columns Explorer item in add-on settings dialog.
* Fixed numerous errors reported by users when installing add-on 7.0 for the first time when no prior version of this add-on was installed.
* Improvements to Track Dial, including improved responsiveness when moving through columns and tracking how columns are presented on screen.
* Added ability to press Control+Alt+left or right arrow keys to move between track columns.
* It is now possible to use a different screen reader command layout for SPL Assistant commands. Go to advanced options dialog from add-on settings to configure this option between NVDA, JAWS and Window-Eyes layouts. See the SPL Assistant commands above for details.
* NVDA can be configured to switch to a specific broadcast profile at a specific day and time. Use the new triggers dialog in add-on settings to configure this.
* NVDA will report name of the profile one is switching to via instant switch (SPL Assistant, F12) or as a result of time-based profile becoming active.
* Moved instant switch toggle (now a checkbox) to the new triggers dialog.
* Entries in profiles combo box in add-on settings dialog now shows profile flags such as active, whether it is an instant switch profile and so on.
* If a serious problem with reading broadcast profile files are found, NVDA will present an error dialog and reset settings to defaults instead of doing nothing or sounding an error tone.
* Settings will be saved to disk if and only if you change settings. This prolongs life of SSD's (solid state drives) by preventing unnecessary saves to disk if no settings have changed.
* In add-on settings dialog, the controls used to toggle announcement of scheduled time, listener count, cart name and track name has been moved to a dedicated status announcements dialog (select status announcement button to open this dialog).
* Added a new setting in add-on settings dialog to let NVDA play beep for different track categories when moving between tracks in playlist viewer.
* Attempting to open metadata configuration option in add-on settings dialog while quick metadata streaming dialog is open will no longer cause NVDA to do nothing or play an error tone. NvDA will now ask you to close metadata streaming dialog before you can open add-on settings.
* When announcing time such as remaining time for the playing track, hours are also announced. Consequently, the hour announcement setting is enabled by default.
* Pressing SPL Controller, R now causes NVDA to announce remaining time in hours, minutes and seconds (minutes and seconds if this is such a case).
* In encoders, pressing Control+NVDA+0 will present encoder settings dialog for configuring various options such as stream label, focusing to Studio when connected and so on.
* In encoders, it is now possible to turn off connection progress tone (configurable from encoder settings dialog).

## Changes for 6.4

* Fixed a major problem when switching back from an instant switch profile and the instant switch profile becomes active again, seen after deleting a profile that was positioned right before the previously active profile. When attempting to delete a profile, a warning dialog will be shown if an instant switch profile is active.

## Changes for 6.3

* Internal security enhancements.
* When add-on 6.3 or later is first launched on a computer running Windows 8 or later with NVDA 2016.1 or later installed, an alert dialog will be shown asking you to disable audio ducking mode (NVDA+Shift+D). Select the checkbox to suppress this dialog in the future.
* Added a command to send bug reports, feature suggestions and other feedback to add-on developer (Control+NVDA+dash (hyphen, "-")).
* Updated translations.

## Changes for 6.2

* Fixed an issue with playlist remainder command (SPL Assistant, D (R if compatibility mode is on)) where the duration for the current hour was announced as opposed to the entire playlist (the behavior of this command can be configured from advanced settings found in add-on settings dialog).
* NvDA can now announce name of the currently playing track while using another program (configurable from add-on settings).
* The setting used to let SPL Controller command invoke SPL Assistant is now honored (previously it was enabled at all times).
* In SAM encoders, Control+F9 and Control+F10 commands now works correctly.
* In encoders, when an encoder is first focused and if this encoder is configured to be monitored in the background, NVDA will now start the background monitor automatically.

## Changes for 6.1

* Column announcement order and inclusion, as well as metadata streaming settings are now profile-specific settings.
* When changing profiles, the correct metadata streams will be enabled.
* When opening quick metadata streaming settings dialog (command unassigned), the changed settings are now applied to the active profile.
* When starting Studio, changed how the errors are displayed if the only corrupt profile is the normal profile.
* When changing certain settings using shortcut keys such as status announcements, fixed an issue where the changed settings are not retained when switching to and from an instant switch profile.
* When using a SPL Assistant command with a custom gesture defined (such as next track command), it is no longer required to stay in the Studio's playlist viewer to use these commands (they can be performed from other Studio windows).

## Changes for 6.0

* New SPL Assistant commands, including announcing title of the currently playing track (C), announcing status of metadata streaming (E, 1 through 4 and 0) and opening the online user guide (Shift+F1).
* Ability to package favorite settings as broadcast profiles to be used during a show and to switch to a predefined profile. See the add-on guide for details on broadcast profiles.
* Added a new setting in add-on settings to control message verbosity (some messages will be shortened when advanced verbosity is selected).
* Added a new setting in add-on settings to let NVDA announce hours, minutes and seconds for track or playlist duration commands (affected features include announcing elapsed and remaining time for the currently playing track, track time analysis and others).
* You can now ask NVDA to report total length of a range of tracks via track time analysis feature. Press SPL Assistant, F9 to mark current track as start marker, move to end of track range and press SPL Assistant, F10. These commands can be reassigned so one doesn't have to invoke SPL Assistant layer to perform track time analysis.
* Added a column search dialog (command unassigned) to find text in specific columns such as artist or part of file name.
* Added a time range finder dialog (command unassigned) to find a track with duration that falls within a specified range, useful if wishing to find a track to fill an hour slot.
* Added ability to reorder track column announcement and to suppress announcement of specific columns if "use screen order" is unchecked from add-on settings dialog. Use "manage column announcement" dialog to reorder columns.
* Added a dialog (command unassigned) to quickly toggle metadata streaming.
* Added a setting in add-on settings dialog to configure when metadata streaming status should be announced and to enable metadata streaming.
* Added ability to mark a track as a place marker to return to it later (SPL Assistant, Control+K to set, SPL Assistant, K to move to the marked track).
* Improved performance when searching for next or previous track text containing the searched text.
* Added a setting in add-on settings dialog to configure alarm notification (beep, message or both).
* It is now possible to configure microphone alarm between 0 (disabled) and two hours (7200 seconds) and to use up and down arrow keys to configure this setting.
* Added a setting in add-on settings dialog to allow microphone active notification to be given periodically.
* You can now use Track Dial toggle command in Studio to toggle Track Dial in Track Tool provided that you didn't assign a command to toggle Track Dial in Track Tool.
* Added ability to use SPL Controller layer command to invoke SPL Assistant layer (configurable from advanced Settings dialog found in add-on settings dialog).
* Added ability for NvDA to use certain SPL Assistant commands used by other screen readers. To configure this, go to add-on settings, select Advanced Settings and check screen reader compatibility mode checkbox.
* In encoders, settings such as focusing to Studio when connected are now remembered.
* It is now possible to view various columns from encoder window (such as encoder connection status) via Control+NVDA+number command; consult the encoder commands above.
* Fixed a rare bug where switching to Studio or closing an NVDA dialog (including Studio add-on dialogs) prevented track commands (such as toggling Track Dial) from working as expected.

## Changes for 5.6

* In Studio 5.10 and later, NVDA no longer announces "not selected" when the selected track is playing.
* Due to an issue with Studio itself, NVDA will now announce name of the currently playing track automatically. An option to toggle this behavior has been added in studio add-on settings dialog.

## Changes for 5.5

* Play after connecting setting will be remembered when moving away from the encoder window.

## Changes for 5.4

* Performing library scan from Insert Tracks dialog no longer causes NVDA to not announce scan status or play error tones if NVDA is configured to announce library scan progress or scan count.
* Updated translations.

## Changes for 5.3

* The fix for SAM Encoder (not playing the next track if a track is playing and when the encoder connects) is now available for SPL Encoder users.
* NVDA no longer plays errors or does not do anything when SPL Assistant, F1 (Assistant help dialog) is pressed.

## Changes for 5.2

* NVDA will no longer allow both settings and alarm dialogs to be opened. A warning will be shown asking you to close the previously opened dialog before opening another dialog.
* When monitoring one or more encoders, pressing SPL Controller, E will now announce encoder count, encoder ID and stream label(s) if any.
* NVDA supports connect/disconnect all commands (Control+F9/Control+F10) in SAM encoders.
* NVDA will no longer play the next track if an encoder connects while Studio is playing a track and Studio is told to play tracks when an encoder is connected.
* Updated translations.

## Changes for 5.1

* It is now possible to review individual columns in Track Tool via Track Dial (toggle key unassigned). Note that Studio must be active before using this mode.
* Added a check box in Studio add-on settings dialog to toggle announcement of name of the currently playing cart.
* Toggling microphone on and off via SPL Controller no longer causes error tones to be played or toggle sound to not be played.
* If a custom command is assigned for an SPL Assistant layer command and this command is pressed right after entering SPL Assistant, NvDA will now promptly exit SPL Assistant.

## Changes for 5.0

* A dedicated settings dialog for SPL add-on has been added, accessible from NVDA's preferences menu or by pressing Control+NVDA+0 from SPL window.
* Added ability to reset all settings to defaults via configuration dialog.
* If some of the settings have errors, only the affected settings will be reset to factory defaults.
* Added a dedicated SPL touchscreen mode and touch commands to perform various Studio commands.
* Changes to SPL Assistant layer include addition of layer help command (F1) and removal of commands to toggle listener count (Shift+I) and scheduled time announcement (Shift+S). You can configure these settings in add-on settings dialog.
* Renamed "toggle announcement" to "status announcement" as beeps are used for announcing other status information such as completion of library scans.
* Status announcement setting is now retained across sessions. Previously you had to configure this setting manually when Studio starts.
* You can now use Track Dial feature to review columns in a track entry in Studio's main playlist viewer (to toggle this feature, press the command you assigned for this feature).
* You can now assign custom commands to hear temperature information or to announce title for the upcoming track if scheduled.
* Added a checkbox in end of track and song intro alarm dialogs to enable or disable these alarms (check to enable). These can also be "configured" from add-on settings.
* Fixed an issue where pressing alarm dialog or track finder commands while another alarm  or find dialog is opened would cause another instance of the same dialog to appear. NVDA will pop up a message asking you to close the previously opened dialog first.
* Cart explorer changes and fixes, including exploring wrong cart banks when user is not focused on playlist viewer. Cart explorer will now check to make sure that you are in playlist viewer.
* Added ability to use SPL Controller layer command to invoke SPL Assistant (experimental; consult the add-on guide on how to enable this).
* In encoder windows, NVDA's time and date announcement command (NVDA+F12 by default) will announce time including seconds.
* You can now monitor individual encoders for connection status and for other messages by pressing Control+F11 while the encoder you wish to monitor is focused (works better when using SAM encoders).
* Added a command in SPL Controller layer to announce status of encoders being monitored (E).
* A workaround is now available to fix an issue where NvDA was announcing stream labels for the wrong encoders, especially after deleting an encoder (to realign stream labels, press Control+F12, then select the position of the encoder you have removed).

## Changes for 4.4/3.9

* Library scan function now works in Studio 5.10 (requires latest Studio 5.10 build).

## Changes for 4.3/3.8

* When switching to another part of Studio such as insert tracks dialog while cart explorer is active, NVDA will no longer announce cart messages when cart keys are pressed (for example, locating a track from insert tracks dialog).
* New SPL Assistant keys, including toggling announcement of scheduled time and listener count (Shift+S and Shift+I, respectively, not saved across sessions).
* When exiting Studio while various alarm dialogs are opened, NVDA will detect that Studio has been exited and will not save newly modified alarm values.
* Updated translations.

## Changes for 4.2/3.7

* NVDA will no longer forget to retain new and changed encoder labels when a user logs off or restarts a computer.
* When the add-on configuration becomes corrupted when NVDA starts, NVDA will restore default configuration and will display a message to inform the user of this fact.
* In add-on 3.7, focus issue seen when deleting tracks in Studio 4.33 has been corrected (same fix is available for Studio 5.0x users in add-on 4.1).

## Changes for 4.1

* In Studio 5.0x, deleting a track from the main playlist viewer will no longer cause NVDA to announce the track below the newly focused track (more noticeable if the second to last track was deleted, in which case NVDA said "unknown").
* Fixed several library scan issues in Studio 5.10, including announcing total number of items in the library while tabbing around in the insert tracks dialog and saying "scan is in progress" when attempting to monitor library scans via SPL Assistant.
* When using a braille display with Studio 5.10 and if a track is checked, pressing SPACE to check a track below no longer causes braille to not reflect the newly checked state.

## Changes for 4.0/3.6

Version 4.0 supports SPL Studio 5.00 and later, with 3.x designed to provide some new features from 4.0 for users using earlier versions of Studio.

* New SPL Assistant keys, including schedule time for the track (S), remaining duration for the playlist (D) and temperature (W if configured). In addition, for Studio 5.x, added playlist modification (Y) and track pitch (Shift+P).
* New SPL Controller commands, including progress of library scans (Shift+R) and enabling microphone without fade (N). Also, pressing F1 pops up a dialog showing available commands.
* When enabling or disabling microphone via SPL Controller, beeps will be played to indicate on/off status.
* Settings such as end of track time are saved to a dedicated configuration file in your user configuration directory and are preserved during add-on upgrades (version 4.0 and later).
* Added a command (Alt+NvDA+2) to set song intro alarm time between 1 and 9 seconds.
* In end of track and intro alarm dialogs, you can use up and down arrows to change alarm settings. If a wrong value is entered, alarm value is set to maximum value.
* Added a command (Control+NVDA+4) to set a time when NVDA will play a sound when microphone has been active for a while.
* Added a feature to announce time in hours, minutes and seconds (command unassigned).
* It is now possible to track library scans from Insert Tracks dialog or from anywhere, and a dedicated command (Alt+NVDA+R) to toggle library scan announcement options.
* Support for Track Tool, including playing a beep if a track has intro defined and commands to announce information on a track such as duration and cue position.
* Support for StationPlaylist Encoder (Studio 5.00 and later), providing same level of support as found in SAM Encoder support.
* In encoder windows, NvDA no longer plays error tones when NVDA is told to switch to Studio upon connecting to a streaming server while Studio window is minimized.
* Errors are no longer heard after deleting a stream with a stream label set on it.
* It is now possible to monitor introduction and end of track via braille using the braille timer options (Control+Shift+X).
* Fixed an issue where attempting to switch to Studio window from any program after all windows were minimized caused something else to appear.
* When using Studio 5.01 and earlier, NVDA will no longer announce certain status information such as scheduled time multiple times.

## Changes for 3.5

* When NVDA is started or restarted while Studio 5.10's main playlist window is focused, NVDA will no longer play error tones and/or not announce next and previous tracks when arrowing through tracks.
* Fixed an issue when trying to obtain remaining time and elapsed time for a track in later builds of Studio 5.10.
* Updated translations.

## Changes for 3.4

* In cart explorer, carts involving control key (such as Ctrl+F1) are now handled correctly.
* Updated translations.

## Changes for 3.3

* When connecting to a streaming server using SAM encoder, it is no longer required to stay in the encoder window until connection is established.
* Fixed an issue where encoder commands (for example, stream labeler) would no longer work when switching to SAM window from other programs.

## Changes for 3.2

* Added a command in SPL Controller to report remaining time for the currently playing track (R).
* In SAM encoder window, input help mode message for Shift+F11 command has been corrected
* In cart explorer, if Studio Standard is in use, NVDA will alert that number row commands are unavailable for cart assignments.
* In Studio 5.10, track finder no longer plays error tones when searching through tracks.
* New and updated translations.

## Changes for 3.1

* In SAM Encoder window, added a command (Shift+F11) to tell Studio to play the first track when connected.
* Fixed numerous bugs when connecting to a server in SAM Encoder, including inability to perform NVDA commands, NVDA not announcing when connection has been established and error tones instead of connection beep being played when connected.

## Changes for 3.0

* Added Cart Explorer to learn cart assignments (up to 96 carts can be assigned).
* Added new commands, including broadcaster time (NVDA+Shift+F12) and listener count (i) and next track title (n) in SPL Assistant.
* Toggle messages such as automation are now displayed in braille regardless of toggle announcement setting.
* When StationPlaylist window is minimized to the system tray (notification area), NVDA will announce this fact when trying to switch to SPL from other programs.
* Error tones are no longer heard when toggle announcement is set to beeps and status messages other than on/off toggle are announced (example: playing carts).
* Error tones are no longer heard when trying to obtain information such as remaining time while other Studio window other than track list (such as Options dialog) is focused. If the needed information is not found, NVDA will announce this fact.
* It is now possible to search a track by artist name. Previously you could search by track title.
* Support for SAM Encoder, including ability to label the encoder and a toggle command to switch to Studio when the selected encoder is connected.
* Add-on help is available from the Add-ons Manager.

## Changes for 2.1

* Fixed an issue where user was unable to obtain status information such as automation status when SPL 5.x was first launched while NVDA was running.

## Changes for 2.0

* Some global and app-specific hotkeys were removed so you can assign a custom command from Input Gestures dialog (add-on version 2.0 requires NVDA 2013.3 or later).
* Added more SPL Assistant commands such as cart edit mode status.
* You can now switch to SPL Studio even with all windows minimized (may not work in some cases).
* Increased the end of track alarm range to 59 seconds.
* You can now search for a track in a playlist (Control+NVDA+F to find, NvDA+F3 or NvDA+Shift+F3 to find forward or backward, respectively).
* Correct names of combo boxes are now announced by NVDA (e.g. Options dialog and initial SPL setup screens).
* Fixed an issue where NVDA was announcing wrong information when trying to get remaining time for a track in SPL Studio 5.

## Changes for 1.2

* When Station Playlist 4.x is installed on certain Windows 8/8.1 computers, it is again possible to hear elapsed and remaining times for a track.
* Updated translations.

## Changes for 1.1

* Added a command (Control+NvDA+2) to set end of track alarm time.
* Fixed a bug in which field names for certain edit fields were not announced (particularly edit fields in Options dialog).
* Added various translations.


## Changes for 1.0

* Initial release.

[1]: http://addons.nvda-project.org/files/get.php?file=spl

[2]: http://addons.nvda-project.org/files/get.php?file=spl-dev

[3]: http://spl.nvda-kr.org/files/get.php?file=spl-lts7

[4]: https://github.com/josephsl/stationplaylist/wiki/SPLAddonGuide<|MERGE_RESOLUTION|>--- conflicted
+++ resolved
@@ -167,7 +167,6 @@
 
 If you are using Studio on a touchscreen computer running Windows 8 or later and have NVDA 2012.3 or later installed, you can perform some Studio commands from the touchscreen. First use three finger tap to switch to SPL mode, then use the touch commands listed above to perform commands.
 
-<<<<<<< HEAD
 ## Version 17.04-dev
 
 * Improvements to presentation of various add-on dialogs thanks to NVDA 2016.4 features.
@@ -181,13 +180,12 @@
 * Improved library scan status reporting via SPL Controller (Shift+R) by announcing scan count if scan is indeed happening.
 * Initial support for StationPlaylist Creator.
 * Added a new command in SPL Controller layer to announce Studio status such as track playback and microphone status (Q).
-=======
+
 ## Version 17.01/15.5-LTS
 
 * Improved responsiveness and reliability when using the add-on to switch to Studio, either using focus to Studio command from other programs or when an encoder is connected and NVDA is told to switch to Studio when this happens. If Studio is minimized, Studio window will be shown as unavailable. If so, restore Studio window from system tray.
 * If editing carts while Cart Explorer is active, it is no longer necessary to reenter Cart Explorer to view updated cart assignments when Cart Edit mode is turned off. Consequently, Cart Explorer reentry message is no longer announced.
 * In add-on 15.5-LTS, corrected user interface presentation for SPL add-on settings dialog.
->>>>>>> 6c72802c
 
 ## Version 16.12.1
 
