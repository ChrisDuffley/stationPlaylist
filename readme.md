--- conflicted
+++ resolved
@@ -171,10 +171,7 @@
 
 Version 8.0 supports SPL Studio 5.10 and later, with 7.x designed to provide some new features from 8.0 for users using earlier versions of Studio.
 
-<<<<<<< HEAD
-=======
 * Added a welcome dialog that launches when Studio starts after installing the add-on. A command (Alt+NvDA+F1) has been added to reopen this dialog once dismissed.
->>>>>>> 36ee4b56
 * Added a setting in add-on settings dialog to let NVDA notify you if you've reached top or bottom of playlist viewer.
 
 ## Changes for 7.0
