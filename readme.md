--- conflicted
+++ resolved
@@ -68,15 +68,13 @@
 
 Note: Track Finder is case-sensitive.
 
-<<<<<<< HEAD
+## Changes for 3.0-dev
+
+* Added Cart Explorer to learn cart assignments (up to 96 carts can be assigned).
+
 ## Changes for 2.1
 
 * Fixed an issue where user was unable to obtain status information such as automation status when SPL 5.x was first launched while NVDA was running.
-=======
-## Changes for 3.0-dev
-
-* Added Cart Explorer to learn cart assignments (up to 96 carts can be assigned).
->>>>>>> baaff929
 
 ## Changes for 2.0
 
