# SOME DESCRIPTIVE TITLE.
# Copyright (C) YEAR THE PACKAGE'S COPYRIGHT HOLDER
# This file is distributed under the same license as the PACKAGE package.
# FIRST AUTHOR <EMAIL@ADDRESS>, YEAR.
#
msgid ""
msgstr ""
"Project-Id-Version: StationPlaylist 1.1-dev\n"
"POT-Creation-Date: \n"
"PO-Revision-Date: \n"
"Last-Translator: Joseph Lee <joseph.lee22590@gmail,com>\n"
"Language-Team: \n"
"Language: ar\n"
"MIME-Version: 1.0\n"
"Content-Type: text/plain; charset=UTF-8\n"
"Content-Transfer-Encoding: 8bit\n"
"X-Generator: Poedit 1.5.5\n"

#. Translators: Presented when only Track Tool is running (Track Dial requires Studio to be running as well).
msgid "Only Track Tool is running, Track Dial is unavailable"
msgstr "أداة المسار هي المشغلة فقط, إدارة المسار غير متوفرة"

#. Translators: Reported when track dial is on.
msgid "Track Dial on"
msgstr "إدارة المسار تشغيل"

#. Translators: Announced when located on a column other than the leftmost column while using track dial.
#, python-brace-format
msgid ", located at column {columnHeader}"
msgstr ", موجودة بالعمود {columnHeader}"

#. Translators: Reported when track dial is off.
msgid "Track Dial off"
msgstr "إدارة المسار تعطيل"

#. Translators: Spoken when enabling track dial while status message is set to beeps.
#, python-brace-format
msgid "Column {columnNumber}"
msgstr "العمود {columnNumber}"

#. Translators: Input help mode message for SPL track item.
msgid "Toggles track dial on and off."
msgstr "التبديل بين تشغيل وتعطيل إدارة المسار"

#. Translators: Script category for Station Playlist commands in input gestures dialog.
msgid "StationPlaylist Studio"
msgstr "Station Playlist Studio"

#. Translators: Standard message for announcing column content.
#, python-brace-format
msgid "{header}: {content}"
msgstr "{header}: {content}"

#. Translators: Presented when some info is not defined for a track in Track Tool (example: cue not found)
#, fuzzy, python-brace-format
msgid "{header} not found"
msgstr "{header}: {content}"

#. Translators: Spoken when column content is blank.
#, python-brace-format
msgid "{header}: blank"
msgstr "{header}: فراغ"

#. Translators: Brailled to indicate empty column content.
#, python-brace-format
msgid "{header}: ()"
msgstr "{header}: ()"

#. Translators: Presented when trying to perform Track Tool commands when not focused in the track list.
msgid "Not in tracks list"
msgstr "لست بقائمة مسارات"

#. Translators: Presented when no tracks are added to Track Tool.
msgid "No tracks added"
msgstr "لم يتم إضافة مسارات "

#. Translators: Presented when artist information is not found for a track in Track Tool.
msgid "No artist"
msgstr "لا يوجد مطرب"

#. Translators: Presents artist information for a track in Track Tool.
#, python-brace-format
msgid "Artist: {artistName}"
msgstr "المطرب: {artistName}"

#. Translators: Presented when intro is not defined for a track in Track Tool.
msgid "Introduction not set"
msgstr "لم يتم ضبط المقدمة"

#. Translators: Presented when microphone has been active for a while.
msgid "Microphone active"
msgstr "الميكروفون يعمل"

#. Translators: Announced when leftmost column has no text while track dial is active.
#, python-brace-format
msgid "{leftmostColumn} not found"
msgstr "{leftmostColumn} غير موجود"

#. Translators: Standard message for announcing column content.
#, python-brace-format
msgid "{leftmostColumn}: {leftmostContent}"
msgstr "{leftmostColumn}: {leftmostContent}"

#. Translators: Presented when no track status is found in Studio 5.10.
msgid "Status not found"
msgstr "الحالة غير موجودة"

#. Translators: Status information for a checked track in Studio 5.10.
#, python-brace-format
msgid "Status: {name}"
msgstr "الحالة:{name}"

#. Translators: The text of the help command in SPL Assistant layer.
#, fuzzy
msgid ""
"After entering SPL Assistant, press:\n"
"A: Automation.\n"
"C: Announce name of the currently playing track.\n"
"D: Remaining time for the playlist.\n"
"E: Overall metadata streaming status.\n"
"Shift+1 through shift+4, shift+0: Metadata streaming status for DSP encoder "
"and four additional URL's.\n"
"H: Duration of trakcs in this hour slot.\n"
"Shift+H: Duration of remaining trakcs in this hour slot.\n"
"I: Listener count.\n"
"K: Move to place marker track.\n"
"Control+K: Set place marker track.\n"
"L: Line-in status.\n"
"M: Microphone status.\n"
"N: Next track.\n"
"P: Playback status.\n"
"Shift+P: Pitch for the current track.\n"
"R: Record to file.\n"
"Shift+R: Monitor library scan.\n"
"S: Scheduled time for the track.\n"
"Shift+S: Time until the selected track will play.\n"
"T: Cart edit mode.\n"
"U: Studio up time.\n"
"W: Weather and temperature.\n"
"Y: Playlist modification.\n"
"1 through 0 (6 for Studio 5.01 and earlier): Announce columns via Columns "
"Explorer (0 is tenth column slot).\n"
"F9: Mark current track as start of track time analysis.\n"
"F10: Perform track time analysis.\n"
"F12: Switch to an instant switch profile.\n"
"Shift+F1: Open online user guide."
msgstr ""
"بعد الدخول لمساعد spl, اضغط:\n"
"A: الآلية.\n"
"C: إعلان اسم المسار المشغل حاليا.\n"
"D (R إذا كان النمط التوافقي يعمل): الوقت المتبقي لقائمة التشغيل.\n"
"E: حالة جميع بيانات البث.\n"
"1 إلى 4,0: حالة بيانات البث لتشفير DSB وأربعة روابط إضافية.\n"
"H: مدة المسارات في هذه الساعة.\n"
"Shift+H: مدة المسارات المحددة.\n"
"I (L إذا كان النمط التوافقي يعمل): عدد المستمع.\n"
"K: الانتقال للمسار الذي به علامة مرجعية.\n"
"Control+K: وضع علامة مرجعية على المسار.\n"
"L (Shift+L إذا كان النمط التوافقي يعمل): حالة مدخل الصوت.\n"
"M: حالة الميكروفون.\n"
"N: المسار التالي.\n"
"P: حالة التشغيل.\n"
"Shift+P: حدة المسار الحالي.\n"
"R (Shift+E إذا كان النمط التوافقي يعمل): التسجيل إلى ملف.\n"
"Shift+R: مراقبة فحص المكتبة.\n"
"S: وقت المسار في الجدول.\n"
"T: نمط تحرير التنويهات.\n"
"U: وقت الاستوديو.\n"
"W: حالة التقس ودرجة الحرارة.\n"
"Y: تعديلات قائمة التشغيل.\n"
"F9: تحديد المسار الحالي كبداية لتحليل الوقت.\n"
"F10: بدأ تحليل الوقت.\n"
"F12: الانتقال إلى وضع فوري.\n"
"Shift+F1: فتح دليل المستخدم على الإنترنت."

#. Translators: The text of the help command in SPL Assistant layer when JFW layer is active.
#, fuzzy
msgid ""
"After entering SPL Assistant, press:\n"
"A: Automation.\n"
"C: Toggle cart explorer.\n"
"Shift+C: Announce name of the currently playing track.\n"
"E: Overall metadata streaming status.\n"
"Shift+1 through shift+4, shift+0: Metadata streaming status for DSP encoder "
"and four additional URL's.\n"
"Shift+E: Record to file.\n"
"F: Track finder.\n"
"H: Duration of trakcs in this hour slot.\n"
"Shift+H: Duration of remaining trakcs in this hour slot.\n"
"K: Move to place marker track.\n"
"Control+K: Set place marker track.\n"
"L: Listener count.\n"
"Shift+L: Line-in status.\n"
"M: Microphone status.\n"
"N: Next track.\n"
"P: Playback status.\n"
"Shift+P: Pitch for the current track.\n"
"R: Remaining time for the playlist.\n"
"Shift+R: Monitor library scan.\n"
"S: Scheduled time for the track.\n"
"Shift+S: Time until the selected track will play.\n"
"T: Cart edit mode.\n"
"U: Studio up time.\n"
"W: Weather and temperature.\n"
"Y: Playlist modification.\n"
"1 through 0 (6 for Studio 5.01 and earlier): Announce columns via Columns "
"Explorer (0 is tenth column slot).\n"
"F9: Mark current track as start of track time analysis.\n"
"F10: Perform track time analysis.\n"
"F12: Switch to an instant switch profile.\n"
"Shift+F1: Open online user guide."
msgstr ""
"بعد الدخول لمساعد spl, اضغط:\n"
"A: الآلية.\n"
"C: إعلان اسم المسار المشغل حاليا.\n"
"D (R إذا كان النمط التوافقي يعمل): الوقت المتبقي لقائمة التشغيل.\n"
"E: حالة جميع بيانات البث.\n"
"1 إلى 4,0: حالة بيانات البث لتشفير DSB وأربعة روابط إضافية.\n"
"H: مدة المسارات في هذه الساعة.\n"
"Shift+H: مدة المسارات المحددة.\n"
"I (L إذا كان النمط التوافقي يعمل): عدد المستمع.\n"
"K: الانتقال للمسار الذي به علامة مرجعية.\n"
"Control+K: وضع علامة مرجعية على المسار.\n"
"L (Shift+L إذا كان النمط التوافقي يعمل): حالة مدخل الصوت.\n"
"M: حالة الميكروفون.\n"
"N: المسار التالي.\n"
"P: حالة التشغيل.\n"
"Shift+P: حدة المسار الحالي.\n"
"R (Shift+E إذا كان النمط التوافقي يعمل): التسجيل إلى ملف.\n"
"Shift+R: مراقبة فحص المكتبة.\n"
"S: وقت المسار في الجدول.\n"
"T: نمط تحرير التنويهات.\n"
"U: وقت الاستوديو.\n"
"W: حالة التقس ودرجة الحرارة.\n"
"Y: تعديلات قائمة التشغيل.\n"
"F9: تحديد المسار الحالي كبداية لتحليل الوقت.\n"
"F10: بدأ تحليل الوقت.\n"
"F12: الانتقال إلى وضع فوري.\n"
"Shift+F1: فتح دليل المستخدم على الإنترنت."

#. Translators: The text of the help command in SPL Assistant layer when Window-Eyes layer is active.
#, fuzzy
msgid ""
"After entering SPL Assistant, press:\n"
"A: Automation.\n"
"C: Toggle cart explorer.\n"
"Shift+C: Announce name of the currently playing track.\n"
"D: Remaining time for the playlist.\n"
"E: Elapsed time.\n"
"F: Track finder.\n"
"R: Remaining time for the currently playing track.\n"
"G: Overall metadata streaming status.\n"
"Shift+1 through shift+4, shift+0: Metadata streaming status for DSP encoder "
"and four additional URL's.\n"
"H: Duration of trakcs in this hour slot.\n"
"Shift+H: Duration of remaining trakcs in this hour slot.\n"
"K: Move to place marker track.\n"
"Control+K: Set place marker track.\n"
"L: Listener count.\n"
"Shift+L: Line-in status.\n"
"M: Microphone status.\n"
"N: Next track.\n"
"P: Playback status.\n"
"Shift+P: Pitch for the current track.\n"
"Shift+E: Record to file.\n"
"Shift+R: Monitor library scan.\n"
"S: Scheduled time for the track.\n"
"Shift+S: Time until the selected track will play.\n"
"T: Cart edit mode.\n"
"U: Studio up time.\n"
"W: Weather and temperature.\n"
"Y: Playlist modification.\n"
"1 through 0 (6 for Studio 5.01 and earlier): Announce columns via Columns "
"Explorer (0 is tenth column slot).\n"
"F9: Mark current track as start of track time analysis.\n"
"F10: Perform track time analysis.\n"
"F12: Switch to an instant switch profile.\n"
"Shift+F1: Open online user guide."
msgstr ""
"بعد الدخول لمساعد spl, اضغط:\n"
"A: الآلية.\n"
"C: إعلان اسم المسار المشغل حاليا.\n"
"D (R إذا كان النمط التوافقي يعمل): الوقت المتبقي لقائمة التشغيل.\n"
"E: حالة جميع بيانات البث.\n"
"1 إلى 4,0: حالة بيانات البث لتشفير DSB وأربعة روابط إضافية.\n"
"H: مدة المسارات في هذه الساعة.\n"
"Shift+H: مدة المسارات المحددة.\n"
"I (L إذا كان النمط التوافقي يعمل): عدد المستمع.\n"
"K: الانتقال للمسار الذي به علامة مرجعية.\n"
"Control+K: وضع علامة مرجعية على المسار.\n"
"L (Shift+L إذا كان النمط التوافقي يعمل): حالة مدخل الصوت.\n"
"M: حالة الميكروفون.\n"
"N: المسار التالي.\n"
"P: حالة التشغيل.\n"
"Shift+P: حدة المسار الحالي.\n"
"R (Shift+E إذا كان النمط التوافقي يعمل): التسجيل إلى ملف.\n"
"Shift+R: مراقبة فحص المكتبة.\n"
"S: وقت المسار في الجدول.\n"
"T: نمط تحرير التنويهات.\n"
"U: وقت الاستوديو.\n"
"W: حالة التقس ودرجة الحرارة.\n"
"Y: تعديلات قائمة التشغيل.\n"
"F9: تحديد المسار الحالي كبداية لتحليل الوقت.\n"
"F10: بدأ تحليل الوقت.\n"
"F12: الانتقال إلى وضع فوري.\n"
"Shift+F1: فتح دليل المستخدم على الإنترنت."

#, python-brace-format
msgid "Using SPL Studio version {SPLVersion}"
msgstr "استخدام إصدار {SPLVersion} من SPL"

msgid "SPL Studio Settings..."
msgstr "إعدادات spl..."

msgid "SPL settings"
msgstr "إعدادات SPL"

#. Translators: Presented when library scan is complete.
#, python-brace-format
msgid "Scan complete with {scanCount} items"
msgstr "تم فحص {scanCount} عنصر"

#. Translators: Presented when cart edit mode is toggled on while cart explorer is on.
msgid "Cart explorer is active"
msgstr "مستكشف التنويهات نشط"

#. Translators: Presented when cart edit mode is toggled off while cart explorer is on.
msgid "Please reenter cart explorer to view updated cart assignments"
msgstr ""
"يرجى إعادة الدخول في مستكشف التنويهات لمعرفة ما تم تحديثه من مفاتيح "
"للتنويهات المختلفة."

#. Translators: Presented when microphone was on for more than a specified time in microphone alarm dialog.
msgid "Warning: Microphone active"
msgstr "تحذير: الميكروفون يعمل"

#. Translators: Presented when end of introduction is approaching (example output: 5 sec left in track introduction).
#, python-brace-format
msgid "Warning: {seconds} sec left in track introduction"
msgstr "تحذير: باقي {seconds} ثواني على مقدمة المسار"

#. Translators: Presented when end of track is approaching.
#, python-brace-format
msgid "Warning: {seconds} sec remaining"
msgstr "تحذير: باقي {seconds} ثواني"

#. Add the human-readable representation also.
msgid "SPL mode"
msgstr "نمط SPL"

#. Translators: Input help mode message for a command in Station Playlist Studio.
msgid "Announces the remaining track time."
msgstr "يعلن عن الوقت المتبقي للمسار المشغل حاليا."

#. Translators: Input help mode message for a command in Station Playlist Studio.
msgid "Announces the elapsed time for the currently playing track."
msgstr "يعلن عن الوقت المنقضي للمسار المشغل حاليا."

#. Translators: Input help mode message for a command in Station Playlist Studio.
msgid "Announces broadcaster time."
msgstr "يعلن عن وقت المذيع"

#. Translators: Input help mode message for a command in Station Playlist Studio.
msgid "Announces time including seconds."
msgstr "الإعلان عن الوقت بما في ذلك الثواني"

#. Translators: Presented when the add-on config dialog is opened.
msgid ""
"The add-on settings dialog is opened. Please close the settings dialog first."
msgstr "محاورة إعدادات الإضافة مفتوحة. يرجى إغلاقها أولا."

#. Translators: The title of the message box
msgid "Error"
msgstr "خطأ"

#. Translators: The title of end of track alarm dialog.
msgid "End of track alarm"
msgstr "التنبيه بوقت نهاية المسار"

#. Translators: A dialog message to set end of track alarm (curAlarmSec is the current end of track alarm in seconds).
#, python-brace-format
msgid "Enter &end of track alarm time in seconds (currently {curAlarmSec})"
msgstr "ادخل وقت التنب&يه بنهاية المسار بالثواني (وهو حاليا {curAlarmSec})"

#. Translators: A check box to toggle notification of end of track alarm.
#. Check box hiding method comes from Alberto Buffolino's Columns Review add-on.
#. Translators: Label for a check box in SPL add-on settings to notify when end of track (outro) is approaching.
msgid "&Notify when end of track is approaching"
msgstr "التنبيه ب&قرب نهاية المسار"

#. Translators: Input help mode message for a command in Station Playlist Studio.
msgid "sets end of track alarm (default is 5 seconds)."
msgstr ""
"يحدد المدة التي سيصدر عندها صوت ينبه بنهاية المسار (الوقت الافتراضي هو 5 "
"ثوان)."

#. Translators: The title of song intro alarm dialog.
msgid "Song intro alarm"
msgstr "التنبيه بمقدمة الأغنية"

#. Translators: A dialog message to set song ramp alarm (curRampSec is the current intro monitoring alarm in seconds).
#, python-brace-format
msgid "Enter song &intro alarm time in seconds (currently {curRampSec})"
msgstr "ادخل وقت التن&بيه بمقدمة الأغنية بالثواني (حاليا {curRampSec})"

#. Translators: A check box to toggle notification of end of intro alarm.
#. Translators: Label for a check box in SPL add-on settings to notify when end of intro is approaching.
msgid "&Notify when end of introduction is approaching"
msgstr "التنبي&ه بقرب نهاية المقدمة"

#. Translators: Input help mode message for a command in Station Playlist Studio.
msgid "sets song intro alarm (default is 5 seconds)."
msgstr "ضبط وقت بداية الأغنية (الوقت الافتراضي 5 ثواني)"

#. Translators: A dialog message to set microphone active alarm (curAlarmSec is the current mic monitoring alarm in seconds).
#, python-brace-format
msgid ""
"Enter microphone alarm time in seconds (currently {curAlarmSec}, 0 disables "
"the alarm)"
msgstr ""
"ادخل وقت التنبيه بالميكروفون بالثواني (حاليا {curAlarmSec}, الرقم 0 يعطل "
"التنبيه)"

#. Translators: A dialog message when microphone alarm is disabled (set to 0).
msgid ""
"Enter microphone alarm time in seconds (currently disabled, 0 disables the "
"alarm)"
msgstr "ادخل وقت التنبيه بالميكروفون بالثواني (معطل حاليا, 0 يعطله)."

#. Translators: The title of mic alarm dialog.
msgid "Microphone alarm"
msgstr "التنبيه بعمل الميكروفون"

#. Translators: Input help mode message for a command in Station Playlist Studio.
msgid "Sets microphone alarm (default is 5 seconds)."
msgstr "ضبط التنبيه بالميكروفون (الوقت الافتراضي 5 ثواني)."

#. Translators: Input help mode message for a command in Station Playlist Studio.
msgid "Opens SPL Studio add-on configuration dialog."
msgstr "فتح محاورة إعدادات إضافة spl"

#. Translators: Input help mode message for a command in Station Playlist Studio.
msgid "Toggles status announcements between words and beeps."
msgstr "تبديل بين الإعلان عن الحالة بالرسائل أو الصفير"

#. Translators: Input help mode message for a command in Station Playlist Studio.
msgid "Toggles between various braille timer settings."
msgstr "التنقل بين مختلف إعدادات ميقات البرايل"

#. Translators: Standard dialog message when an item one wishes to search is not found (copy this from main nvda.po).
msgid "Search string not found."
msgstr "كلمة البحث غير موجودة."

#. Translators: Standard error title for find error (copy this from main nvda.po).
msgid "Find error"
msgstr "خطأ في البحث"

#. Translators: Presented when a user attempts to find tracks but is not at the track list.
msgid "Track finder is available only in track list."
msgstr "الباحث عن المسارات لا يتوافر إلا في قائمة المسارات."

#. Translators: Presented when a user attempts to find tracks but is not at the track list.
msgid "Column search is available only in track list."
msgstr "الباحث عن العمود لا يتوافر إلا في قائمة المسارات."

#. Translators: Presented when a user attempts to find tracks but is not at the track list.
msgid "Time range finder is available only in track list."
msgstr "الباحث عن نطاق الوقت لا يتوافر إلا في قائمة المسارات."

#. Translators: Presented when a user wishes to find a track but didn't add any tracks.
msgid "You need to add at least one track to find tracks."
msgstr "تحتاج إلى إضافة مسار واحد على الأقل للبحث عن المسارات."

#. Translators: Title for track finder dialog.
msgid "Find track"
msgstr "البحث عن مسار"

#. Translators: Title for column search dialog.
msgid "Column search"
msgstr "بحث العمود"

#. Translators: Input help mode message for a command in Station Playlist Studio.
msgid "Finds a track in the track list."
msgstr "يبحث عن مسار في قائمة المسارات"

#. Translators: Input help mode message for a command in Station Playlist Studio.
msgid "Finds text in columns."
msgstr "البحث عن نص بالعمود."

#. Translators: Input help mode message for a command in Station Playlist Studio.
msgid "Finds the next occurrence of the track with the name in the track list."
msgstr "يبحث عن المسار التالي لكلمة البحث في قائمة المسارات"

#. Translators: Input help mode message for a command in Station Playlist Studio.
msgid "Finds previous occurrence of the track with the name in the track list."
msgstr "يبحث عن المسار السابق لكلمة البحث في قائمة المسارات"

#. Translators: Input help mode message for a command in Station Playlist Studio.
msgid "Locates track with duration within a time range"
msgstr "تحديد المسار بالمدة في نطاق زمن محدد"

#. Translators: Presented when cart explorer cannot be entered.
msgid "You are not in playlist viewer, cannot enter cart explorer"
msgstr "لست بعارض قائمة التشغيل, لا يمكنك دخول مستكشف التنويهات"

#. Translators: presented when cart explorer could not be switched on.
msgid "Some or all carts could not be assigned, cannot enter cart explorer"
msgstr "تعذر تعيين مفاتيح لبعض أو لكل التنويهات. تعذر دخول مستكشف التنويهات."

#. Translators: Presented when cart explorer is on.
msgid "Entering cart explorer"
msgstr "دخول مستكشف التنويهات"

#. Translators: Presented when cart explorer is off.
msgid "Exiting cart explorer"
msgstr "الخروج من مستكشف التنويهات"

#. Translators: Input help mode message for a command in Station Playlist Studio.
msgid "Toggles cart explorer to learn cart assignments."
msgstr "تشغيل مستكشف التنويهات لمعرفة المفاتيح المنوطة بكل تنويه"

#. Translators: Presented when cart command is unavailable.
msgid "Cart command unavailable"
msgstr "تعيين اختصار للتنويهات غير متاح الآن"

#. Translators: Presented when there is no cart assigned to a cart command.
msgid "Cart unassigned"
msgstr "التنويه ليس له مفتاح"

#. Translators: Input help mode message for a command in Station Playlist Studio.
msgid "Toggles library scan progress settings."
msgstr "التنقل بين إعدادات التقدم في البحث بالمكتبة"

#. Translators: Presented when library scan has started.
msgid "Scan start"
msgstr "بدأ البحث"

#. Translators: Presented when library scanning is finished.
#, python-brace-format
msgid "{itemCount} items in the library"
msgstr "{itemCount} عنصر بالمكتبة"

#. Translators: Presented after library scan is done.
#, python-brace-format
msgid "Scan complete with {itemCount} items"
msgstr "تم فحص {itemCount} عنصر"

#. Translators: Presented when library scan is in progress.
msgid "Scanning"
msgstr "جاري البحث"

#. Translators: Announces number of items in the Studio's track library (example: 1000 items scanned).
#, python-brace-format
msgid "{itemCount} items scanned"
msgstr "{itemCount} عنصر تم فحصه"

#. Translators: Presented when stremaing dialog cannot be shown.
msgid "Cannot open metadata streaming dialog"
msgstr "تعذر فتح محاورة بيانات البث"

#. Translators: Presented when the add-on config dialog is opened.
msgid ""
"The add-on settings dialog or the metadata streaming dialog is opened. "
"Please close the opened dialog first."
msgstr ""
"محاورة إعدادات الإضافة أو محاورة بيانات البث مفتوحة. يرجى إغلاقها أولا."

#. Translators: Input help mode message for a command in Station Playlist Studio.
msgid "Opens a dialog to quickly enable or disable metadata streaming."
msgstr "يفتح محاورة لتفعيل وتعطيل بيانات البث بسرعة."

#. Translators: Presented when track time anlaysis cannot be performed because user is not focused on playlist viewer.
msgid "Not in playlist viewer, cannot perform track time analysis"
msgstr "لست بعارض قائمة التشغيل, لا يمكنك إجراء تحليل الوقت"

#. Translators: Presented when SPL Assistant cannot be invoked.
msgid "Failed to locate Studio main window, cannot enter SPL Assistant"
msgstr ""

#. Translators: Input help mode message for a layer command in Station Playlist Studio.
msgid ""
"The SPL Assistant layer command. See the add-on guide for more information "
"on available commands."
msgstr ""
"نمط مساعد الأوامر بتطبيق SPL. يرجى الاطلاع على ملف المساعدة الخاص بهذه "
"الإضافة للتعرف على مفاتيح الاختصار المتاحة."

#. Translators: Presented when playlist modification is unavailable (for Studio 4.33 and earlier)
msgid "Playlist modification not available"
msgstr "تعديلات قائمة التشغيل غير متوفرة"

#. Translators: Presented when there is no information for the next track.
msgid "No next track scheduled or no track is playing"
msgstr "لا يوجد مسار تالي محدد أو لا يوجد مسار يعمل حاليا"

#. Translators: Presented when next track information is unavailable.
msgid "Cannot find next track information"
msgstr "لم يتم العثور على معلومات المسار التالي"

#. Translators: Input help mode message for a command in Station Playlist Studio.
msgid "Announces title of the next track if any"
msgstr "يعلن عن عنوان المسار التالي إن وجد"

#. Translators: Presented when there is no information for the current track.
msgid "Cannot locate current track information or no track is playing"
msgstr "لا يمكن تحديد معلومات المسار الحالي أو لا يوجد مسار يعمل."

#. Translators: Presented when current track information is unavailable.
msgid "Cannot find current track information"
msgstr "لم يتم العثور على معلومات المسار "

#. Translators: Input help mode message for a command in Station Playlist Studio.
msgid "Announces title of the currently playing track"
msgstr "إعلان عن اسم المسار المشغل حاليا"

#. Translators: Presented when there is no weather or temperature information.
msgid "Weather and temperature not configured"
msgstr "لم يتم إعداد حالة التقس ودرجة الحرارة"

#. Translators: Presented when temperature information cannot be found.
msgid "Weather information not found"
msgstr "لم يتم العثور على معلومات التقس"

#. Translators: Input help mode message for a command in Station Playlist Studio.
msgid "Announces temperature and weather information"
msgstr "الإعلان عن درجات الحرارة وحالة التقس"

#. Translators: Presented when there is no listener count information.
msgid "Listener count not found"
msgstr "عدد المستمعين غير موجود"

#. Translators: Presented when there is no information on song pitch (for Studio 4.33 and earlier).
msgid "Song pitch not available"
msgstr "حدة الأغنية غير متوفرة"

#. Translators: Presented when attempting to start library scan.
msgid "Monitoring library scan"
msgstr "جاري مراقبة فحص المكتبة"

#. Translators: Presented when library scan is already in progress.
msgid "Scanning is in progress"
msgstr "جاري الفحص"

#. Translators: Presented when track time analysis cannot be activated.
msgid "No tracks were added, cannot perform track time analysis"
msgstr "لم يتم إضافة مسارات. لا يمكن أداء تحليل وقت المسار"

#. Translators: Presented when track time analysis is turned on.
msgid "Track time analysis activated"
msgstr "تم تنشيط تحليل وقت المسار"

#. Translators: Presented when track time analysis is turned off.
msgid "Track time analysis deactivated"
msgstr "تعطيل تحليل وقت المسار؟"

#. Translators: Input help mode message for a command in Station Playlist Studio.
msgid "Marks focused track as start marker for track time analysis"
msgstr "تحديد المسار النشط كعلامة بدأ تحليل وقت المسار"

#. Translators: Presented when track time analysis cannot be used because start marker is not set.
msgid ""
"No track selected as start of analysis marker, cannot perform time analysis"
msgstr "لم يحدد مسار ليكون بداية للتحليل, تعذر إجراء تحليل الوقت."

#. Translators: Presented when time analysis is done for a number of tracks (example output: Tracks: 3, totaling 5:00).
#, python-brace-format
msgid "Tracks: {numberOfSelectedTracks}, totaling {totalTime}"
msgstr "المسارات: {numberOfSelectedTracks}, بإجمالي وقت {totalTime}"

#. Translators: Input help mode message for a command in Station Playlist Studio.
msgid ""
"Announces total length of tracks between analysis start marker and the "
"current track"
msgstr "الإعلان عن الطول الإجمالي للمسارات ما بين بداية التحليل والمسار الحالي"

#. Translators: Presented when place marker cannot be set.
msgid "No tracks found, cannot set place marker"
msgstr "لا توجد مسارات, تعذر وضع علامة مرجعية"

#. Translators: Presented when place marker track is set.
msgid "place marker set"
msgstr "تم وضع علامة مرجعية"

#. Translators: Presented when attempting to place a place marker on an unsupported track.
msgid "This track cannot be used as a place marker track"
msgstr "لا يمكن استخدام هذا المسار كعلامة مرجعية"

#. Translators: Presented when attempting to move to a place marker track when not focused in playlist viewer.
msgid "You cannot move to a place marker track outside of playlist viewer."
msgstr ""

#. Translators: Presented when no place marker is found.
msgid "No place marker found"
msgstr "لا توجد علامة مرجعية"

#. Translators: Status message for metadata streaming.
#, python-brace-format
msgid "Metadata streaming on URL {URLPosition} enabled"
msgstr "تفعيل بث البيانات من الرابط {URLPosition} "

#. Translators: Status message for metadata streaming.
msgid "Metadata streaming on DSP encoder enabled"
msgstr "تفعيل بث البيانات للتشفير DSB"

#. Translators: Status message for metadata streaming.
#, python-brace-format
msgid "Metadata streaming on URL {URLPosition} disabled"
msgstr "تعطيل بث البيانات من الرابط {URLPosition} "

#. Translators: Status message for metadata streaming.
msgid "Metadata streaming on DSP encoder disabled"
msgstr "تعطيل بث البيانات للتشفير DSB"

#. Translators: Presented when attempting to announce specific columns but the focused item isn't a track.
#, fuzzy
msgid "Not a track"
msgstr "لست بقائمة مسارات"

<<<<<<< HEAD
=======
#. Translators: Presented when a specific column header is not found.
#, fuzzy, python-brace-format
msgid "{headerText} not found"
msgstr "{header}: {content}"

>>>>>>> 94cf978a
#. Translators: The title for SPL Assistant help dialog.
msgid "SPL Assistant help"
msgstr "مساعدة لنمط أوامر spl"

#. Translators: The title for SPL Assistant help dialog.
#, fuzzy
msgid "SPL Assistant help for JAWS layout"
msgstr "مساعدة لنمط أوامر spl"

#. Translators: The title for SPL Assistant help dialog.
#, fuzzy
msgid "SPL Assistant help for Window-Eyes layout"
msgstr "مساعدة لنمط أوامر spl"

#. Translators: A dialog message shown when settings were reset to defaults.
msgid "Successfully applied default add-on settings."
msgstr "تم تطبيق الإعدادات الافتراضية بنجاح"

#. Translators: Title of the reset config dialog.
msgid "Reset configuration"
msgstr "إعادة الإعدادات"

#. Translators: The name of the default (normal) profile.
msgid "Normal profile"
msgstr "وضع قياسي"

#. Translators: Standard error title for configuration error.
msgid "Studio add-on Configuration error"
msgstr "خطأ بملفات الإضافة"

<<<<<<< HEAD
=======
#. Translators: Message displayed if errors were found in encoder configuration file.
msgid ""
"Your encoder settings had errors and were reset to defaults. If you have "
"stream labels configured for various encoders, please add them again."
msgstr ""

#. Translators: Title of the encoder settings error dialog.
msgid "Encoder settings error"
msgstr ""

>>>>>>> 94cf978a
#. Translators: Message presented indicating missing time-based profiles.
#, python-brace-format
msgid ""
"Could not locate the following time-based profile(s):\n"
"{profiles}"
msgstr ""

#. Translators: The title of a dialog shown when some time-based profiles doesn't exist.
msgid "Time-based profiles missing"
msgstr ""

#. Translators: A flag indicating the currently active broadcast profile.
msgid "active"
msgstr ""

#. Translators: A flag indicating the broadcast profile is an instant switch profile.
#. Instant switch flag is set on another profile, so remove the flag first.
#, fuzzy
msgid "instant switch"
msgstr "تفعيل الانتقال الفوري للوضع"

#. Translators: A flag indicating the time-based triggers profile.
#. Calling set profile flags with discard argument is always safe here.
msgid "time-based"
msgstr ""

#. Translators: Presented when trying to switch to an instant switch profile when add-on settings dialog is active.
msgid "Add-on settings dialog is open, cannot switch profiles"
msgstr "محاورة إعدادات الإضافة مفتوحة, يتعذر الانتقال بين الأوضاع"

#. Translators: Presented when switch to instant switch profile was successful.
#, fuzzy, python-brace-format
msgid "Switching to {newProfileName}"
msgstr "الانتقال بين الأوضاع"

#. Translators: Presented when switching from instant switch profile to a previous profile.
#, fuzzy, python-brace-format
msgid "Returning to {previousProfile}"
msgstr "العودة للوضع السابق"

#. Translators: Presented when trying to switch to an instant switch profile when the instant switch profile is not defined.
msgid "No instant switch profile is defined"
msgstr "لم يتم تحديد وضع للانتقال إليه"

#. Translators: Presented when trying to switch to an instant switch profile when one is already using the instant switch profile.
msgid "You are already in the instant switch profile"
msgstr "أنت بالفعل في الوضع الذي انتقلت إليه"

#. Translators: Presented when trying to switch to an instant switch profile when one is already using the instant switch profile.
msgid "A profile trigger is already active"
msgstr ""
<<<<<<< HEAD

#. Translators: Text of the dialog when another alarm dialog is open.
msgid "Another alarm dialog is open."
msgstr "هناك محاورة تنبيه أخرى مفتوحة"

#. Translators: Title of a dialog displayed when the add-on starts reminding broadcasters to disable audio ducking.
#, fuzzy
msgid "SPL Studio and audio ducking"
msgstr "الاستوديو لا يعمل."

#. Translators: A message displayed if audio ducking should be disabled.
msgid ""
"NVDA 2016.1 and later allows NVDA to decrease volume of background audio "
"including that of Studio. In order to not disrupt the listening experience "
"of your listeners, please disable audio ducking by opening synthesizer "
"dialog in NVDA and selecting 'no ducking' from audio ducking mode combo box "
"or press NVDA+Shift+D."
msgstr ""

#. Translators: A checkbox to turn off audio ducking reminder message.
msgid "Do not show this message again"
msgstr ""

=======

#. Translators: Text of the dialog when another alarm dialog is open.
msgid "Another alarm dialog is open."
msgstr "هناك محاورة تنبيه أخرى مفتوحة"

#. Translators: Title of a dialog displayed when the add-on starts reminding broadcasters to disable audio ducking.
#, fuzzy
msgid "SPL Studio and audio ducking"
msgstr "الاستوديو لا يعمل."

#. Translators: A message displayed if audio ducking should be disabled.
msgid ""
"NVDA 2016.1 and later allows NVDA to decrease volume of background audio "
"including that of Studio. In order to not disrupt the listening experience "
"of your listeners, please disable audio ducking by opening synthesizer "
"dialog in NVDA and selecting 'no ducking' from audio ducking mode combo box "
"or press NVDA+Shift+D."
msgstr ""

#. Translators: A checkbox to turn off audio ducking reminder message.
msgid "Do not show this message again"
msgstr ""

>>>>>>> 94cf978a
#. Translators: Reported when status announcement is set to beeps in SPL Studio.
msgid "Status announcement beeps"
msgstr "الإعلان عن الحالة بالصفير"

#. Translators: Reported when status announcement is set to beeps in SPL Studio.
msgid "Beeps"
msgstr "صفير"

#. Translators: Reported when status announcement is set to beeps in SPL Studio.
msgid "Status announcement words"
msgstr "الإعلان عن الحالة بالكلمات"

#. Translators: Reported when status announcement is set to beeps in SPL Studio.
msgid "Words"
msgstr "كلمات"

#. Translators: A setting in braille timer options.
msgid "Braille timer off"
msgstr "ميقات البرايل تعطيل"

msgid "Off"
msgstr "تعطيل"

#. Translators: A setting in braille timer options.
msgid "Braille track endings"
msgstr "نهايات مسار البرايل"

#. Translators: A setting in braille timer options.
msgid "Outro"
msgstr "Outro"

#. Translators: A setting in braille timer options.
msgid "Braille intro endings"
msgstr "نهايات مقدمة البرايل"

#. Translators: A setting in braille timer options.
msgid "Intro"
msgstr "Intro"

#. Translators: A setting in braille timer options.
msgid "Braille intro and track endings"
msgstr "نهايات المقدمة والمسار بالخط البارز"

#. Translators: A setting in braille timer options.
msgid "Both"
msgstr "كلاهما"

#. Translators: A setting in library scan announcement options.
msgid "Do not announce library scans"
msgstr "لا تعلن عن البحث في المكتبة"

#. Translators: A setting in library scan announcement options.
msgid "Announce start and end of a library scan"
msgstr "الإعلان عن بداية ونهاية البحث في المكتبة"

#. Translators: One of the library scan announcement settings.
msgid "Start and end only"
msgstr "البداية والنهاية فقط"

#. Translators: A setting in library scan announcement options.
msgid "Announce the progress of a library scan"
msgstr "إعلان مدى التقدم في البحث بالمكتبة"

#. Translators: One of the library scan announcement settings.
msgid "Scan progress"
msgstr "تقدم الفحص"

#. Translators: A setting in library scan announcement options.
msgid "Announce progress and item count of a library scan"
msgstr "الإعلان عن التقدم وعدد العناصر للبحث في المكتبة"

#. Translators: One of the library scan announcement settings.
msgid "Scan count"
msgstr "فحص العدد"

#. Translators: This is the label for the StationPlaylist Studio configuration dialog.
msgid "Studio Add-on Settings"
msgstr "إعدادات إضافة الاستوديو"

#. Translators: The label for a setting in SPL add-on dialog to select a broadcast profile.
msgid "Broadcast &profile:"
msgstr "النشرات الصوتية والأ&وضاع"

#. Translators: The label of a button to create a new broadcast profile.
msgid "&New"
msgstr "&جديد"

#. Translators: The label of a button to copy a broadcast profile.
msgid "Cop&y"
msgstr "&نسخ"

#. Translators: The label of a button to rename a broadcast profile.
msgid "&Rename"
msgstr "&تسمية"

#. Translators: The label of a button to delete a broadcast profile.
msgid "&Delete"
msgstr "&حذف"

#. Translators: The label of a button to manage show profile triggers.
msgid "&Triggers..."
msgstr ""

#. Translators: The label for a setting in SPL Add-on settings to configure countdown seconds before switching profiles.
msgid "Countdown seconds before switching profiles"
msgstr ""

#. Translators: the label for a setting in SPL add-on settings to set status announcement between words and beeps.
msgid "&Beep for status announcements"
msgstr "&صفير للإعلان عن الحالة"

#. Translators: The label for a setting in SPL add-on dialog to set message verbosity.
msgid "Message &verbosity:"
msgstr "الرسالة والإ&طناب:"

#. Translators: One of the message verbosity levels.
msgid "beginner"
msgstr "بدائي"

#. Translators: One of the message verbosity levels.
msgid "advanced"
msgstr "متقدم"

#. Translators: The label for a setting in SPL Add-on settings to specify end of track (outro) alarm.
msgid "&End of track alarm in seconds"
msgstr "الت&نبيه بوقت نهاية المسار بالثواني"

#. Translators: The label for a setting in SPL Add-on settings to specify track intro alarm.
msgid "&Track intro alarm in seconds"
msgstr "التنبيه بم&قدمة المسار بالثواني"

#. Translators: The label for a setting in SPL add-on dialog to control braille timer.
msgid "&Braille timer:"
msgstr "ميقات البراي&ل:"

#. Translators: One of the braille timer settings.
msgid "Track ending"
msgstr "نهاية المسار"

#. Translators: One of the braille timer settings.
msgid "Track intro"
msgstr "مقدمة المسار"

#. Translators: One of the braille timer settings.
msgid "Track intro and ending"
msgstr "مقدمة المسار ونهايته"

#. Translators: The label for a setting in SPL Add-on settings to change microphone alarm setting.
msgid "&Microphone alarm in seconds"
msgstr "ال&تنبيه بالميكروفون بالثواني"

#. Translators: The label for a setting in SPL Add-on settings to specify mic alarm interval.
msgid "Microphone alarm &interval in seconds"
msgstr "التنبيه بالميكروفون والاستراحات بالثواني"

#. Translators: The label for a setting in SPL add-on dialog to control alarm announcement type.
msgid "&Alarm notification:"
msgstr "الإ&علان عن التنبيهات"

#. Translators: One of the alarm notification options.
msgid "beep"
msgstr "صفير"

#. Translators: One of the alarm notification options.
msgid "message"
msgstr "رسائل"

#. Translators: One of the alarm notification options.
msgid "both beep and message"
msgstr "كل من الرسائل والصفير"

#. Translators: The label for a setting in SPL add-on dialog to control library scan announcement.
msgid "&Library scan announcement:"
msgstr "الإعلان عن &فحص المكتبة:"

#. Translators: the label for a setting in SPL add-on settings to announce time including hours.
msgid "Include &hours when announcing track or playlist duration"
msgstr ""

#. Translators: the label for a setting in SPL add-on settings to toggle track dial mode on and off.
msgid "&Track Dial mode"
msgstr "ن&مط إدارة المسار"

#. Translators: the label for a setting in SPL add-on settings to toggle category sound announcement.
msgid "&Beep for different track categories"
msgstr ""

#. Translators: the label for a setting in SPL add-on settings to be notified that metadata streaming is enabled.
msgid "&Metadata streaming notification and connection"
msgstr "اتصال ببيانات البث وإعلانها"

#. Translators: One of the metadata notification settings.
msgid "When Studio starts"
msgstr "عند بدأ البرنامج"

#. Translators: One of the metadata notification settings.
msgid "When instant switch profile is active"
msgstr "عند تنشيط الانتقال الفوري للوضع"

#. Translators: The label of a button to manage column announcements.
msgid "Configure metadata &streaming connection options..."
msgstr "&خيارات إعدادات بيانات البث والاتصال"

#. Translators: the label for a setting in SPL add-on settings to toggle custom column announcement.
msgid "Announce columns in the &order shown on screen"
msgstr "الإعلان عن العمدة ح&سب ترتيبها على الشاشة"

#. Translators: The label of a button to manage column announcements.
msgid "&Manage track column announcements..."
msgstr "إدا&رة إعلانات أعمدة المسارات..."

#. Translators: The label of a button to configure columns explorer slots (SPL Assistant, number row keys to announce specific columns).
#, fuzzy
msgid "Columns E&xplorer..."
msgstr "ت&رتيب العمود:"

#. Translators: The label of a button to open advanced options such as using SPL Controller command to invoke Assistant layer.
#, fuzzy
msgid "&Status announcements..."
msgstr "الإعلان عن الحالة بالصفير"

#. Translators: The label of a button to open advanced options such as using SPL Controller command to invoke Assistant layer.
msgid "&Advanced options..."
msgstr "خيارات &متقدمة..."

#. Translators: The label for a button in SPL add-on configuration dialog to reset settings to defaults.
msgid "Reset settings"
msgstr "إعادة الإعدادات الافتراضية"

#. Translators: The label of a field to enter a new name for a broadcast profile.
msgid "New name:"
msgstr "اسم جديد:"

#. Translators: The title of the dialog to rename a profile.
msgid "Rename Profile"
msgstr "تسمية الوضع"

#. Translators: An error displayed when renaming a configuration profile
#. and a profile with the new name already exists.
#. Translators: An error displayed when the user attempts to create a profile which already exists.
msgid "That profile already exists. Please choose a different name."
msgstr "هذا الموضع موجود بالفعل. يرجى اختيار اسم جديد"

#. Translators: Message reported when attempting to delete a profile while a profile is triggered.
msgid ""
"An instant switch profile might be active or you are in the midst of a "
"broadcast. If so, please press SPL Assistant, F12 to switch back to a "
"previously active profile before opening add-on settings to delete a profile."
msgstr ""

#. Translators: Title of a dialog shown when profile cannot be deleted.
msgid "Profile delete error"
msgstr ""

#. Translators: The confirmation prompt displayed when the user requests to delete a broadcast profile.
msgid "Are you sure you want to delete this profile? This cannot be undone."
msgstr "هل أنت متأكد من أنك تريد حذف هذا الوضع؟ لا يمكن الرجوع في ذلك."

#. Translators: The title of the confirmation dialog for deletion of a profile.
msgid "Confirm Deletion"
msgstr "تأكيد الحذف"

#. Translators: A message to warn about resetting SPL config settings to factory defaults.
msgid "Are you sure you wish to reset SPL add-on settings to defaults?"
msgstr "هل أنت متأكد من إعادة إعدادات spl للوضع الافتراضي؟"

#. Translators: The title of the warning dialog.
msgid "Warning"
msgstr "تحذير"

#. Translators: Presented when an alarm dialog is opened.
#, fuzzy
msgid ""
"Another add-on settings dialog is open. Please close the previously opened "
"dialog first."
msgstr "محاورة إعدادات الإضافة مفتوحة. يرجى إغلاقها أولا."

#. Translators: The title of the dialog to create a new broadcast profile.
msgid "New Profile"
msgstr "وضع جديد"

#. Translators: The title of the dialog to copy a broadcast profile.
msgid "Copy Profile"
msgstr "انسخ الوضع"

#. Translators: The label of a field to enter the name of a new broadcast profile.
msgid "Profile name:"
msgstr "اسم الوضع:"

#. Translators: The label for a setting in SPL add-on dialog to select a base  profile for copying.
msgid "&Base profile:"
msgstr "الو&ضع الأساسي:"

#. Translators: The title of the broadcast profile triggers dialog.
#, python-brace-format
msgid "Profile triggers for {profileName}"
msgstr ""

#. Translators: The label of a checkbox to toggle if selected profile is an instant switch profile.
#, fuzzy
msgid "This is an &instant switch profile"
msgstr "عند تنشيط الانتقال الفوري للوضع"

#. Translators: The label of a checkbox to toggle if selected profile is a time-based profile.
msgid "This is a &time-based switch profile"
msgstr ""

msgid "Day"
msgstr ""

msgid "Time"
msgstr ""

msgid "Hour"
msgstr ""

msgid "Minute"
msgstr ""

msgid "Duration in minutes"
msgstr ""

#. Translators: Presented if another profile occupies a time slot set by the user.
#, fuzzy
msgid ""
"A profile trigger already exists for the entered time slot. Please choose a "
"different date or time."
msgstr "هذا الموضع موجود بالفعل. يرجى اختيار اسم جديد"

#. Er, did you specify a date?
msgid ""
"The time-based profile checkbox is checked but no switch dates are given. "
"Please either specify switch date(s) or uncheck time-based profile checkbox."
msgstr ""

#. Translators: Title of a dialog to configure metadata streaming status for DSP encoder and four additional URL's.
msgid "Metadata streaming options"
msgstr "خيارات بث البيانات"

msgid "Select the URL for metadata streaming upon request."
msgstr "اختر الرابط لبث البيانات وقت الطلب"

msgid "Check to enable metadata streaming, uncheck to disable."
msgstr "حدد الربع لتفعيل بث البيانات وزل التحديد للتعطيل"

#. Translators: A checkbox to let metadata streaming status be applied to the currently active broadcast profile.
msgid "&Apply streaming changes to the selected profile"
msgstr ""

#. Translators: Title of a dialog to configure column announcements (order and what columns should be announced).
msgid "Manage column announcements"
msgstr "إدارة الإعلان عن الأعمدة"

#. Translators: Help text to select columns to be announced.
msgid ""
"Select columns to be announced (artist and title are announced by default"
msgstr ""
"اختر الإعمدة التي تريد الإعلان عنها (اسم المطرب والعنوان سيعلن عنهما بشكل "
"افتراضي)"

#. Translators: The label for a setting in SPL add-on dialog to select column announcement order.
msgid "Column &order:"
msgstr "ت&رتيب العمود:"

#. Translators: The label for a button in SPL add-on configuration dialog to reset settings to defaults.
msgid "Move &up"
msgstr "الحر&كة لأعلى"

#. Translators: The label for a button in SPL add-on configuration dialog to reset settings to defaults.
msgid "Move &down"
msgstr "الحركة لأ&سفل"

#. Translators: The title of Columns Explorer configuration dialog.
#, fuzzy
msgid "Columns Explorer"
msgstr "ت&رتيب العمود:"

#. Translators: The label for a setting in SPL add-on dialog to select column for this column slot.
#, python-brace-format
msgid "Slot {position}"
msgstr ""

#. Translators: Title of a dialog to configure various status announcements such as announcing listener count.
#, fuzzy
msgid "Status announcements"
msgstr "الإعلان عن الحالة بالصفير"

#. Translators: the label for a setting in SPL add-on settings to announce scheduled time.
msgid "Announce &scheduled time for the selected track"
msgstr "إعلان &جدولة المسار المحدد"

#. Translators: the label for a setting in SPL add-on settings to announce listener count.
msgid "Announce &listener count"
msgstr "الإعلان عن &عدد المستمع"

#. Translators: the label for a setting in SPL add-on settings to announce currently playing cart.
msgid "&Announce name of the currently playing cart"
msgstr "إعلا&ن اسم التنويه الجاري تشغيله"

#. Translators: the label for a setting in SPL add-on settings to announce currently playing track name.
msgid "&Track name announcement:"
msgstr "الإعلان عن ا&سم المسار:"

#. Translators: One of the track name announcement options.
msgid "automatic"
msgstr "آلي"

#. Translators: One of the track name announcement options.
msgid "while using other programs"
msgstr "استخ&دام برامج أخرى"

#. Translators: One of the track name announcement options.
msgid "off"
msgstr "تعطيل"

#. Translators: The title of a dialog to configure advanced SPL add-on options such as update checking.
msgid "Advanced options"
msgstr "خيارات متقدمة"

#. Translators: A checkbox to toggle automatic add-on updates.
msgid "Automatically check for add-on &updates"
msgstr ""

#. Translators: A checkbox to toggle if SPL Controller command can be used to invoke Assistant layer.
msgid "Allow SPL C&ontroller command to invoke SPL Assistant layer"
msgstr "السماح ل لم&دير أوامر SPL استدعاء نمط مساعد spl"

#. Translators: The label for a setting in SPL add-on dialog to set keyboard layout for SPL Assistant.
#, fuzzy
msgid "SPL Assistant command &layout:"
msgstr "مساعدة لنمط أوامر spl"

#. Translators: Text of the dialog when another find dialog is open.
msgid "Another find dialog is open."
msgstr "هناك محاورة بحث أخرى مفتوحة"

msgid "Enter the name or the artist of the track you wish to &search"
msgstr "ادخل الاسم أو مطرب المسار الذي تود ال&بحث عنه."

msgid "Enter text to be &searched in a column"
msgstr "اد&خل نص للبحث عنه"

#. Translators: The label in track finder to search columns.
msgid "C&olumn to search:"
msgstr "عم&ود البحث:"

#. Translators: The title of a dialog to find tracks with duration within a specified range.
msgid "Time range finder"
msgstr "باحث نطاقات الوقت"

msgid "Minimum duration"
msgstr "أقل مدة"

msgid "Second"
msgstr ""

msgid "Maximum duration"
msgstr "أقصى مدة"

#. Translators: Message to report wrong value for duration fields.
msgid "Minimum duration is greater than the maximum duration."
msgstr "أقل مدة أكبر من أقصى مدة"

#. Translators: Standard dialog message when an item one wishes to search is not found (copy this from main nvda.po).
msgid "No track with duration between minimum and maximum duration."
msgstr "لا يوجد مسار بين أقل مدة وأقصى مدة"

#. Translators: Standard error title for find error (copy this from main nvda.po).
msgid "Time range find error"
msgstr "خطأ في البحث عن نطاق الوقت"

msgid "Countdown started"
msgstr ""

msgid "Timer complete"
msgstr ""

#. Translators: Status message for metadata streaming.
msgid "No metadata streaming URL's defined"
msgstr "لا يوجد رابط محدد لبيانات البث"

#. Translators: Status message for metadata streaming.
msgid "Metadata streaming configured for DSP encoder"
msgstr "تم إعداد بيانات البث لتشفير DSP "

#. Translators: Status message for metadata streaming.
#, python-brace-format
msgid "Metadata streaming configured for DSP encoder and URL {URL}"
msgstr "تم إعداد بيانات البث لتشفير DSP والرابط {URL}"

#. Translators: Status message for metadata streaming.
#, python-brace-format
msgid "Metadata streaming configured for URL {URL}"
msgstr "تم إعداد بيانات البث للرابط {URL}"

#. Translators: Status message for metadata streaming.
#, python-brace-format
msgid "Metadata streaming configured for DSP encoder and URL's {URL}"
msgstr "تم إعداد بيانات البث لتشفير DSB وللرابط {URL}"

#. Translators: Status message for metadata streaming.
#, python-brace-format
msgid "Metadata streaming configured for URL's {URL}"
msgstr "تم إعداد بيانات البث للرابط {URL}"

#. Translators: Error text shown when add-on update check fails.
msgid "Error checking for update."
msgstr ""

#. Translators: Title of the add-on update check dialog.
msgid "Check for add-on update"
msgstr ""

#. No need to interact with the user.
#. Translators: Text shown when update check fails for some odd reason.
msgid "Add-on update check failed."
msgstr ""

#. Translators: Presented when no add-on update is available.
msgid "No add-on update available."
msgstr ""

#. Translators: An error text shown when one is using a newer version of the add-on.
msgid ""
"You appear to be running a version newer than the latest released version. "
"Please reinstall the official version to downgrade."
msgstr ""

#. Translators: Text shown if an add-on update is available.
#, python-brace-format
msgid "Studio add-on {newVersion} is available. Would you like to update?"
msgstr ""

#. Help message for SPL Controller
#. Translators: the dialog text for SPL Controller help.
msgid ""
"\n"
"After entering SPL Controller, press:\n"
"A: Turn automation on.\n"
"Shift+A: Turn automation off.\n"
"M: Turn microphone on.\n"
"Shift+M: Turn microphone off.\n"
"N: Turn microphone on without fade.\n"
"L: Turn line in on.\n"
"Shift+L: Turn line in off.\n"
"P: Play.\n"
"U: Pause.\n"
"S: Stop with fade.\n"
"T: Instant stop.\n"
"E: Announce if any encoders are being monitored.\n"
"R: Remainig time for the playing track.\n"
"Shift+R: Library scan progress."
msgstr ""
"\n"
"بعد الدخول في نمط التحكم ل SPL, اضغط:\n"
"A: تشغيل الآلية.\n"
"Shift+A: تعطيل الآلية.\n"
"M: تشغيل الميكروفون.\n"
"Shift+M: تعطيل الميكروفون.\n"
"N: تشغيل الميكروفون دون التلاشي.\n"
"L: تشغيل مدخل الصوت.\n"
"Shift+L: تعطيل مدخل الصوت.\n"
"P: تشغيل.\n"
"U: توقف مؤقت.\n"
"S: توقف مع التلاشي.\n"
"T: توقف مفاجئ.\n"
"R: الوقت المتبقي للمسار المشغل.\n"
"Shift+R: التقدم في فحص المكتبة."

#. Used ANSI version, as Wide char version always returns 0.
#. Translators: Presented when Station Playlist Studio is not running.
msgid "SPL Studio is not running."
msgstr "الاستوديو لا يعمل."

#. Translators: Presented when Studio is minimized to system tray (notification area).
msgid "SPL minimized to system tray."
msgstr "تم تصغير SPL لصينية النظام"

#. Translators: Input help mode message for a command to switch to Station Playlist Studio from any program.
msgid "Moves to SPL Studio window from other programs."
msgstr "ينتقل إلى نافذة الاستوديو لتطبيق SPL من أي تطبيق آخر."

#. Translators: Presented when NVDA cannot enter SPL Controller layer since SPL Studio is focused.
msgid ""
"You are already in SPL Studio window. For status commands, use SPL Assistant "
"commands."
msgstr ""
"أنت بالفعل موجود بنافذة الاستوديو. للاطلاع على أوامر الحالة, استخدم نمط "
"مساعد اأوامر تطبيق SPL."

#. Translators: The name of a layer command set for Station Playlist Studio.
#. Hint: it is better to translate it as "SPL Control Panel."
msgid "SPL Controller"
msgstr "نمط التحكم بتطبيق SPL"

#. Translators: Input help mode message for a layer command in Station Playlist Studio.
msgid "SPl Controller layer command. See add-on guide for available commands."
msgstr ""
"نمط أوامر التحكم بتطبيق SPL. يرجى الاطلاع على ملف المساعدة الخاص بهذه "
"الإضافة للتعرف على مفاتيح الاختصار المتاحة."

#. Translators: Presented when no track is playing in Station Playlist Studio.
msgid "There is no track playing. Try pausing while a track is playing."
msgstr ""
"لا يوجد مسار مشغل في الوقت الراهن. حاول استخدام التوقف المؤقت أثناء تشغيل "
"أحد المسارات."

#. Translators: Presented when no track is playing in Station Playlist Studio.
msgid "There is no track playing."
msgstr "لا يوجد مسار مشغل حاليا"

#. Translators: The title for SPL Controller help dialog.
msgid "SPL Controller help"
msgstr "مساعد نمط التحكم بتطبيق SPL"

#. Translators: Message presented when there are no encoders being monitored.
msgid "No encoders are being monitored"
msgstr "لا توجد تشفيرات جاري مراقبتها"

#. Translators: Announces number of encoders being monitored in the background.
#, python-brace-format
msgid "Number of encoders monitored: {numberOfEncoders}: {streamLabels}"
msgstr "عدد التشفيرات المراقبة: {numberOfEncoders}: {streamLabels}"

#. Translators: Text of the dialog when another alarm dialog is open.
#, fuzzy
msgid "Another encoder settings dialog is open."
msgstr "هناك محاورة بحث أخرى مفتوحة"

#. Translators: The title of the encoder settings dialog (example: Encoder settings for SAM 1").
#, python-brace-format
msgid "Encoder settings for {name}"
msgstr ""

#. Translators: An edit field in encoder settings to set stream label for this encoder.
msgid "Stream &label"
msgstr ""

#. Translators: A checkbox in encoder settings to set if NvDA should switch focus to Studio window when connected.
#, fuzzy
msgid "&Focus to Studio when connected"
msgstr "التحول للاستوديو بعد قطع الاتصال عن الخادم"

#. Translators: A checkbox in encoder settings to set if NvDA should play the next track when connected.
#, fuzzy
msgid "&Play first track when connected"
msgstr "قم بتشغيل أول مسار بعد الاتصال بخادم البث"

#. Translators: A checkbox in encoder settings to set if NvDA should monitor the status of this encoder in the background.
msgid "Enable background connection &monitoring"
msgstr ""

#. Translators: A checkbox in encoder settings to set if NvDA should play connection progress tone.
msgid "Play connection status &beep while connecting"
msgstr ""

#. Translators: Status message for encoder monitoring.
#, python-brace-format
msgid "{encoder} {encoderNumber}: {status}"
msgstr "{encoder} {encoderNumber}: {status}"

#. Translators: Presented when toggling the setting to switch to Studio when connected to a streaming server.
msgid "Switch to Studio after connecting"
msgstr "التحول للاستوديو بعد قطع الاتصال عن الخادم"

#. Translators: Presented when toggling the setting to switch to Studio when connected to a streaming server.
msgid "Do not switch to Studio after connecting"
msgstr "لا تتحول للاستوديو بعد الاتصال بالخادم"

#. Translators: Input help mode message in SAM Encoder window.
msgid ""
"Toggles whether NVDA will switch to Studio when connected to a streaming "
"server."
msgstr "تشغيل أو تعطيل التحول لنافذة الاستوديو بعد الاتصال بالخادم"

#. Translators: Presented when toggling the setting to play selected song when connected to a streaming server.
msgid "Play first track after connecting"
msgstr "قم بتشغيل أول مسار بعد الاتصال بخادم البث"

#. Translators: Presented when toggling the setting to switch to Studio when connected to a streaming server.
msgid "Do not play first track after connecting"
msgstr "لا تشغل أول مسار بعد الاتصال بخادم البث"

#. Translators: Input help mode message in SAM Encoder window.
msgid ""
"Toggles whether Studio will play the first song when connected to a "
"streaming server."
msgstr ""
"التبديل بين إمكانية تشغيل الاستوديو لأول أغنية أو عدم تشغيلها عند الاتصال "
"بخادم البث."

#. Multiple encoders.
#. Translators: Presented when toggling the setting to monitor the selected encoder.
#, python-brace-format
msgid "Monitoring encoder {encoderNumber}"
msgstr "جاري مراقبة التشفير رقم {encoderNumber} "

#. Translators: Presented when toggling the setting to monitor the selected encoder.
#, python-brace-format
msgid "Encoder {encoderNumber} will not be monitored"
msgstr "التشفير رقم {encoderNumber} لم تتم مراقبته"

#. Translators: Announced when background encoder monitoring is canceled.
msgid "Encoder monitoring canceled"
msgstr "إلغاء مراقبة التشفير"

#. Translators: Input help mode message in SAM Encoder window.
msgid ""
"Toggles whether NVDA will monitor the selected encoder in the background."
msgstr "تشغيل أو تعطيل ما إذا كان NVDA سيراقب التشفير المحدد في الخلفية."

#. Translators: The title of the stream labeler dialog (example: stream labeler for 1).
#, python-brace-format
msgid "Stream labeler for {streamEntry}"
msgstr "تسمية الملف الجاري بثه {streamEntry}"

#. Translators: The text of the stream labeler dialog.
msgid "Enter the label for this stream"
msgstr "ادخل اسم لهذا الملف"

#. Translators: Input help mode message in SAM Encoder window.
msgid "Opens a dialog to label the selected encoder."
msgstr "يفتح محاورة لاختيار اسم للملف الذي سيبث"

#. Translators: The title of the stream configuration eraser dialog.
msgid "Stream label and settings eraser"
msgstr "مزيل أسماء البث والإعدادات"

#. Translators: The text of the stream configuration eraser dialog.
msgid "Enter the position of the encoder you wish to delete or will delete"
msgstr "ادخل موقع التشفير الذي تود حذفه أو الذي ستحذفه."

#. Translators: Input help mode message in SAM Encoder window.
msgid ""
"Opens a dialog to erase stream labels and settings from an encoder that was "
"deleted."
msgstr ""
"يفتح محاورة لحذف أسماء الملفات التي ستبث والإعدادات من التشفير المحذوف."

#. Translators: Input help mode message for a command in Station Playlist Studio.
msgid ""
"Shows encoder configuration dialog to configure various encoder settings "
"such as stream label."
msgstr ""

#. Add-on summary, usually the user visible name of the addon.
#. Translators: Summary for this add-on to be shown on installation and add-on information.
msgid "Station Playlist Studio"
msgstr "Station Playlist Studio"

#. Translators: Input help mode message for report date and time command.
msgid ""
"If pressed once, reports the current time including seconds. If pressed "
"twice, reports the current date"
msgstr ""
"بالضغط عليه مرة واحدة يعلن عن الوقت الحالي بالثواني وبالضغط عليه مرتين يعلن "
"عن التاريخ"

#, python-brace-format
msgid "Position: {pos}"
msgstr ""

#, python-brace-format
msgid "Label: {label}"
msgstr ""

msgid "No stream label"
msgstr ""

#. Translators: Presented when an Encoder is trying to connect to a streaming server.
msgid "Connecting..."
msgstr "جاري الاتصال بالخادم..."

#. Translators: Presented when an Encoder is disconnecting from a streaming server.
msgid "Disconnecting..."
msgstr "جاري قطع الاتصال عن الخادم..."

msgid "Connects to a streaming server."
msgstr "يتصل بالخادم"

#, python-brace-format
msgid "Encoder Settings: {setting}"
msgstr ""

#, python-brace-format
msgid "Transfer Rate: {transferRate}"
msgstr ""

#. Add-on description
#. Translators: Long description to be shown for this add-on on add-on information from add-ons manager
msgid ""
"Enhances support for Station Playlist Studio.\n"
"In addition, adds global commands for the studio from everywhere."
msgstr ""
"تطوير دعم NVDA مع تطبيق Station Playlist Studio.\n"
"فضلا عن إضافة مفاتيح اختصار للتحكم في الاستوديو من أي مكان."

#~ msgid "Remaining time not available"
#~ msgstr "الوقت المتبقي غير متوفر"

#~ msgid "Elapsed time not available"
#~ msgstr "الوقت المنقضي غير متوفر"

#~ msgid "Broadcaster time not available"
#~ msgstr "وقت المذيع غير متوفر"

#~ msgid "Cannot obtain time in hours, minutes and seconds"
#~ msgstr "تعذر الحصول على الوقت بالساعات والدقائق والثواني"

#~ msgid "Disable instant profile switching"
#~ msgstr "تعطيل الانتقال الفوري للوضع"

#~ msgid ""
#~ "An alarm dialog is already opened. Please close the alarm dialog first."
#~ msgstr ""
#~ "هناك محاورة تنبيه مفتوحة بالفعل يرجى إغلاقها أولا قبل الشروع في فتح أخرى"

#~ msgid "Playlist &remainder announcement:"
#~ msgstr "رسالة تذكير قائمة التشغي&ل:"

#~ msgid "current hour only"
#~ msgstr "الساعة الحالية فقط"

#~ msgid "entire playlist"
#~ msgstr "قائمة التشغيل بالكامل"<|MERGE_RESOLUTION|>--- conflicted
+++ resolved
@@ -716,14 +716,11 @@
 msgid "Not a track"
 msgstr "لست بقائمة مسارات"
 
-<<<<<<< HEAD
-=======
 #. Translators: Presented when a specific column header is not found.
 #, fuzzy, python-brace-format
 msgid "{headerText} not found"
 msgstr "{header}: {content}"
 
->>>>>>> 94cf978a
 #. Translators: The title for SPL Assistant help dialog.
 msgid "SPL Assistant help"
 msgstr "مساعدة لنمط أوامر spl"
@@ -754,8 +751,6 @@
 msgid "Studio add-on Configuration error"
 msgstr "خطأ بملفات الإضافة"
 
-<<<<<<< HEAD
-=======
 #. Translators: Message displayed if errors were found in encoder configuration file.
 msgid ""
 "Your encoder settings had errors and were reset to defaults. If you have "
@@ -766,7 +761,6 @@
 msgid "Encoder settings error"
 msgstr ""
 
->>>>>>> 94cf978a
 #. Translators: Message presented indicating missing time-based profiles.
 #, python-brace-format
 msgid ""
@@ -818,7 +812,6 @@
 #. Translators: Presented when trying to switch to an instant switch profile when one is already using the instant switch profile.
 msgid "A profile trigger is already active"
 msgstr ""
-<<<<<<< HEAD
 
 #. Translators: Text of the dialog when another alarm dialog is open.
 msgid "Another alarm dialog is open."
@@ -842,31 +835,6 @@
 msgid "Do not show this message again"
 msgstr ""
 
-=======
-
-#. Translators: Text of the dialog when another alarm dialog is open.
-msgid "Another alarm dialog is open."
-msgstr "هناك محاورة تنبيه أخرى مفتوحة"
-
-#. Translators: Title of a dialog displayed when the add-on starts reminding broadcasters to disable audio ducking.
-#, fuzzy
-msgid "SPL Studio and audio ducking"
-msgstr "الاستوديو لا يعمل."
-
-#. Translators: A message displayed if audio ducking should be disabled.
-msgid ""
-"NVDA 2016.1 and later allows NVDA to decrease volume of background audio "
-"including that of Studio. In order to not disrupt the listening experience "
-"of your listeners, please disable audio ducking by opening synthesizer "
-"dialog in NVDA and selecting 'no ducking' from audio ducking mode combo box "
-"or press NVDA+Shift+D."
-msgstr ""
-
-#. Translators: A checkbox to turn off audio ducking reminder message.
-msgid "Do not show this message again"
-msgstr ""
-
->>>>>>> 94cf978a
 #. Translators: Reported when status announcement is set to beeps in SPL Studio.
 msgid "Status announcement beeps"
 msgstr "الإعلان عن الحالة بالصفير"
