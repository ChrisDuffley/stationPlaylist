# SOME DESCRIPTIVE TITLE.
# Copyright (C) YEAR THE PACKAGE'S COPYRIGHT HOLDER
# This file is distributed under the same license as the PACKAGE package.
# FIRST AUTHOR <EMAIL@ADDRESS>, YEAR.
#
msgid ""
msgstr ""
"Project-Id-Version: StationPlaylist 1.1-dev\n"
"Report-Msgid-Bugs-To: nvda-translations@freelists.org\n"
"POT-Creation-Date: \n"
"PO-Revision-Date: 2016-04-30 23:07+0100\n"
"Last-Translator: Juan C. Buño <oprisniki@gmail.com>\n"
"Language-Team: Add-ons translation team <oprisniki@gmail.com>\n"
"Language: gl\n"
"MIME-Version: 1.0\n"
"Content-Type: text/plain; charset=UTF-8\n"
"Content-Transfer-Encoding: 8bit\n"
"Plural-Forms: nplurals=2; plural=(n != 1);\n"
"X-Generator: Poedit 1.6.11\n"
"X-Poedit-SourceCharset: UTF-8\n"

#. Translators: Presented when only Track Tool is running (Track Dial requires Studio to be running as well).
msgid "Only Track Tool is running, Track Dial is unavailable"
msgstr ""
"Só a Ferramenta de Pista está en execución, Dial de Pista non está dispoñible"

#. Translators: Reported when track dial is on.
msgid "Track Dial on"
msgstr "Dial de pista activado"

#. Translators: Announced when located on a column other than the leftmost column while using track dial.
#, python-brace-format
msgid ", located at column {columnHeader}"
msgstr ", colocado na columna {columnHeader}"

#. Translators: Reported when track dial is off.
msgid "Track Dial off"
msgstr "Dial de pista desactivado"

#. Translators: Spoken when enabling track dial while status message is set to beeps.
#, python-brace-format
msgid "Column {columnNumber}"
msgstr "Columna {columnNumber}"

#. Translators: Input help mode message for SPL track item.
msgid "Toggles track dial on and off."
msgstr "Activa ou desactiva dial de pista."

#. Translators: Script category for Station Playlist commands in input gestures dialog.
msgid "StationPlaylist Studio"
msgstr "StationPlaylist Studio"

#. Translators: Standard message for announcing column content.
#, python-brace-format
msgid "{header}: {content}"
msgstr "{header}: {content}"

#. Translators: Presented when some info is not defined for a track in Track Tool (example: cue not found)
<<<<<<< HEAD
#, fuzzy, python-brace-format
msgid "{header} not found"
msgstr "{header}: {content}"
=======
#, python-brace-format
msgid "{header} not found"
msgstr "{header} non atopada"
>>>>>>> 94cf978a

#. Translators: Spoken when column content is blank.
#, python-brace-format
msgid "{header}: blank"
msgstr "{header}: en branco"

#. Translators: Brailled to indicate empty column content.
#, python-brace-format
msgid "{header}: ()"
msgstr "{header}: ()"

#. Translators: Presented when trying to perform Track Tool commands when not focused in the track list.
msgid "Not in tracks list"
msgstr "Non está na lista das pistas"

#. Translators: Presented when no tracks are added to Track Tool.
msgid "No tracks added"
msgstr "Non se engadiron pistas"

#. Translators: Presented when artist information is not found for a track in Track Tool.
msgid "No artist"
msgstr "Non hai artista"

#. Translators: Presents artist information for a track in Track Tool.
#, python-brace-format
msgid "Artist: {artistName}"
msgstr "Artista: {artistName}"

#. Translators: Presented when intro is not defined for a track in Track Tool.
msgid "Introduction not set"
msgstr "Non se estableciu introducción"

#. Translators: Presented when microphone has been active for a while.
msgid "Microphone active"
msgstr "Micrófono activo"

#. Translators: Announced when leftmost column has no text while track dial is active.
#, python-brace-format
msgid "{leftmostColumn} not found"
msgstr "{leftmostColumn} non atopada"

#. Translators: Standard message for announcing column content.
#, python-brace-format
msgid "{leftmostColumn}: {leftmostContent}"
msgstr "{leftmostColumn}: {leftmostContent}"

#. Translators: Presented when no track status is found in Studio 5.10.
msgid "Status not found"
msgstr "Estado non atopado"

#. Translators: Status information for a checked track in Studio 5.10.
#, python-brace-format
msgid "Status: {name}"
msgstr "Estado: {name}"

#. Translators: The text of the help command in SPL Assistant layer.
#, fuzzy
msgid ""
"After entering SPL Assistant, press:\n"
"A: Automation.\n"
"C: Announce name of the currently playing track.\n"
"D: Remaining time for the playlist.\n"
<<<<<<< HEAD
"E: Overall metadata streaming status.\n"
"Shift+1 through shift+4, shift+0: Metadata streaming status for DSP encoder "
"and four additional URL's.\n"
"H: Duration of trakcs in this hour slot.\n"
"Shift+H: Duration of remaining trakcs in this hour slot.\n"
"I: Listener count.\n"
"K: Move to place marker track.\n"
"Control+K: Set place marker track.\n"
"L: Line-in status.\n"
"M: Microphone status.\n"
"N: Next track.\n"
"P: Playback status.\n"
"Shift+P: Pitch for the current track.\n"
"R: Record to file.\n"
"Shift+R: Monitor library scan.\n"
"S: Scheduled time for the track.\n"
"Shift+S: Time until the selected track will play.\n"
"T: Cart edit mode.\n"
"U: Studio up time.\n"
"W: Weather and temperature.\n"
"Y: Playlist modification.\n"
"1 through 0 (6 for Studio 5.01 and earlier): Announce columns via Columns "
"Explorer (0 is tenth column slot).\n"
"F9: Mark current track as start of track time analysis.\n"
"F10: Perform track time analysis.\n"
"F12: Switch to an instant switch profile.\n"
"Shift+F1: Open online user guide."
msgstr ""
"Despois de entrar no SPL Assistant, preme:\n"
"A: Automatización.\n"
"C: Anunciar o nome da pista actual en reprodución.\n"
"D (R se o modo de compatibilidade está activado): tempo restante para a "
"lista de reprodución.\n"
"E: Estado xeral dos metadatos do streaming.\n"
"1 ata 4, 0: Estado dos Metadatos do streaming para o codificador DSP e "
"cuatro URLs adicionais.\n"
"H: Duración de pistas en este slot horario .\n"
"Shift+H: Duración de pistas selecionadas.\n"
"I: (L se o modo compatibilidade está activado): reconto de oubintes. \n"
"K: Move ó marcador da pista.\n"
"Control+K: pon un marcador á pista.\n"
"L (Shift+L se o modo de compatibilidade está activo): Liña en estado.\n"
"M: Estado de micrófono.\n"
"N: Seguinte pista.\n"
"P: Estado de reprodución.\n"
"Shift+P: Ton para a pista actual.\n"
"R: (Shift+E se o modo de compatibilidade está activo): Grabar en ficheiro.\n"
"Shift+R: Monitorizar escaneado de biblioteca.\n"
"S: Tempo programado para a pista.\n"
"T: Modo de edición de Cart.\n"
"U: Actualización de Studio.\n"
": Tempo e temperatura.\n"
"Y: Modificación de lista de reprodución.\n"
"F9: Marca a pista actual coma  comezo de análise de tempo da pista.\n"
"F10: Realiza a análise de tempo da pista.\n"
"F12: Cambia a un perfil de cambio instantáneo.\n"
"Shift+F1: Abre a guía de usuario en liña."

#. Translators: The text of the help command in SPL Assistant layer when JFW layer is active.
#, fuzzy
msgid ""
"After entering SPL Assistant, press:\n"
"A: Automation.\n"
"C: Toggle cart explorer.\n"
"Shift+C: Announce name of the currently playing track.\n"
"E: Overall metadata streaming status.\n"
"Shift+1 through shift+4, shift+0: Metadata streaming status for DSP encoder "
"and four additional URL's.\n"
"Shift+E: Record to file.\n"
"F: Track finder.\n"
"H: Duration of trakcs in this hour slot.\n"
"Shift+H: Duration of remaining trakcs in this hour slot.\n"
"K: Move to place marker track.\n"
"Control+K: Set place marker track.\n"
"L: Listener count.\n"
"Shift+L: Line-in status.\n"
"M: Microphone status.\n"
"N: Next track.\n"
"P: Playback status.\n"
"Shift+P: Pitch for the current track.\n"
"R: Remaining time for the playlist.\n"
"Shift+R: Monitor library scan.\n"
"S: Scheduled time for the track.\n"
"Shift+S: Time until the selected track will play.\n"
"T: Cart edit mode.\n"
"U: Studio up time.\n"
"W: Weather and temperature.\n"
"Y: Playlist modification.\n"
"1 through 0 (6 for Studio 5.01 and earlier): Announce columns via Columns "
"Explorer (0 is tenth column slot).\n"
"F9: Mark current track as start of track time analysis.\n"
"F10: Perform track time analysis.\n"
"F12: Switch to an instant switch profile.\n"
"Shift+F1: Open online user guide."
msgstr ""
"Despois de entrar no SPL Assistant, preme:\n"
"A: Automatización.\n"
"C: Anunciar o nome da pista actual en reprodución.\n"
"D (R se o modo de compatibilidade está activado): tempo restante para a "
"lista de reprodución.\n"
"E: Estado xeral dos metadatos do streaming.\n"
"1 ata 4, 0: Estado dos Metadatos do streaming para o codificador DSP e "
"cuatro URLs adicionais.\n"
"H: Duración de pistas en este slot horario .\n"
"Shift+H: Duración de pistas selecionadas.\n"
"I: (L se o modo compatibilidade está activado): reconto de oubintes. \n"
"K: Move ó marcador da pista.\n"
"Control+K: pon un marcador á pista.\n"
"L (Shift+L se o modo de compatibilidade está activo): Liña en estado.\n"
"M: Estado de micrófono.\n"
"N: Seguinte pista.\n"
"P: Estado de reprodución.\n"
"Shift+P: Ton para a pista actual.\n"
"R: (Shift+E se o modo de compatibilidade está activo): Grabar en ficheiro.\n"
"Shift+R: Monitorizar escaneado de biblioteca.\n"
"S: Tempo programado para a pista.\n"
"T: Modo de edición de Cart.\n"
"U: Actualización de Studio.\n"
": Tempo e temperatura.\n"
"Y: Modificación de lista de reprodución.\n"
"F9: Marca a pista actual coma  comezo de análise de tempo da pista.\n"
"F10: Realiza a análise de tempo da pista.\n"
"F12: Cambia a un perfil de cambio instantáneo.\n"
"Shift+F1: Abre a guía de usuario en liña."

#. Translators: The text of the help command in SPL Assistant layer when Window-Eyes layer is active.
#, fuzzy
msgid ""
"After entering SPL Assistant, press:\n"
"A: Automation.\n"
"C: Toggle cart explorer.\n"
"Shift+C: Announce name of the currently playing track.\n"
"D: Remaining time for the playlist.\n"
"E: Elapsed time.\n"
"F: Track finder.\n"
"R: Remaining time for the currently playing track.\n"
"G: Overall metadata streaming status.\n"
"Shift+1 through shift+4, shift+0: Metadata streaming status for DSP encoder "
"and four additional URL's.\n"
"H: Duration of trakcs in this hour slot.\n"
"Shift+H: Duration of remaining trakcs in this hour slot.\n"
"K: Move to place marker track.\n"
"Control+K: Set place marker track.\n"
"L: Listener count.\n"
"Shift+L: Line-in status.\n"
=======
"E: Overall metadata streaming status.\n"
"Shift+1 through shift+4, shift+0: Metadata streaming status for DSP encoder "
"and four additional URL's.\n"
"H: Duration of trakcs in this hour slot.\n"
"Shift+H: Duration of remaining trakcs in this hour slot.\n"
"I: Listener count.\n"
"K: Move to place marker track.\n"
"Control+K: Set place marker track.\n"
"L: Line-in status.\n"
>>>>>>> 94cf978a
"M: Microphone status.\n"
"N: Next track.\n"
"P: Playback status.\n"
"Shift+P: Pitch for the current track.\n"
<<<<<<< HEAD
"Shift+E: Record to file.\n"
=======
"R: Record to file.\n"
>>>>>>> 94cf978a
"Shift+R: Monitor library scan.\n"
"S: Scheduled time for the track.\n"
"Shift+S: Time until the selected track will play.\n"
"T: Cart edit mode.\n"
"U: Studio up time.\n"
"W: Weather and temperature.\n"
"Y: Playlist modification.\n"
"1 through 0 (6 for Studio 5.01 and earlier): Announce columns via Columns "
"Explorer (0 is tenth column slot).\n"
"F9: Mark current track as start of track time analysis.\n"
"F10: Perform track time analysis.\n"
"F12: Switch to an instant switch profile.\n"
"Shift+F1: Open online user guide."
msgstr ""
"Despois de entrar no SPL Assistant, preme:\n"
"A: Automatización.\n"
"C: Anunciar o nome da pista actual en reprodución.\n"
"D: tempo restante para a lista de reprodución.\n"
"E: Estado xeral dos metadatos do streaming.\n"
"Shift+1 ata shift+4, 0: Estado dos Metadatos do streaming para o codificador "
"DSP e cuatro URLs adicionais.\n"
"H: Duración das pistas neste slot horario .\n"
"Shift+H: Duración das pistas restantes neste slot horario.\n"
"I: conta de oíntes.\n"
"K: Move ó marcador da pista.\n"
"Control+K: pon un marcador á pista.\n"
"L: estado de Liña auxiliar.\n"
"M: Estado de micrófono.\n"
"N: Seguinte pista.\n"
"P: Estado de reprodución.\n"
"Shift+P: Ton para a pista actual.\n"
"R: grabar en ficheiro.\n"
"Shift+R: Monitorizar escaneado de biblioteca.\n"
"S: Tempo programado para a pista.\n"
"Shift+S: tempo ata o que a pista selecionada se reproducirá.\n"
"T: Modo de edición de Cart.\n"
"U: Actualización de Studio.\n"
"W: Tempo e temperatura.\n"
"Y: Modificación de lista de reprodución.\n"
"1 ata 0 (6 para Studio 5.01 e anteriores): anuncia columnas a través do "
"Explorador de Columnas (0 é a décima columna de slot).\n"
"F9: Marca a pista actual coma  comezo de análise de tempo da pista.\n"
"F10: Realiza a análise de tempo da pista.\n"
"F12: Cambia a un perfil de cambio instantáneo.\n"
"Shift+F1: Abre a guía de usuario en liña."

#. Translators: The text of the help command in SPL Assistant layer when JFW layer is active.
msgid ""
"After entering SPL Assistant, press:\n"
"A: Automation.\n"
"C: Toggle cart explorer.\n"
"Shift+C: Announce name of the currently playing track.\n"
"E: Overall metadata streaming status.\n"
"Shift+1 through shift+4, shift+0: Metadata streaming status for DSP encoder "
"and four additional URL's.\n"
"Shift+E: Record to file.\n"
"F: Track finder.\n"
"H: Duration of trakcs in this hour slot.\n"
"Shift+H: Duration of remaining trakcs in this hour slot.\n"
"K: Move to place marker track.\n"
"Control+K: Set place marker track.\n"
"L: Listener count.\n"
"Shift+L: Line-in status.\n"
"M: Microphone status.\n"
"N: Next track.\n"
"P: Playback status.\n"
"Shift+P: Pitch for the current track.\n"
"R: Remaining time for the playlist.\n"
"Shift+R: Monitor library scan.\n"
"S: Scheduled time for the track.\n"
"Shift+S: Time until the selected track will play.\n"
"T: Cart edit mode.\n"
"U: Studio up time.\n"
"W: Weather and temperature.\n"
"Y: Playlist modification.\n"
"1 through 0 (6 for Studio 5.01 and earlier): Announce columns via Columns "
"Explorer (0 is tenth column slot).\n"
"F9: Mark current track as start of track time analysis.\n"
"F10: Perform track time analysis.\n"
"F12: Switch to an instant switch profile.\n"
"Shift+F1: Open online user guide."
msgstr ""
"Despois de entrar no SPL Assistant, preme:\n"
"A: Automatización.\n"
"C: conmutar explorador de cart.\n"
"Shift+C: Anunciar o nome da pista actual en reprodución.\n"
"E: Estado xeral dos metadatos do streaming.\n"
"shift+1 ata shift+4, 0: Estado dos Metadatos do streaming para o codificador "
"DSP e cuatro URLs adicionais.\n"
"Shift+E: grabar en ficheiro.\n"
"F: buscador de pistas.\n"
"H: Duración de pistas neste slot horario .\n"
"Shift+H: Duración das pistas restantes neste slot horario.\n"
"K: Move ó marcador da pista.\n"
"Control+K: pon un marcador á pista.\n"
"L: conta de oíntes.\n"
"Shift+L: estado de liña auxiliar.\n"
"M: Estado de micrófono.\n"
"N: Seguinte pista.\n"
"P: Estado de reprodución.\n"
"Shift+P: Ton para a pista actual.\n"
"R: tempo restante para a lista de reprodución.\n"
"Shift+R: Monitorizar escaneado de biblioteca.\n"
"S: Tempo programado para a pista.\n"
"Shift+S: tempo ata o que a pista se reproducirá.\n"
"T: Modo de edición de Cart.\n"
"U: Actualización de Studio.\n"
"W: Tempo e temperatura.\n"
"Y: Modificación de lista de reprodución.\n"
"1 ata 0 (6 para Studio 5.01 e anteriores): Anuncia columnas a través do "
"Explorador de  Columnas (0 é a décima columna do slot).\n"
"F9: Marca a pista actual coma  comezo de análise de tempo da pista.\n"
"F10: Realiza a análise de tempo da pista.\n"
"F12: Cambia a un perfil de cambio instantáneo.\n"
"Shift+F1: Abre a guía de usuario en liña."

#. Translators: The text of the help command in SPL Assistant layer when Window-Eyes layer is active.
msgid ""
"After entering SPL Assistant, press:\n"
"A: Automation.\n"
"C: Toggle cart explorer.\n"
"Shift+C: Announce name of the currently playing track.\n"
"D: Remaining time for the playlist.\n"
"E: Elapsed time.\n"
"F: Track finder.\n"
"R: Remaining time for the currently playing track.\n"
"G: Overall metadata streaming status.\n"
"Shift+1 through shift+4, shift+0: Metadata streaming status for DSP encoder "
"and four additional URL's.\n"
"H: Duration of trakcs in this hour slot.\n"
"Shift+H: Duration of remaining trakcs in this hour slot.\n"
"K: Move to place marker track.\n"
"Control+K: Set place marker track.\n"
"L: Listener count.\n"
"Shift+L: Line-in status.\n"
"M: Microphone status.\n"
"N: Next track.\n"
"P: Playback status.\n"
"Shift+P: Pitch for the current track.\n"
"Shift+E: Record to file.\n"
"Shift+R: Monitor library scan.\n"
"S: Scheduled time for the track.\n"
"Shift+S: Time until the selected track will play.\n"
"T: Cart edit mode.\n"
"U: Studio up time.\n"
"W: Weather and temperature.\n"
"Y: Playlist modification.\n"
"1 through 0 (6 for Studio 5.01 and earlier): Announce columns via Columns "
"Explorer (0 is tenth column slot).\n"
"F9: Mark current track as start of track time analysis.\n"
"F10: Perform track time analysis.\n"
"F12: Switch to an instant switch profile.\n"
"Shift+F1: Open online user guide."
msgstr ""
"Despois de entrar no SPL Assistant, preme:\n"
"A: Automatización.\n"
"C: conmuta o explorador de cart.\n"
"Shift+C: Anuncia o nome da pista actual en reprodución.\n"
"D: tempo restante para a lista de reprodución.\n"
"E: tempo transcorrido.\n"
"F: buscador de pistas.\n"
"R: Tempo restante para a pista actualmente en reprodución.\n"
"G: Estado xeral dos metadatos do streaming.\n"
"Shift+1 ata Shift+4, 0: Estado dos Metadatos do streaming para o codificador "
"DSP e cuatro URLs adicionais.\n"
"H: Duración de pistas en este slot horario .\n"
"Shift+H: Duración das pistas restantes neste slot horario.\n"
"K: Move ó marcador da pista.\n"
"Control+K: pon un marcador á pista.\n"
"L: conta de oíntes.\n"
"Shift+L: estado da liña auxiliar.\n"
"M: Estado de micrófono.\n"
"N: Seguinte pista.\n"
"P: Estado de reprodución.\n"
"Shift+P: Ton para a pista actual.\n"
"Shift+E: grabar en ficheiro.\n"
"Shift+R: Monitorizar escaneado de biblioteca.\n"
"S: Tempo programado para a pista.\n"
"Shift+S: tempo ata a pista que se reproducirá.\n"
"T: Modo de edición de Cart.\n"
"U: Actualización de Studio.\n"
"W: Tempo e temperatura.\n"
"Y: Modificación de lista de reprodución.\n"
"1 ata 0 (6 para Studio 5.01 e anteriores): Anuncia columnas a través do "
"Explorador de Columnas (0 é a décima columna).\n"
"F9: Marca a pista actual coma  comezo de análise de tempo da pista.\n"
"F10: Realiza a análise de tempo da pista.\n"
"F12: Cambia a un perfil de cambio instantáneo.\n"
"Shift+F1: Abre a guía de usuario en liña."

#, python-brace-format
msgid "Using SPL Studio version {SPLVersion}"
msgstr "Utilizando versión de SPL Studio {SPLVersion}"

msgid "SPL Studio Settings..."
msgstr "Opcións do SPL Studio..."

msgid "SPL settings"
msgstr "Opcións do SPL"

#. Translators: Presented when library scan is complete.
#, python-brace-format
msgid "Scan complete with {scanCount} items"
msgstr "Escaneado compretado con {scanCount} elementos"

#. Translators: Presented when cart edit mode is toggled on while cart explorer is on.
msgid "Cart explorer is active"
msgstr "O explorador de Cart está activo"

#. Translators: Presented when cart edit mode is toggled off while cart explorer is on.
msgid "Please reenter cart explorer to view updated cart assignments"
msgstr ""
"Por favor reintroduce o explorador de cart para ver as asignacións "
"actualizadas de cart"

#. Translators: Presented when microphone was on for more than a specified time in microphone alarm dialog.
msgid "Warning: Microphone active"
msgstr "Atención: Micrófono activo"

#. Translators: Presented when end of introduction is approaching (example output: 5 sec left in track introduction).
#, python-brace-format
msgid "Warning: {seconds} sec left in track introduction"
msgstr "Atención: {seconds} seg á esquerda na introducción da pista"

#. Translators: Presented when end of track is approaching.
#, python-brace-format
msgid "Warning: {seconds} sec remaining"
msgstr "Atención: {seconds} seg restantes"

#. Add the human-readable representation also.
msgid "SPL mode"
msgstr "Modo SPL"

#. Translators: Input help mode message for a command in Station Playlist Studio.
msgid "Announces the remaining track time."
msgstr "Anuncia o tempo de pista restante."

#. Translators: Input help mode message for a command in Station Playlist Studio.
msgid "Announces the elapsed time for the currently playing track."
msgstr "Anuncia o tempo transcorrido da pista que se está a reproducir."

#. Translators: Input help mode message for a command in Station Playlist Studio.
msgid "Announces broadcaster time."
msgstr "Anuncia o tempo de emisión."

#. Translators: Input help mode message for a command in Station Playlist Studio.
msgid "Announces time including seconds."
msgstr "Anuncia o tempo incluindo segundos."

#. Translators: Presented when the add-on config dialog is opened.
msgid ""
"The add-on settings dialog is opened. Please close the settings dialog first."
msgstr ""
"O diálogo de opcións do complemento está aberto. Por favor péchao antes."

#. Translators: The title of the message box
msgid "Error"
msgstr "Erro"

#. Translators: The title of end of track alarm dialog.
msgid "End of track alarm"
msgstr "Alarma de remate de pista"

#. Translators: A dialog message to set end of track alarm (curAlarmSec is the current end of track alarm in seconds).
#, python-brace-format
msgid "Enter &end of track alarm time in seconds (currently {curAlarmSec})"
msgstr ""
"Introduce o tempo de alarma de &remate de pista en segundos (Actualmente "
"{curAlarmSec})"

#. Translators: A check box to toggle notification of end of track alarm.
#. Check box hiding method comes from Alberto Buffolino's Columns Review add-on.
#. Translators: Label for a check box in SPL add-on settings to notify when end of track (outro) is approaching.
msgid "&Notify when end of track is approaching"
msgstr "&Notificar cando se achegue o remate da pista"

#. Translators: Input help mode message for a command in Station Playlist Studio.
msgid "sets end of track alarm (default is 5 seconds)."
msgstr "Pon a alarma de remate da pista (predeterminada é de 5 segundos)."

#. Translators: The title of song intro alarm dialog.
msgid "Song intro alarm"
msgstr "Alarma de intro de canción"

#. Translators: A dialog message to set song ramp alarm (curRampSec is the current intro monitoring alarm in seconds).
#, python-brace-format
msgid "Enter song &intro alarm time in seconds (currently {curRampSec})"
msgstr ""
"Introducir tempo de canción de alarma de &intro en segundos (actualmente "
"{curRampSec})"

#. Translators: A check box to toggle notification of end of intro alarm.
#. Translators: Label for a check box in SPL add-on settings to notify when end of intro is approaching.
msgid "&Notify when end of introduction is approaching"
msgstr "&Notificar cando se achegue o remate da introducción"

#. Translators: Input help mode message for a command in Station Playlist Studio.
msgid "sets song intro alarm (default is 5 seconds)."
msgstr "Alarma de intro de canción establecida (por defecto é 5 segundos)."

#. Translators: A dialog message to set microphone active alarm (curAlarmSec is the current mic monitoring alarm in seconds).
#, python-brace-format
msgid ""
"Enter microphone alarm time in seconds (currently {curAlarmSec}, 0 disables "
"the alarm)"
msgstr ""
"Introducir tempo de alarma de micrófono en segundos (actualmente "
"{curAlarmSec}, 0 deshabilita a  alarma)"

#. Translators: A dialog message when microphone alarm is disabled (set to 0).
msgid ""
"Enter microphone alarm time in seconds (currently disabled, 0 disables the "
"alarm)"
msgstr ""
"Introducir tempo de alarma de micrófono en segundos (actualmente "
"deshabilitado, 0 deshabilita a alarma)"

#. Translators: The title of mic alarm dialog.
msgid "Microphone alarm"
msgstr "Alarma de micrófono"

#. Translators: Input help mode message for a command in Station Playlist Studio.
msgid "Sets microphone alarm (default is 5 seconds)."
msgstr "Pon a alarma de micrófono (por defecto é 5 segundos)."

#. Translators: Input help mode message for a command in Station Playlist Studio.
msgid "Opens SPL Studio add-on configuration dialog."
msgstr "Abre o diálogo de configuración do complemento SPL Studio."

#. Translators: Input help mode message for a command in Station Playlist Studio.
msgid "Toggles status announcements between words and beeps."
msgstr "Conmutar o anunciamento de estado entre palabras e pitidos."

#. Translators: Input help mode message for a command in Station Playlist Studio.
msgid "Toggles between various braille timer settings."
msgstr "Conmuta entre varias opcións de temporizadores braille"

#. Translators: Standard dialog message when an item one wishes to search is not found (copy this from main nvda.po).
msgid "Search string not found."
msgstr "Non se atopou a cadea de procura."

#. Translators: Standard error title for find error (copy this from main nvda.po).
msgid "Find error"
msgstr "Atopouse un erro"

#. Translators: Presented when a user attempts to find tracks but is not at the track list.
msgid "Track finder is available only in track list."
msgstr "O Buscador de pista só está dispoñible na lista de pistas."

#. Translators: Presented when a user attempts to find tracks but is not at the track list.
msgid "Column search is available only in track list."
msgstr "A procura de columnas só está dispoñible na lista de pistas."

#. Translators: Presented when a user attempts to find tracks but is not at the track list.
msgid "Time range finder is available only in track list."
msgstr "O buscador de rango de tempo só está dispoñible na lista de pistas."

#. Translators: Presented when a user wishes to find a track but didn't add any tracks.
msgid "You need to add at least one track to find tracks."
msgstr "É necesario engadir ó menos unha pista para atopar pistas."

#. Translators: Title for track finder dialog.
msgid "Find track"
msgstr "Procurar pista"

#. Translators: Title for column search dialog.
msgid "Column search"
msgstr "Procurar columna"

#. Translators: Input help mode message for a command in Station Playlist Studio.
msgid "Finds a track in the track list."
msgstr "Procura unha pista na lista de pistas."

#. Translators: Input help mode message for a command in Station Playlist Studio.
msgid "Finds text in columns."
msgstr "Atopouse texto nas columnas."

#. Translators: Input help mode message for a command in Station Playlist Studio.
msgid "Finds the next occurrence of the track with the name in the track list."
msgstr "Procura a seguinte aparición da pista co nome na lista de pistas."

#. Translators: Input help mode message for a command in Station Playlist Studio.
msgid "Finds previous occurrence of the track with the name in the track list."
msgstr "Procura a aparición anterior da pista co nome na lista de pistas."

#. Translators: Input help mode message for a command in Station Playlist Studio.
msgid "Locates track with duration within a time range"
msgstr "Localiza pista ca duración dentro dun rango de tempo"

#. Translators: Presented when cart explorer cannot be entered.
msgid "You are not in playlist viewer, cannot enter cart explorer"
msgstr ""
"Non estás no visualizador de lista de reprodución, non podes entrar no "
"explorador de cart"

#. Translators: presented when cart explorer could not be switched on.
msgid "Some or all carts could not be assigned, cannot enter cart explorer"
msgstr ""
"Algún ou todos os carts poderían non estar asignados, non se pode introducir "
"o explorador de cart"

#. Translators: Presented when cart explorer is on.
msgid "Entering cart explorer"
msgstr "Introducindo explorador de cart"

#. Translators: Presented when cart explorer is off.
msgid "Exiting cart explorer"
msgstr "Saíndo do explorador de cart "

#. Translators: Input help mode message for a command in Station Playlist Studio.
msgid "Toggles cart explorer to learn cart assignments."
msgstr "Conmuta o explorador de cart para deprender as asignacións de cart."

#. Translators: Presented when cart command is unavailable.
msgid "Cart command unavailable"
msgstr "Orde Cart non dispoñible"

#. Translators: Presented when there is no cart assigned to a cart command.
msgid "Cart unassigned"
msgstr "Cart non asignado"

#. Translators: Input help mode message for a command in Station Playlist Studio.
msgid "Toggles library scan progress settings."
msgstr "Conmuta as opcións do escaneado da biblioteca."

#. Translators: Presented when library scan has started.
msgid "Scan start"
msgstr "Comezar escaneado"

#. Translators: Presented when library scanning is finished.
#, python-brace-format
msgid "{itemCount} items in the library"
msgstr "{itemCount} elementos na biblioteca"

#. Translators: Presented after library scan is done.
#, python-brace-format
msgid "Scan complete with {itemCount} items"
msgstr "Escaneado compretado con {itemCount} elementos"

#. Translators: Presented when library scan is in progress.
msgid "Scanning"
msgstr "Escaneando"

#. Translators: Announces number of items in the Studio's track library (example: 1000 items scanned).
#, python-brace-format
msgid "{itemCount} items scanned"
msgstr "{itemCount} elementos escaneados"

#. Translators: Presented when stremaing dialog cannot be shown.
msgid "Cannot open metadata streaming dialog"
msgstr "Non se poideron abrir os metadatos do diálogo streaming"

#. Translators: Presented when the add-on config dialog is opened.
msgid ""
"The add-on settings dialog or the metadata streaming dialog is opened. "
"Please close the opened dialog first."
msgstr ""
"Os diálogos de opcións do complemento ou metadatos do streaming están "
"abertos. Por favor péchaos antes."

#. Translators: Input help mode message for a command in Station Playlist Studio.
msgid "Opens a dialog to quickly enable or disable metadata streaming."
msgstr ""
"Abre un diálogo para habilitar ou deshabilitar rápidamente os metadatos do "
"streaming."

#. Translators: Presented when track time anlaysis cannot be performed because user is not focused on playlist viewer.
msgid "Not in playlist viewer, cannot perform track time analysis"
msgstr ""
"Non estás no visualizador de lista de reprodución, non podes realizar a "
"análise de tempo."

#. Translators: Presented when SPL Assistant cannot be invoked.
msgid "Failed to locate Studio main window, cannot enter SPL Assistant"
msgstr ""
<<<<<<< HEAD
=======
"Fallou ao localizar a ventá principal do Studio, non se pode entrar no SPL "
"Assistant"
>>>>>>> 94cf978a

#. Translators: Input help mode message for a layer command in Station Playlist Studio.
msgid ""
"The SPL Assistant layer command. See the add-on guide for more information "
"on available commands."
msgstr ""
"A orde SPL Assistant layer. Consulta a guía do complemento para obter máis "
"información sobre as ordes dispoñibles."

#. Translators: Presented when playlist modification is unavailable (for Studio 4.33 and earlier)
msgid "Playlist modification not available"
msgstr "Modificación de lista de reprodución non dispoñible"

#. Translators: Presented when there is no information for the next track.
msgid "No next track scheduled or no track is playing"
msgstr "Non hai seguinte pista programada ou non hai pista en reprodución"

#. Translators: Presented when next track information is unavailable.
msgid "Cannot find next track information"
msgstr "Non se puido atopar información da seguinte pista "

#. Translators: Input help mode message for a command in Station Playlist Studio.
msgid "Announces title of the next track if any"
msgstr "Anuncia o título da seguinte pista se a hai"

#. Translators: Presented when there is no information for the current track.
msgid "Cannot locate current track information or no track is playing"
msgstr ""
"Non se puido atopar a información da pista actual ou non hai pista en "
"reprodución"

#. Translators: Presented when current track information is unavailable.
msgid "Cannot find current track information"
msgstr "Non se puido atopar información da pista "

#. Translators: Input help mode message for a command in Station Playlist Studio.
msgid "Announces title of the currently playing track"
msgstr "&Anuncia o título da pista actual."

#. Translators: Presented when there is no weather or temperature information.
msgid "Weather and temperature not configured"
msgstr "Tempo e temperatura non configurados"

#. Translators: Presented when temperature information cannot be found.
msgid "Weather information not found"
msgstr "Información do tempo non atopada"

#. Translators: Input help mode message for a command in Station Playlist Studio.
msgid "Announces temperature and weather information"
msgstr "Anuncia a temperatura e a información do tempo "

#. Translators: Presented when there is no listener count information.
msgid "Listener count not found"
msgstr "Reconto de oíntes non atopado"

#. Translators: Presented when there is no information on song pitch (for Studio 4.33 and earlier).
msgid "Song pitch not available"
msgstr "Ton de canción non dispoñible"

#. Translators: Presented when attempting to start library scan.
msgid "Monitoring library scan"
msgstr "Monitorizando escaneo de biblioteca"

#. Translators: Presented when library scan is already in progress.
msgid "Scanning is in progress"
msgstr "O escaneado está en progreso"

#. Translators: Presented when track time analysis cannot be activated.
msgid "No tracks were added, cannot perform track time analysis"
msgstr ""
"Non se engadiron pistas, non se puido realizar a análise do tempo da pista"

#. Translators: Presented when track time analysis is turned on.
msgid "Track time analysis activated"
msgstr "Activada a análise de tempo da pista"

#. Translators: Presented when track time analysis is turned off.
msgid "Track time analysis deactivated"
msgstr "Desactivada a análise do tempo da pista"

#. Translators: Input help mode message for a command in Station Playlist Studio.
msgid "Marks focused track as start marker for track time analysis"
msgstr ""
"Marca a pista enfocada como marca de comezo para a análise do tempo da pista"

#. Translators: Presented when track time analysis cannot be used because start marker is not set.
msgid ""
"No track selected as start of analysis marker, cannot perform time analysis"
msgstr ""
"Non se selecionou pista como comezo de marcador da análise, non se pode  "
"realizar a análise de tempo"

#. Translators: Presented when time analysis is done for a number of tracks (example output: Tracks: 3, totaling 5:00).
#, python-brace-format
msgid "Tracks: {numberOfSelectedTracks}, totaling {totalTime}"
msgstr "Pistas: {numberOfSelectedTracks}, totalizando {totalTime}"

#. Translators: Input help mode message for a command in Station Playlist Studio.
msgid ""
"Announces total length of tracks between analysis start marker and the "
"current track"
msgstr ""
"Anuncia a lonxitude total das pistas entre o marcador de comezo de análise e "
"a pista actual"

#. Translators: Presented when place marker cannot be set.
msgid "No tracks found, cannot set place marker"
msgstr "Non se atoparon pistas, non se puido poñer o marcador"

#. Translators: Presented when place marker track is set.
msgid "place marker set"
msgstr "Marcador posto"

#. Translators: Presented when attempting to place a place marker on an unsupported track.
msgid "This track cannot be used as a place marker track"
msgstr "Esta pista non se pode utilizar como un marcador de pista"

#. Translators: Presented when attempting to move to a place marker track when not focused in playlist viewer.
msgid "You cannot move to a place marker track outside of playlist viewer."
msgstr ""
<<<<<<< HEAD
=======
"Non podes moverte a un marcador  de pista fora do visualizador de lista de "
"reprodución."
>>>>>>> 94cf978a

#. Translators: Presented when no place marker is found.
msgid "No place marker found"
msgstr "Non se atopou marcador"

#. Translators: Status message for metadata streaming.
#, python-brace-format
msgid "Metadata streaming on URL {URLPosition} enabled"
msgstr "Metadatos de Streaming en URL {URLPosition} habilitado"

#. Translators: Status message for metadata streaming.
msgid "Metadata streaming on DSP encoder enabled"
msgstr "Metadatos de streaming en codificador DPS habilitado"

#. Translators: Status message for metadata streaming.
#, python-brace-format
msgid "Metadata streaming on URL {URLPosition} disabled"
msgstr "Metadatos de Streaming en URL {URLPosition} deshabilitado"

#. Translators: Status message for metadata streaming.
msgid "Metadata streaming on DSP encoder disabled"
msgstr "Metadatos de streaming en codificador DSP deshabilitado"

#. Translators: Presented when attempting to announce specific columns but the focused item isn't a track.
<<<<<<< HEAD
#, fuzzy
msgid "Not a track"
msgstr "Non está na lista das pistas"
=======
msgid "Not a track"
msgstr "Non está na pista"

#. Translators: Presented when a specific column header is not found.
#, fuzzy, python-brace-format
msgid "{headerText} not found"
msgstr "{header} non atopada"
>>>>>>> 94cf978a

#. Translators: The title for SPL Assistant help dialog.
msgid "SPL Assistant help"
msgstr "Axuda de SPL Assistant"

#. Translators: The title for SPL Assistant help dialog.
<<<<<<< HEAD
#, fuzzy
msgid "SPL Assistant help for JAWS layout"
msgstr "Axuda de SPL Assistant"

#. Translators: The title for SPL Assistant help dialog.
#, fuzzy
msgid "SPL Assistant help for Window-Eyes layout"
msgstr "Axuda de SPL Assistant"
=======
msgid "SPL Assistant help for JAWS layout"
msgstr "Axuda de SPL Assistant para a distribución JAWS"

#. Translators: The title for SPL Assistant help dialog.
msgid "SPL Assistant help for Window-Eyes layout"
msgstr "Axuda de SPL Assistant para a distribución Window-Eyes "
>>>>>>> 94cf978a

#. Translators: A dialog message shown when settings were reset to defaults.
msgid "Successfully applied default add-on settings."
msgstr "Aplicáronse con éxito as opcións predeterminadas do complemento."

#. Translators: Title of the reset config dialog.
msgid "Reset configuration"
msgstr "Reiniciar configuración"

#. Translators: The name of the default (normal) profile.
msgid "Normal profile"
msgstr "Perfil normal"

#. Translators: Standard error title for configuration error.
msgid "Studio add-on Configuration error"
msgstr "Erro da configuración do complemento do Studio"

<<<<<<< HEAD
=======
#. Translators: Message displayed if errors were found in encoder configuration file.
msgid ""
"Your encoder settings had errors and were reset to defaults. If you have "
"stream labels configured for various encoders, please add them again."
msgstr ""

#. Translators: Title of the encoder settings error dialog.
#, fuzzy
msgid "Encoder settings error"
msgstr "Opcións do codificador para {name}"

>>>>>>> 94cf978a
#. Translators: Message presented indicating missing time-based profiles.
#, python-brace-format
msgid ""
"Could not locate the following time-based profile(s):\n"
"{profiles}"
msgstr ""
<<<<<<< HEAD

#. Translators: The title of a dialog shown when some time-based profiles doesn't exist.
msgid "Time-based profiles missing"
msgstr ""

#. Translators: A flag indicating the currently active broadcast profile.
msgid "active"
msgstr ""

#. Translators: A flag indicating the broadcast profile is an instant switch profile.
#. Instant switch flag is set on another profile, so remove the flag first.
#, fuzzy
msgid "instant switch"
msgstr "Habilitar cambio de perfil instantáneo"
=======
"Non se poideron atopar os seguintes perfiles baseados en tempo:\n"
"{profiles}"

#. Translators: The title of a dialog shown when some time-based profiles doesn't exist.
msgid "Time-based profiles missing"
msgstr "Faltan perfiles baseados en tempo"

#. Translators: A flag indicating the currently active broadcast profile.
msgid "active"
msgstr "activo"

#. Translators: A flag indicating the broadcast profile is an instant switch profile.
#. Instant switch flag is set on another profile, so remove the flag first.
msgid "instant switch"
msgstr "Cambio instantáneo"
>>>>>>> 94cf978a

#. Translators: A flag indicating the time-based triggers profile.
#. Calling set profile flags with discard argument is always safe here.
msgid "time-based"
<<<<<<< HEAD
msgstr ""
=======
msgstr "baseado en tempo"
>>>>>>> 94cf978a

#. Translators: Presented when trying to switch to an instant switch profile when add-on settings dialog is active.
msgid "Add-on settings dialog is open, cannot switch profiles"
msgstr ""
"O diálogo de opcións do complemento está aberto. no se puede cambiar de "
"perfil."

#. Translators: Presented when switch to instant switch profile was successful.
<<<<<<< HEAD
#, fuzzy, python-brace-format
msgid "Switching to {newProfileName}"
msgstr "Cambiando perfiles"

#. Translators: Presented when switching from instant switch profile to a previous profile.
#, fuzzy, python-brace-format
msgid "Returning to {previousProfile}"
msgstr "Voltando ó perfil anterior"
=======
#, python-brace-format
msgid "Switching to {newProfileName}"
msgstr "Cambiando a {newProfileName}"

#. Translators: Presented when switching from instant switch profile to a previous profile.
#, python-brace-format
msgid "Returning to {previousProfile}"
msgstr "Voltando a {previousProfile}"
>>>>>>> 94cf978a

#. Translators: Presented when trying to switch to an instant switch profile when the instant switch profile is not defined.
msgid "No instant switch profile is defined"
msgstr "Non se definiu o perfil cambio istantáneo"

#. Translators: Presented when trying to switch to an instant switch profile when one is already using the instant switch profile.
msgid "You are already in the instant switch profile"
msgstr "Xa estás no perfil cambio instantáneo"

#. Translators: Presented when trying to switch to an instant switch profile when one is already using the instant switch profile.
msgid "A profile trigger is already active"
<<<<<<< HEAD
msgstr ""

#. Translators: Text of the dialog when another alarm dialog is open.
msgid "Another alarm dialog is open."
msgstr "Está aberto outro diálogo de alarma."

#. Translators: Title of a dialog displayed when the add-on starts reminding broadcasters to disable audio ducking.
msgid "SPL Studio and audio ducking"
msgstr "SPL Studio e atenuación do audio"

#. Translators: A message displayed if audio ducking should be disabled.
msgid ""
"NVDA 2016.1 and later allows NVDA to decrease volume of background audio "
"including that of Studio. In order to not disrupt the listening experience "
"of your listeners, please disable audio ducking by opening synthesizer "
"dialog in NVDA and selecting 'no ducking' from audio ducking mode combo box "
"or press NVDA+Shift+D."
msgstr ""
"NVDA 2016.1 e posteriores permiten ao NVDA disminuir o volume do audio de "
"fondo incluindo o do Studio. Para non interrumpir a experiencia de escoita "
"dos teus o`´oíntes, por favor deshabilita a atenuación do audio abrindo o "
"diálogo Sintetizador no NVDA e selecionando 'sen atenuación' dende a caixa "
"combinada Modo de atenuación do audio ou preme NVDA+Shift+D."

#. Translators: A checkbox to turn off audio ducking reminder message.
msgid "Do not show this message again"
msgstr "Non amosar esta mensaxe de novo"

#. Translators: Reported when status announcement is set to beeps in SPL Studio.
msgid "Status announcement beeps"
msgstr "Anunciado de estado en pitidos"

#. Translators: Reported when status announcement is set to beeps in SPL Studio.
msgid "Beeps"
msgstr "Pitidos"

#. Translators: Reported when status announcement is set to beeps in SPL Studio.
msgid "Status announcement words"
msgstr "Anunciado de estado en palabras"

#. Translators: Reported when status announcement is set to beeps in SPL Studio.
msgid "Words"
msgstr "Palabras"

#. Translators: A setting in braille timer options.
msgid "Braille timer off"
msgstr "Temporizador braille apagado"

msgid "Off"
msgstr "desactivado"

#. Translators: A setting in braille timer options.
msgid "Braille track endings"
msgstr "Terminacións braille de pista"

#. Translators: A setting in braille timer options.
msgid "Outro"
msgstr "Outro"

#. Translators: A setting in braille timer options.
msgid "Braille intro endings"
msgstr "Terminacións braille de intro"

#. Translators: A setting in braille timer options.
msgid "Intro"
msgstr "Intro"

#. Translators: A setting in braille timer options.
msgid "Braille intro and track endings"
msgstr "Terminacións de intro e de pista braille"

#. Translators: A setting in braille timer options.
msgid "Both"
msgstr "Ambos"

#. Translators: A setting in library scan announcement options.
msgid "Do not announce library scans"
msgstr "Non anunciar escaneados da biblioteca"

#. Translators: A setting in library scan announcement options.
msgid "Announce start and end of a library scan"
msgstr "Anunciar o comezo e o remate dun escaneado da biblioteca"

#. Translators: One of the library scan announcement settings.
msgid "Start and end only"
msgstr "Comezar e rematar só"

#. Translators: A setting in library scan announcement options.
msgid "Announce the progress of a library scan"
msgstr "Anunciar o progreso dun escaneado da biblioteca"

#. Translators: One of the library scan announcement settings.
msgid "Scan progress"
msgstr "Progreso do escaneado"

#. Translators: A setting in library scan announcement options.
msgid "Announce progress and item count of a library scan"
msgstr "Anunciar o progreso e a conta de elementos dun escaneado da biblioteca"

#. Translators: One of the library scan announcement settings.
msgid "Scan count"
msgstr "Escanear conta"

#. Translators: This is the label for the StationPlaylist Studio configuration dialog.
msgid "Studio Add-on Settings"
msgstr "Opcións do complemento Studio"

#. Translators: The label for a setting in SPL add-on dialog to select a broadcast profile.
msgid "Broadcast &profile:"
msgstr "&Perfil emisión:"

#. Translators: The label of a button to create a new broadcast profile.
msgid "&New"
msgstr "&Novo"

#. Translators: The label of a button to copy a broadcast profile.
msgid "Cop&y"
msgstr "Cop&iar"
=======
msgstr "Un disparador de perfil xa está activo"

#. Translators: Text of the dialog when another alarm dialog is open.
msgid "Another alarm dialog is open."
msgstr "Está aberto outro diálogo de alarma."

#. Translators: Title of a dialog displayed when the add-on starts reminding broadcasters to disable audio ducking.
msgid "SPL Studio and audio ducking"
msgstr "SPL Studio e atenuación do audio"

#. Translators: A message displayed if audio ducking should be disabled.
msgid ""
"NVDA 2016.1 and later allows NVDA to decrease volume of background audio "
"including that of Studio. In order to not disrupt the listening experience "
"of your listeners, please disable audio ducking by opening synthesizer "
"dialog in NVDA and selecting 'no ducking' from audio ducking mode combo box "
"or press NVDA+Shift+D."
msgstr ""
"NVDA 2016.1 e posteriores permiten ao NVDA disminuir o volume do audio de "
"fondo incluindo o do Studio. Para non interrumpir a experiencia de escoita "
"dos teus o`´oíntes, por favor deshabilita a atenuación do audio abrindo o "
"diálogo Sintetizador no NVDA e selecionando 'sen atenuación' dende a caixa "
"combinada Modo de atenuación do audio ou preme NVDA+Shift+D."

#. Translators: A checkbox to turn off audio ducking reminder message.
msgid "Do not show this message again"
msgstr "Non amosar esta mensaxe de novo"

#. Translators: Reported when status announcement is set to beeps in SPL Studio.
msgid "Status announcement beeps"
msgstr "Anunciado de estado en pitidos"
>>>>>>> 94cf978a

#. Translators: Reported when status announcement is set to beeps in SPL Studio.
msgid "Beeps"
msgstr "Pitidos"

#. Translators: Reported when status announcement is set to beeps in SPL Studio.
msgid "Status announcement words"
msgstr "Anunciado de estado en palabras"

<<<<<<< HEAD
#. Translators: The label of a button to manage show profile triggers.
msgid "&Triggers..."
msgstr ""

#. Translators: The label for a setting in SPL Add-on settings to configure countdown seconds before switching profiles.
msgid "Countdown seconds before switching profiles"
msgstr ""
=======
#. Translators: Reported when status announcement is set to beeps in SPL Studio.
msgid "Words"
msgstr "Palabras"

#. Translators: A setting in braille timer options.
msgid "Braille timer off"
msgstr "Temporizador braille apagado"
>>>>>>> 94cf978a

msgid "Off"
msgstr "desactivado"

#. Translators: A setting in braille timer options.
msgid "Braille track endings"
msgstr "Terminacións braille de pista"

#. Translators: A setting in braille timer options.
msgid "Outro"
msgstr "Outro"

#. Translators: A setting in braille timer options.
msgid "Braille intro endings"
msgstr "Terminacións braille de intro"

#. Translators: A setting in braille timer options.
msgid "Intro"
msgstr "Intro"

#. Translators: A setting in braille timer options.
msgid "Braille intro and track endings"
msgstr "Terminacións de intro e de pista braille"

#. Translators: A setting in braille timer options.
msgid "Both"
msgstr "Ambos"

#. Translators: A setting in library scan announcement options.
msgid "Do not announce library scans"
msgstr "Non anunciar escaneados da biblioteca"

#. Translators: A setting in library scan announcement options.
msgid "Announce start and end of a library scan"
msgstr "Anunciar o comezo e o remate dun escaneado da biblioteca"

#. Translators: One of the library scan announcement settings.
msgid "Start and end only"
msgstr "Comezar e rematar só"

#. Translators: A setting in library scan announcement options.
msgid "Announce the progress of a library scan"
msgstr "Anunciar o progreso dun escaneado da biblioteca"

#. Translators: One of the library scan announcement settings.
msgid "Scan progress"
msgstr "Progreso do escaneado"

#. Translators: A setting in library scan announcement options.
msgid "Announce progress and item count of a library scan"
msgstr "Anunciar o progreso e a conta de elementos dun escaneado da biblioteca"

#. Translators: One of the library scan announcement settings.
msgid "Scan count"
msgstr "Escanear conta"

#. Translators: This is the label for the StationPlaylist Studio configuration dialog.
msgid "Studio Add-on Settings"
msgstr "Opcións do complemento Studio"

#. Translators: The label for a setting in SPL add-on dialog to select a broadcast profile.
msgid "Broadcast &profile:"
msgstr "&Perfil emisión:"

#. Translators: The label of a button to create a new broadcast profile.
msgid "&New"
msgstr "&Novo"

#. Translators: The label of a button to copy a broadcast profile.
msgid "Cop&y"
msgstr "Cop&iar"

#. Translators: The label of a button to rename a broadcast profile.
msgid "&Rename"
msgstr "&Renomear"

#. Translators: The label of a button to delete a broadcast profile.
msgid "&Delete"
msgstr "&Eliminar"

#. Translators: The label of a button to manage show profile triggers.
msgid "&Triggers..."
msgstr "&Disparadores..."

#. Translators: The label for a setting in SPL Add-on settings to configure countdown seconds before switching profiles.
msgid "Countdown seconds before switching profiles"
msgstr "Segundos da conta atrás antes de cambiar perfiles"

#. Translators: the label for a setting in SPL add-on settings to set status announcement between words and beeps.
msgid "&Beep for status announcements"
msgstr "&Pitar para o anunciamento do estado"

#. Translators: The label for a setting in SPL add-on dialog to set message verbosity.
msgid "Message &verbosity:"
msgstr "&verbosidade das mensaxes:"

#. Translators: One of the message verbosity levels.
msgid "beginner"
msgstr "aprendiz"

#. Translators: One of the message verbosity levels.
msgid "advanced"
msgstr "avanzado"

#. Translators: The label for a setting in SPL Add-on settings to specify end of track (outro) alarm.
msgid "&End of track alarm in seconds"
msgstr "Alarma de &Remate da pista en segundos"

#. Translators: The label for a setting in SPL Add-on settings to specify track intro alarm.
msgid "&Track intro alarm in seconds"
msgstr "Alarma de intro da &Pista en segundos"

#. Translators: The label for a setting in SPL add-on dialog to control braille timer.
msgid "&Braille timer:"
msgstr "Temporizador &Braille:"

#. Translators: One of the braille timer settings.
msgid "Track ending"
msgstr "Remate da pista"

#. Translators: One of the braille timer settings.
msgid "Track intro"
msgstr "Intro da pista"

#. Translators: One of the braille timer settings.
msgid "Track intro and ending"
msgstr "Intro e remate da pista"

#. Translators: The label for a setting in SPL Add-on settings to change microphone alarm setting.
msgid "&Microphone alarm in seconds"
msgstr "Alarma do &Micrófono en segundos"

#. Translators: The label for a setting in SPL Add-on settings to specify mic alarm interval.
msgid "Microphone alarm &interval in seconds"
msgstr "&Intervalo da alarma do &Micrófono en segundos"

#. Translators: The label for a setting in SPL add-on dialog to control alarm announcement type.
msgid "&Alarm notification:"
msgstr "Notificación da &Alarma"

#. Translators: One of the alarm notification options.
msgid "beep"
msgstr "pitido"

#. Translators: One of the alarm notification options.
msgid "message"
msgstr "mensaxe"

#. Translators: One of the alarm notification options.
msgid "both beep and message"
msgstr "pitido e mensaxe"

#. Translators: The label for a setting in SPL add-on dialog to control library scan announcement.
msgid "&Library scan announcement:"
msgstr "Anunciado de escaneado da &Biblioteca:"

#. Translators: the label for a setting in SPL add-on settings to announce time including hours.
msgid "Include &hours when announcing track or playlist duration"
msgstr ""
<<<<<<< HEAD
=======
"Inclúe &horas ao anunciar a duración da pista ou da lista de reproducción"
>>>>>>> 94cf978a

#. Translators: the label for a setting in SPL add-on settings to toggle track dial mode on and off.
msgid "&Track Dial mode"
msgstr "Modo Dial da &Pista"

#. Translators: the label for a setting in SPL add-on settings to toggle category sound announcement.
msgid "&Beep for different track categories"
<<<<<<< HEAD
msgstr ""
=======
msgstr "&Pitar para diferentes categorías de pista"
>>>>>>> 94cf978a

#. Translators: the label for a setting in SPL add-on settings to be notified that metadata streaming is enabled.
msgid "&Metadata streaming notification and connection"
msgstr "Notificación e conexión dos &Metadatos de streaming"

#. Translators: One of the metadata notification settings.
msgid "When Studio starts"
msgstr "Cando arranca Studio"

#. Translators: One of the metadata notification settings.
msgid "When instant switch profile is active"
msgstr "Cando o perfil cambio instantáneo está activo"

#. Translators: The label of a button to manage column announcements.
msgid "Configure metadata &streaming connection options..."
msgstr "Configurar opcións de metadatos de conexión de &streaming..."

#. Translators: the label for a setting in SPL add-on settings to toggle custom column announcement.
msgid "Announce columns in the &order shown on screen"
msgstr "Anuncia columnas na &orde amosada na pantalla"

#. Translators: The label of a button to manage column announcements.
msgid "&Manage track column announcements..."
msgstr "&Administrar anunciado de columna da pista..."

#. Translators: The label of a button to configure columns explorer slots (SPL Assistant, number row keys to announce specific columns).
<<<<<<< HEAD
#, fuzzy
msgid "Columns E&xplorer..."
msgstr "&orde de columna:"

#. Translators: The label of a button to open advanced options such as using SPL Controller command to invoke Assistant layer.
#, fuzzy
msgid "&Status announcements..."
msgstr "Anunciado de estado en pitidos"
=======
msgid "Columns E&xplorer..."
msgstr "E&xplorador de Columnas..."

#. Translators: The label of a button to open advanced options such as using SPL Controller command to invoke Assistant layer.
msgid "&Status announcements..."
msgstr "Anunciado de &Estado..."
>>>>>>> 94cf978a

#. Translators: The label of a button to open advanced options such as using SPL Controller command to invoke Assistant layer.
msgid "&Advanced options..."
msgstr "Opcións &Avanzadas..."

#. Translators: The label for a button in SPL add-on configuration dialog to reset settings to defaults.
msgid "Reset settings"
msgstr "Reiniciar opcións"

#. Translators: The label of a field to enter a new name for a broadcast profile.
msgid "New name:"
msgstr "Nome novo:"

#. Translators: The title of the dialog to rename a profile.
msgid "Rename Profile"
msgstr "Renomear Perfil"

#. Translators: An error displayed when renaming a configuration profile
#. and a profile with the new name already exists.
#. Translators: An error displayed when the user attempts to create a profile which already exists.
msgid "That profile already exists. Please choose a different name."
msgstr "Ese perfil xa existe. Por favor elige un nombre diferente."

#. Translators: Message reported when attempting to delete a profile while a profile is triggered.
#, fuzzy
msgid ""
"An instant switch profile might be active or you are in the midst of a "
"broadcast. If so, please press SPL Assistant, F12 to switch back to a "
"previously active profile before opening add-on settings to delete a profile."
msgstr ""
"Podería estar activo un perfil de cambio instantáneo ou estás en medio dunha "
"emisión. Se é así, por favor preme SPL Assistant, F12 para voltar a un "
"perfil anteriormente activo antes de abrir as opcións do complemento para "
"borrar un perfil."

#. Translators: Title of a dialog shown when profile cannot be deleted.
msgid "Profile delete error"
msgstr "Erro de borrado de perfil"

#. Translators: The confirmation prompt displayed when the user requests to delete a broadcast profile.
msgid "Are you sure you want to delete this profile? This cannot be undone."
msgstr ""
"¿Estás seguro de querer eliminar este perfil? Esto non se pode desfacer."

#. Translators: The title of the confirmation dialog for deletion of a profile.
msgid "Confirm Deletion"
msgstr "Confirmar Eliminación"

#. Translators: A message to warn about resetting SPL config settings to factory defaults.
msgid "Are you sure you wish to reset SPL add-on settings to defaults?"
msgstr ""
"¿Estás seguro de querer reiniciar as opcións do complemento SPL ás "
"predeterminadas?"

#. Translators: The title of the warning dialog.
msgid "Warning"
msgstr "Precaución"

#. Translators: Presented when an alarm dialog is opened.
<<<<<<< HEAD
#, fuzzy
=======
>>>>>>> 94cf978a
msgid ""
"Another add-on settings dialog is open. Please close the previously opened "
"dialog first."
msgstr ""
<<<<<<< HEAD
"O diálogo de opcións do complemento está aberto. Por favor péchao antes."
=======
"Outro  diálogo de opcións do complemento está aberto. Por favor pecha o "
"diálogo aberto anteriormente."
>>>>>>> 94cf978a

#. Translators: The title of the dialog to create a new broadcast profile.
msgid "New Profile"
msgstr "Novo Perfil"

#. Translators: The title of the dialog to copy a broadcast profile.
msgid "Copy Profile"
msgstr "Copiar Perfil"

#. Translators: The label of a field to enter the name of a new broadcast profile.
msgid "Profile name:"
msgstr "Nome de Perfil:"

#. Translators: The label for a setting in SPL add-on dialog to select a base  profile for copying.
msgid "&Base profile:"
msgstr "Perfil &Base:"

#. Translators: The title of the broadcast profile triggers dialog.
#, python-brace-format
msgid "Profile triggers for {profileName}"
<<<<<<< HEAD
msgstr ""

#. Translators: The label of a checkbox to toggle if selected profile is an instant switch profile.
#, fuzzy
msgid "This is an &instant switch profile"
msgstr "Cando o perfil cambio instantáneo está activo"

#. Translators: The label of a checkbox to toggle if selected profile is a time-based profile.
msgid "This is a &time-based switch profile"
msgstr ""

msgid "Day"
msgstr ""

msgid "Time"
msgstr ""

msgid "Hour"
msgstr ""

msgid "Minute"
msgstr ""

msgid "Duration in minutes"
msgstr ""

#. Translators: Presented if another profile occupies a time slot set by the user.
#, fuzzy
msgid ""
"A profile trigger already exists for the entered time slot. Please choose a "
"different date or time."
msgstr "Ese perfil xa existe. Por favor elige un nombre diferente."
=======
msgstr "Disparadores de perfil para {profileName}"

#. Translators: The label of a checkbox to toggle if selected profile is an instant switch profile.
msgid "This is an &instant switch profile"
msgstr "Este é un perfil cambio instantáneo"

#. Translators: The label of a checkbox to toggle if selected profile is a time-based profile.
msgid "This is a &time-based switch profile"
msgstr "Este é un perfil de cambio baseado en tempo"

msgid "Day"
msgstr "Día"

msgid "Time"
msgstr "Tempo"

msgid "Hour"
msgstr "Hora"

msgid "Minute"
msgstr "Minuto"

msgid "Duration in minutes"
msgstr "Duración en minutos"

#. Translators: Presented if another profile occupies a time slot set by the user.
msgid ""
"A profile trigger already exists for the entered time slot. Please choose a "
"different date or time."
msgstr ""
"Xa existe un perfil disparador para o slot de tempo introducido. Por favor "
"escolle una data ou hora diferentes."
>>>>>>> 94cf978a

#. Er, did you specify a date?
msgid ""
"The time-based profile checkbox is checked but no switch dates are given. "
"Please either specify switch date(s) or uncheck time-based profile checkbox."
msgstr ""
<<<<<<< HEAD
=======
"A Caixa perfil baseado en tempo está marcada pero non se deron cambios de "
"data. Por favor especifica cambio de data(s) ou desmarca a Caixa perfil "
"baseado en tempo."
>>>>>>> 94cf978a

#. Translators: Title of a dialog to configure metadata streaming status for DSP encoder and four additional URL's.
msgid "Metadata streaming options"
msgstr "Opcións de metadatos de streaming"

msgid "Select the URL for metadata streaming upon request."
msgstr "Selecionar a URL para metadatos de streaming baixo demanda."

msgid "Check to enable metadata streaming, uncheck to disable."
msgstr ""
"Marca para habilitar os metadatos de streaming, desmarca para  "
"deshabilitalos."

#. Translators: A checkbox to let metadata streaming status be applied to the currently active broadcast profile.
msgid "&Apply streaming changes to the selected profile"
<<<<<<< HEAD
msgstr ""
=======
msgstr "&Aplicar cambios do streaming ao perfil seleccionado"
>>>>>>> 94cf978a

#. Translators: Title of a dialog to configure column announcements (order and what columns should be announced).
msgid "Manage column announcements"
msgstr "Administrar anunciado de columna"

#. Translators: Help text to select columns to be announced.
msgid ""
"Select columns to be announced (artist and title are announced by default"
msgstr ""
"Seleciona as columnas a seren anunciadas (artista e título anúncianse "
"predeterminadamente"

#. Translators: The label for a setting in SPL add-on dialog to select column announcement order.
msgid "Column &order:"
msgstr "&orde de columna:"

#. Translators: The label for a button in SPL add-on configuration dialog to reset settings to defaults.
msgid "Move &up"
msgstr "Mover &arriba"

#. Translators: The label for a button in SPL add-on configuration dialog to reset settings to defaults.
msgid "Move &down"
msgstr "Mover a&baixo"

#. Translators: The title of Columns Explorer configuration dialog.
<<<<<<< HEAD
#, fuzzy
msgid "Columns Explorer"
msgstr "&orde de columna:"
=======
msgid "Columns Explorer"
msgstr "Explorador de Columnas"
>>>>>>> 94cf978a

#. Translators: The label for a setting in SPL add-on dialog to select column for this column slot.
#, python-brace-format
msgid "Slot {position}"
<<<<<<< HEAD
msgstr ""

#. Translators: Title of a dialog to configure various status announcements such as announcing listener count.
#, fuzzy
msgid "Status announcements"
msgstr "Anunciado de estado en pitidos"
=======
msgstr "Slot {position}"

#. Translators: Title of a dialog to configure various status announcements such as announcing listener count.
msgid "Status announcements"
msgstr "Anunciado de estado"
>>>>>>> 94cf978a

#. Translators: the label for a setting in SPL add-on settings to announce scheduled time.
msgid "Announce &scheduled time for the selected track"
msgstr "Anunciar tempo &programado para a pista selecionada"
<<<<<<< HEAD

#. Translators: the label for a setting in SPL add-on settings to announce listener count.
msgid "Announce &listener count"
msgstr "Anunciar reconto de &oíntes"

#. Translators: the label for a setting in SPL add-on settings to announce currently playing cart.
msgid "&Announce name of the currently playing cart"
msgstr "&Anuncia o nome do cart pista que se está reproducindo."

#. Translators: the label for a setting in SPL add-on settings to announce currently playing track name.
msgid "&Track name announcement:"
msgstr "Anunciado do nome da &pista:"

#. Translators: One of the track name announcement options.
msgid "automatic"
msgstr "automático"

#. Translators: One of the track name announcement options.
msgid "while using other programs"
msgstr "mentres se usan outros programas"

#. Translators: One of the track name announcement options.
msgid "off"
msgstr "desativado"

#. Translators: The title of a dialog to configure advanced SPL add-on options such as update checking.
msgid "Advanced options"
msgstr "Opcións avanzadas"

#. Translators: A checkbox to toggle automatic add-on updates.
msgid "Automatically check for add-on &updates"
msgstr ""

#. Translators: A checkbox to toggle if SPL Controller command can be used to invoke Assistant layer.
msgid "Allow SPL C&ontroller command to invoke SPL Assistant layer"
msgstr "Permite á orde SPL C&ontroller chamar ó SPL Assistant layer"

#. Translators: The label for a setting in SPL add-on dialog to set keyboard layout for SPL Assistant.
#, fuzzy
msgid "SPL Assistant command &layout:"
msgstr "Axuda de SPL Assistant"
=======

#. Translators: the label for a setting in SPL add-on settings to announce listener count.
msgid "Announce &listener count"
msgstr "Anunciar reconto de &oíntes"

#. Translators: the label for a setting in SPL add-on settings to announce currently playing cart.
msgid "&Announce name of the currently playing cart"
msgstr "&Anuncia o nome do cart pista que se está reproducindo."

#. Translators: the label for a setting in SPL add-on settings to announce currently playing track name.
msgid "&Track name announcement:"
msgstr "Anunciado do nome da &pista:"

#. Translators: One of the track name announcement options.
msgid "automatic"
msgstr "automático"

#. Translators: One of the track name announcement options.
msgid "while using other programs"
msgstr "mentres se usan outros programas"

#. Translators: One of the track name announcement options.
msgid "off"
msgstr "desativado"

#. Translators: The title of a dialog to configure advanced SPL add-on options such as update checking.
msgid "Advanced options"
msgstr "Opcións avanzadas"

#. Translators: A checkbox to toggle automatic add-on updates.
msgid "Automatically check for add-on &updates"
msgstr "Procura automática de &actualizacións do complemento"

#. Translators: A checkbox to toggle if SPL Controller command can be used to invoke Assistant layer.
msgid "Allow SPL C&ontroller command to invoke SPL Assistant layer"
msgstr "Permite á orde SPL C&ontroller chamar ó SPL Assistant layer"

#. Translators: The label for a setting in SPL add-on dialog to set keyboard layout for SPL Assistant.
msgid "SPL Assistant command &layout:"
msgstr "Orde &distribución de SPL Assistant:"
>>>>>>> 94cf978a

#. Translators: Text of the dialog when another find dialog is open.
msgid "Another find dialog is open."
msgstr "Está aberto outro diálogo de procura."

msgid "Enter the name or the artist of the track you wish to &search"
msgstr "Introduce o nome ou o artista da pista que desexas procurar."

msgid "Enter text to be &searched in a column"
msgstr "Introducir o texto a &procurar nunha columna"

#. Translators: The label in track finder to search columns.
msgid "C&olumn to search:"
msgstr "C&olumna a procurar:"

#. Translators: The title of a dialog to find tracks with duration within a specified range.
msgid "Time range finder"
msgstr "Buscador de rango de tempo"

msgid "Minimum duration"
msgstr "Duración mínima"

msgid "Second"
<<<<<<< HEAD
msgstr ""
=======
msgstr "Segundo"
>>>>>>> 94cf978a

msgid "Maximum duration"
msgstr "Duración máxima"

#. Translators: Message to report wrong value for duration fields.
msgid "Minimum duration is greater than the maximum duration."
msgstr "A duración mínima é maior que a duración máxima."

#. Translators: Standard dialog message when an item one wishes to search is not found (copy this from main nvda.po).
msgid "No track with duration between minimum and maximum duration."
msgstr "Non hai pista con duración entre mínima e máxima duración."

#. Translators: Standard error title for find error (copy this from main nvda.po).
msgid "Time range find error"
msgstr "Erro de buscador de rango de tempo"

msgid "Countdown started"
<<<<<<< HEAD
msgstr ""

msgid "Timer complete"
msgstr ""
=======
msgstr "Conta atrás comezada"

msgid "Timer complete"
msgstr "Temporizador compretado"
>>>>>>> 94cf978a

#. Translators: Status message for metadata streaming.
msgid "No metadata streaming URL's defined"
msgstr "Non se definiron URLs para os metadatos do streaming"

#. Translators: Status message for metadata streaming.
msgid "Metadata streaming configured for DSP encoder"
msgstr "Os Metadatos do streaming configuráronse para o codificador DSP"

#. Translators: Status message for metadata streaming.
#, python-brace-format
msgid "Metadata streaming configured for DSP encoder and URL {URL}"
msgstr ""
"Os metadatos do streaming configuráronse para o codificador DSP e a URL {URL}"

#. Translators: Status message for metadata streaming.
#, python-brace-format
msgid "Metadata streaming configured for URL {URL}"
msgstr "Os metadatos do streaming configuráronse para a URL {URL}"

#. Translators: Status message for metadata streaming.
#, python-brace-format
msgid "Metadata streaming configured for DSP encoder and URL's {URL}"
msgstr ""
"Os metadatos do streaming configuráronse para o codificador DSP e a URL {URL}"

#. Translators: Status message for metadata streaming.
#, python-brace-format
msgid "Metadata streaming configured for URL's {URL}"
msgstr "Os metadatos do streaming configuráronse para a URL {URL}"

#. Translators: Error text shown when add-on update check fails.
msgid "Error checking for update."
<<<<<<< HEAD
msgstr ""

#. Translators: Title of the add-on update check dialog.
msgid "Check for add-on update"
msgstr ""
=======
msgstr "Erro procurando actualización."

#. Translators: Title of the add-on update check dialog.
msgid "Check for add-on update"
msgstr "Procurar actualización do complemento"
>>>>>>> 94cf978a

#. No need to interact with the user.
#. Translators: Text shown when update check fails for some odd reason.
msgid "Add-on update check failed."
<<<<<<< HEAD
msgstr ""

#. Translators: Presented when no add-on update is available.
msgid "No add-on update available."
msgstr ""
=======
msgstr "Fallou a procura da actualización do complemento."

#. Translators: Presented when no add-on update is available.
msgid "No add-on update available."
msgstr "Non hay actualización do complemento dispoñible."
>>>>>>> 94cf978a

#. Translators: An error text shown when one is using a newer version of the add-on.
msgid ""
"You appear to be running a version newer than the latest released version. "
"Please reinstall the official version to downgrade."
msgstr ""
<<<<<<< HEAD
=======
"Parece que estás a executar unha versión máis nova que a última versión "
"liberada. Por favor reinstala a versión oficial para voltar atrás."
>>>>>>> 94cf978a

#. Translators: Text shown if an add-on update is available.
#, python-brace-format
msgid "Studio add-on {newVersion} is available. Would you like to update?"
msgstr ""
<<<<<<< HEAD
=======
"Está dispoñible {newVersion} do complemento do Studio. ¿Gostaríache "
"actualizala?"
>>>>>>> 94cf978a

#. Help message for SPL Controller
#. Translators: the dialog text for SPL Controller help.
msgid ""
"\n"
"After entering SPL Controller, press:\n"
"A: Turn automation on.\n"
"Shift+A: Turn automation off.\n"
"M: Turn microphone on.\n"
"Shift+M: Turn microphone off.\n"
"N: Turn microphone on without fade.\n"
"L: Turn line in on.\n"
"Shift+L: Turn line in off.\n"
"P: Play.\n"
"U: Pause.\n"
"S: Stop with fade.\n"
"T: Instant stop.\n"
"E: Announce if any encoders are being monitored.\n"
"R: Remainig time for the playing track.\n"
"Shift+R: Library scan progress."
msgstr ""
"\n"
"Despois de introducir SPL Controller, preme:\n"
"A: Encende a automatización.\n"
"Shift+A: Apaga a automatización.\n"
"M: Encende o micrófono.\n"
"Shift+M: Apaga o micrófono.\n"
"N: Encende o micrófono sen fade.\n"
"L: Encende line in.\n"
"Shift+L: Apaga line in.\n"
"P: Reproducir.\n"
"U: Pausar.\n"
"S: Deter co fade.\n"
"T: Deter instantáneamente.\n"
"E: Anuncia se calquera codificador está a ser monitorizado.\n"
"R: Tempo restante para a pista en reprodución.\n"
"Shift+R: Progreso do escaneado da biblioteca."

#. Used ANSI version, as Wide char version always returns 0.
#. Translators: Presented when Station Playlist Studio is not running.
msgid "SPL Studio is not running."
msgstr "Non se está a executar o SPL Studio."

#. Translators: Presented when Studio is minimized to system tray (notification area).
msgid "SPL minimized to system tray."
msgstr "SPL minimizado á bandexa do sistema."

#. Translators: Input help mode message for a command to switch to Station Playlist Studio from any program.
msgid "Moves to SPL Studio window from other programs."
msgstr "Móvese á ventá SPL Studio dende outros programas."

#. Translators: Presented when NVDA cannot enter SPL Controller layer since SPL Studio is focused.
msgid ""
"You are already in SPL Studio window. For status commands, use SPL Assistant "
"commands."
msgstr ""
"Xa estás na ventá do SPL Estudio. Para ordes de estado, utiliza as ordes do "
"SPL Assistant."

#. Translators: The name of a layer command set for Station Playlist Studio.
#. Hint: it is better to translate it as "SPL Control Panel."
msgid "SPL Controller"
msgstr "SPL Controller"

#. Translators: Input help mode message for a layer command in Station Playlist Studio.
msgid "SPl Controller layer command. See add-on guide for available commands."
msgstr ""
"Capa de ordes do SPl Controller. Consulta a guía do complemento para as "
"ordes dispoñibles."

#. Translators: Presented when no track is playing in Station Playlist Studio.
msgid "There is no track playing. Try pausing while a track is playing."
msgstr ""
"Non hai pistas en reprodución. Tenta facer unha pausa mentras se reproduce "
"unha pista."

#. Translators: Presented when no track is playing in Station Playlist Studio.
msgid "There is no track playing."
msgstr "Non hai pista en reprodución."

#. Translators: The title for SPL Controller help dialog.
msgid "SPL Controller help"
msgstr "Axuda do SPL Controller"

#. Translators: Message presented when there are no encoders being monitored.
msgid "No encoders are being monitored"
msgstr "Non hai codificadores sendo monitorizados"

#. Translators: Announces number of encoders being monitored in the background.
#, python-brace-format
msgid "Number of encoders monitored: {numberOfEncoders}: {streamLabels}"
msgstr ""
"Número de codificadores monitorizados: {numberOfEncoders}: {streamLabels}"

#. Translators: Text of the dialog when another alarm dialog is open.
<<<<<<< HEAD
#, fuzzy
msgid "Another encoder settings dialog is open."
msgstr "Está aberto outro diálogo de procura."
=======
msgid "Another encoder settings dialog is open."
msgstr "Está aberto outro diálogo de opcións de codificador."
>>>>>>> 94cf978a

#. Translators: The title of the encoder settings dialog (example: Encoder settings for SAM 1").
#, python-brace-format
msgid "Encoder settings for {name}"
<<<<<<< HEAD
msgstr ""

#. Translators: An edit field in encoder settings to set stream label for this encoder.
msgid "Stream &label"
msgstr ""

#. Translators: A checkbox in encoder settings to set if NvDA should switch focus to Studio window when connected.
#, fuzzy
msgid "&Focus to Studio when connected"
msgstr "Cambiar ó Studio tras se conectar"

#. Translators: A checkbox in encoder settings to set if NvDA should play the next track when connected.
#, fuzzy
msgid "&Play first track when connected"
msgstr "Reproducir primeira pista despois de conectar"

#. Translators: A checkbox in encoder settings to set if NvDA should monitor the status of this encoder in the background.
msgid "Enable background connection &monitoring"
msgstr ""

#. Translators: A checkbox in encoder settings to set if NvDA should play connection progress tone.
msgid "Play connection status &beep while connecting"
msgstr ""
=======
msgstr "Opcións do codificador para {name}"

#. Translators: An edit field in encoder settings to set stream label for this encoder.
msgid "Stream &label"
msgstr "&Etiqueta de cadea"

#. Translators: A checkbox in encoder settings to set if NvDA should switch focus to Studio window when connected.
msgid "&Focus to Studio when connected"
msgstr "En&focar  Studio cando estea conectado"

#. Translators: A checkbox in encoder settings to set if NvDA should play the next track when connected.
msgid "&Play first track when connected"
msgstr "&Reproducir primeira pista cando estea conectado"

#. Translators: A checkbox in encoder settings to set if NvDA should monitor the status of this encoder in the background.
msgid "Enable background connection &monitoring"
msgstr "Habilitar &monitorización de conexión de fondo"

#. Translators: A checkbox in encoder settings to set if NvDA should play connection progress tone.
msgid "Play connection status &beep while connecting"
msgstr "Reproducir &pitido de estado da conexión mentras se conecta"
>>>>>>> 94cf978a

#. Translators: Status message for encoder monitoring.
#, python-brace-format
msgid "{encoder} {encoderNumber}: {status}"
msgstr "{encoder} {encoderNumber}: {status}"

#. Translators: Presented when toggling the setting to switch to Studio when connected to a streaming server.
msgid "Switch to Studio after connecting"
msgstr "Cambiar ó Studio tras se conectar"

#. Translators: Presented when toggling the setting to switch to Studio when connected to a streaming server.
msgid "Do not switch to Studio after connecting"
msgstr "Non cambiar a Studio despois de se conectar"

#. Translators: Input help mode message in SAM Encoder window.
msgid ""
"Toggles whether NVDA will switch to Studio when connected to a streaming "
"server."
msgstr ""
"conmuta se NVDA cambiará a Studio cando estea conectado a un servidor de "
"streaming."

#. Translators: Presented when toggling the setting to play selected song when connected to a streaming server.
msgid "Play first track after connecting"
msgstr "Reproducir primeira pista despois de conectar"

#. Translators: Presented when toggling the setting to switch to Studio when connected to a streaming server.
msgid "Do not play first track after connecting"
msgstr "Non reproducir primeira pista despois de conectar"

#. Translators: Input help mode message in SAM Encoder window.
msgid ""
"Toggles whether Studio will play the first song when connected to a "
"streaming server."
msgstr ""
"Conmuta se Studio reproducirá ou non a primeira canción cando se conecte a "
"un servidor de streaming."

#. Multiple encoders.
#. Translators: Presented when toggling the setting to monitor the selected encoder.
#, python-brace-format
msgid "Monitoring encoder {encoderNumber}"
msgstr "Monitorizando codificador {encoderNumber}"

#. Translators: Presented when toggling the setting to monitor the selected encoder.
#, python-brace-format
msgid "Encoder {encoderNumber} will not be monitored"
msgstr "O codificador {encoderNumber} non se monitorizará"

#. Translators: Announced when background encoder monitoring is canceled.
msgid "Encoder monitoring canceled"
msgstr "Monitorización de codificador cancelada"

#. Translators: Input help mode message in SAM Encoder window.
msgid ""
"Toggles whether NVDA will monitor the selected encoder in the background."
msgstr ""
"Conmuta se NVDA monitorizará o codificador selecionado en segundo plano."

#. Translators: The title of the stream labeler dialog (example: stream labeler for 1).
#, python-brace-format
msgid "Stream labeler for {streamEntry}"
msgstr "Etiquetador de cadea para {streamEntry}"

#. Translators: The text of the stream labeler dialog.
msgid "Enter the label for this stream"
msgstr "Introduce a etiqueta para esta cadea"

#. Translators: Input help mode message in SAM Encoder window.
msgid "Opens a dialog to label the selected encoder."
msgstr "Abre un diálogo para etiquetar o codificador selecionado."

#. Translators: The title of the stream configuration eraser dialog.
msgid "Stream label and settings eraser"
msgstr "Eliminador de etiqueta de cadea e opcións"

#. Translators: The text of the stream configuration eraser dialog.
msgid "Enter the position of the encoder you wish to delete or will delete"
msgstr ""
"Introduce a posición do codificador que desexas eliminar ou eliminarase"

#. Translators: Input help mode message in SAM Encoder window.
msgid ""
"Opens a dialog to erase stream labels and settings from an encoder that was "
"deleted."
msgstr ""
"Abre un diálogo para borrar etiquetas de cadea e opcións dun codificador que "
"foi eleminado."

#. Translators: Input help mode message for a command in Station Playlist Studio.
msgid ""
"Shows encoder configuration dialog to configure various encoder settings "
"such as stream label."
msgstr ""
<<<<<<< HEAD
=======
"Amosa o diálogo configuración do codificador para configurar varias opcións "
"do codificador como a etiqueta de cadea."
>>>>>>> 94cf978a

#. Add-on summary, usually the user visible name of the addon.
#. Translators: Summary for this add-on to be shown on installation and add-on information.
msgid "Station Playlist Studio"
msgstr "Station Playlist Studio"

#. Translators: Input help mode message for report date and time command.
msgid ""
"If pressed once, reports the current time including seconds. If pressed "
"twice, reports the current date"
msgstr ""
"Se se premeu unha vez, anuncia a hora actual incluindo segundos. Se se "
"premeu dúas veces, anuncia a data actual."

#, python-brace-format
msgid "Position: {pos}"
<<<<<<< HEAD
msgstr ""

#, python-brace-format
msgid "Label: {label}"
msgstr ""

msgid "No stream label"
msgstr ""

=======
msgstr "Posición: {pos}"

#, python-brace-format
msgid "Label: {label}"
msgstr "Etiqueta: {label}"

msgid "No stream label"
msgstr "Non hai etiqueta de cadea"

>>>>>>> 94cf978a
#. Translators: Presented when an Encoder is trying to connect to a streaming server.
msgid "Connecting..."
msgstr "Conectando..."

#. Translators: Presented when an Encoder is disconnecting from a streaming server.
msgid "Disconnecting..."
msgstr "Desconectando..."

msgid "Connects to a streaming server."
msgstr "Conecta a un servidor de streaming."

#, python-brace-format
msgid "Encoder Settings: {setting}"
<<<<<<< HEAD
msgstr ""

#, python-brace-format
msgid "Transfer Rate: {transferRate}"
msgstr ""
=======
msgstr "Opcións do Codificador: {setting}"

#, python-brace-format
msgid "Transfer Rate: {transferRate}"
msgstr "Taxa de Transferencia: {transferRate}"
>>>>>>> 94cf978a

#. Add-on description
#. Translators: Long description to be shown for this add-on on add-on information from add-ons manager
msgid ""
"Enhances support for Station Playlist Studio.\n"
"In addition, adds global commands for the studio from everywhere."
msgstr ""
"Mellora o soporte para Station Playlist Studio.\n"
"Ademáis, engade ordes globais para o estudio dende calquera parte."

#~ msgid "Remaining time not available"
#~ msgstr "Tempo restante non dispoñible"

#~ msgid "Elapsed time not available"
#~ msgstr "Tempo transcorrido non dispoñible"

#~ msgid "Broadcaster time not available"
#~ msgstr "Tempo de emisión non dispoñible"

#~ msgid "Cannot obtain time in hours, minutes and seconds"
#~ msgstr "Non se puido obter o tempo en horas, minutos e segundos"

#~ msgid "Disable instant profile switching"
#~ msgstr "Deshabilitar cambio de perfil instantáneo"

#~ msgid ""
#~ "An alarm dialog is already opened. Please close the alarm dialog first."
#~ msgstr "Está aínda aberto un diálogo de alarma. Por favor péchao antes."

#~ msgid "Playlist &remainder announcement:"
#~ msgstr "Anunciado da lista de reprodución &restante:"

#~ msgid "current hour only"
#~ msgstr "só hora actual"

#~ msgid "entire playlist"
#~ msgstr "lista de reprodución enteira"<|MERGE_RESOLUTION|>--- conflicted
+++ resolved
@@ -56,15 +56,9 @@
 msgstr "{header}: {content}"
 
 #. Translators: Presented when some info is not defined for a track in Track Tool (example: cue not found)
-<<<<<<< HEAD
-#, fuzzy, python-brace-format
-msgid "{header} not found"
-msgstr "{header}: {content}"
-=======
 #, python-brace-format
 msgid "{header} not found"
 msgstr "{header} non atopada"
->>>>>>> 94cf978a
 
 #. Translators: Spoken when column content is blank.
 #, python-brace-format
@@ -121,13 +115,11 @@
 msgstr "Estado: {name}"
 
 #. Translators: The text of the help command in SPL Assistant layer.
-#, fuzzy
 msgid ""
 "After entering SPL Assistant, press:\n"
 "A: Automation.\n"
 "C: Announce name of the currently playing track.\n"
 "D: Remaining time for the playlist.\n"
-<<<<<<< HEAD
 "E: Overall metadata streaming status.\n"
 "Shift+1 through shift+4, shift+0: Metadata streaming status for DSP encoder "
 "and four additional URL's.\n"
@@ -142,157 +134,6 @@
 "P: Playback status.\n"
 "Shift+P: Pitch for the current track.\n"
 "R: Record to file.\n"
-"Shift+R: Monitor library scan.\n"
-"S: Scheduled time for the track.\n"
-"Shift+S: Time until the selected track will play.\n"
-"T: Cart edit mode.\n"
-"U: Studio up time.\n"
-"W: Weather and temperature.\n"
-"Y: Playlist modification.\n"
-"1 through 0 (6 for Studio 5.01 and earlier): Announce columns via Columns "
-"Explorer (0 is tenth column slot).\n"
-"F9: Mark current track as start of track time analysis.\n"
-"F10: Perform track time analysis.\n"
-"F12: Switch to an instant switch profile.\n"
-"Shift+F1: Open online user guide."
-msgstr ""
-"Despois de entrar no SPL Assistant, preme:\n"
-"A: Automatización.\n"
-"C: Anunciar o nome da pista actual en reprodución.\n"
-"D (R se o modo de compatibilidade está activado): tempo restante para a "
-"lista de reprodución.\n"
-"E: Estado xeral dos metadatos do streaming.\n"
-"1 ata 4, 0: Estado dos Metadatos do streaming para o codificador DSP e "
-"cuatro URLs adicionais.\n"
-"H: Duración de pistas en este slot horario .\n"
-"Shift+H: Duración de pistas selecionadas.\n"
-"I: (L se o modo compatibilidade está activado): reconto de oubintes. \n"
-"K: Move ó marcador da pista.\n"
-"Control+K: pon un marcador á pista.\n"
-"L (Shift+L se o modo de compatibilidade está activo): Liña en estado.\n"
-"M: Estado de micrófono.\n"
-"N: Seguinte pista.\n"
-"P: Estado de reprodución.\n"
-"Shift+P: Ton para a pista actual.\n"
-"R: (Shift+E se o modo de compatibilidade está activo): Grabar en ficheiro.\n"
-"Shift+R: Monitorizar escaneado de biblioteca.\n"
-"S: Tempo programado para a pista.\n"
-"T: Modo de edición de Cart.\n"
-"U: Actualización de Studio.\n"
-": Tempo e temperatura.\n"
-"Y: Modificación de lista de reprodución.\n"
-"F9: Marca a pista actual coma  comezo de análise de tempo da pista.\n"
-"F10: Realiza a análise de tempo da pista.\n"
-"F12: Cambia a un perfil de cambio instantáneo.\n"
-"Shift+F1: Abre a guía de usuario en liña."
-
-#. Translators: The text of the help command in SPL Assistant layer when JFW layer is active.
-#, fuzzy
-msgid ""
-"After entering SPL Assistant, press:\n"
-"A: Automation.\n"
-"C: Toggle cart explorer.\n"
-"Shift+C: Announce name of the currently playing track.\n"
-"E: Overall metadata streaming status.\n"
-"Shift+1 through shift+4, shift+0: Metadata streaming status for DSP encoder "
-"and four additional URL's.\n"
-"Shift+E: Record to file.\n"
-"F: Track finder.\n"
-"H: Duration of trakcs in this hour slot.\n"
-"Shift+H: Duration of remaining trakcs in this hour slot.\n"
-"K: Move to place marker track.\n"
-"Control+K: Set place marker track.\n"
-"L: Listener count.\n"
-"Shift+L: Line-in status.\n"
-"M: Microphone status.\n"
-"N: Next track.\n"
-"P: Playback status.\n"
-"Shift+P: Pitch for the current track.\n"
-"R: Remaining time for the playlist.\n"
-"Shift+R: Monitor library scan.\n"
-"S: Scheduled time for the track.\n"
-"Shift+S: Time until the selected track will play.\n"
-"T: Cart edit mode.\n"
-"U: Studio up time.\n"
-"W: Weather and temperature.\n"
-"Y: Playlist modification.\n"
-"1 through 0 (6 for Studio 5.01 and earlier): Announce columns via Columns "
-"Explorer (0 is tenth column slot).\n"
-"F9: Mark current track as start of track time analysis.\n"
-"F10: Perform track time analysis.\n"
-"F12: Switch to an instant switch profile.\n"
-"Shift+F1: Open online user guide."
-msgstr ""
-"Despois de entrar no SPL Assistant, preme:\n"
-"A: Automatización.\n"
-"C: Anunciar o nome da pista actual en reprodución.\n"
-"D (R se o modo de compatibilidade está activado): tempo restante para a "
-"lista de reprodución.\n"
-"E: Estado xeral dos metadatos do streaming.\n"
-"1 ata 4, 0: Estado dos Metadatos do streaming para o codificador DSP e "
-"cuatro URLs adicionais.\n"
-"H: Duración de pistas en este slot horario .\n"
-"Shift+H: Duración de pistas selecionadas.\n"
-"I: (L se o modo compatibilidade está activado): reconto de oubintes. \n"
-"K: Move ó marcador da pista.\n"
-"Control+K: pon un marcador á pista.\n"
-"L (Shift+L se o modo de compatibilidade está activo): Liña en estado.\n"
-"M: Estado de micrófono.\n"
-"N: Seguinte pista.\n"
-"P: Estado de reprodución.\n"
-"Shift+P: Ton para a pista actual.\n"
-"R: (Shift+E se o modo de compatibilidade está activo): Grabar en ficheiro.\n"
-"Shift+R: Monitorizar escaneado de biblioteca.\n"
-"S: Tempo programado para a pista.\n"
-"T: Modo de edición de Cart.\n"
-"U: Actualización de Studio.\n"
-": Tempo e temperatura.\n"
-"Y: Modificación de lista de reprodución.\n"
-"F9: Marca a pista actual coma  comezo de análise de tempo da pista.\n"
-"F10: Realiza a análise de tempo da pista.\n"
-"F12: Cambia a un perfil de cambio instantáneo.\n"
-"Shift+F1: Abre a guía de usuario en liña."
-
-#. Translators: The text of the help command in SPL Assistant layer when Window-Eyes layer is active.
-#, fuzzy
-msgid ""
-"After entering SPL Assistant, press:\n"
-"A: Automation.\n"
-"C: Toggle cart explorer.\n"
-"Shift+C: Announce name of the currently playing track.\n"
-"D: Remaining time for the playlist.\n"
-"E: Elapsed time.\n"
-"F: Track finder.\n"
-"R: Remaining time for the currently playing track.\n"
-"G: Overall metadata streaming status.\n"
-"Shift+1 through shift+4, shift+0: Metadata streaming status for DSP encoder "
-"and four additional URL's.\n"
-"H: Duration of trakcs in this hour slot.\n"
-"Shift+H: Duration of remaining trakcs in this hour slot.\n"
-"K: Move to place marker track.\n"
-"Control+K: Set place marker track.\n"
-"L: Listener count.\n"
-"Shift+L: Line-in status.\n"
-=======
-"E: Overall metadata streaming status.\n"
-"Shift+1 through shift+4, shift+0: Metadata streaming status for DSP encoder "
-"and four additional URL's.\n"
-"H: Duration of trakcs in this hour slot.\n"
-"Shift+H: Duration of remaining trakcs in this hour slot.\n"
-"I: Listener count.\n"
-"K: Move to place marker track.\n"
-"Control+K: Set place marker track.\n"
-"L: Line-in status.\n"
->>>>>>> 94cf978a
-"M: Microphone status.\n"
-"N: Next track.\n"
-"P: Playback status.\n"
-"Shift+P: Pitch for the current track.\n"
-<<<<<<< HEAD
-"Shift+E: Record to file.\n"
-=======
-"R: Record to file.\n"
->>>>>>> 94cf978a
 "Shift+R: Monitor library scan.\n"
 "S: Scheduled time for the track.\n"
 "Shift+S: Time until the selected track will play.\n"
@@ -768,11 +609,8 @@
 #. Translators: Presented when SPL Assistant cannot be invoked.
 msgid "Failed to locate Studio main window, cannot enter SPL Assistant"
 msgstr ""
-<<<<<<< HEAD
-=======
 "Fallou ao localizar a ventá principal do Studio, non se pode entrar no SPL "
 "Assistant"
->>>>>>> 94cf978a
 
 #. Translators: Input help mode message for a layer command in Station Playlist Studio.
 msgid ""
@@ -893,11 +731,8 @@
 #. Translators: Presented when attempting to move to a place marker track when not focused in playlist viewer.
 msgid "You cannot move to a place marker track outside of playlist viewer."
 msgstr ""
-<<<<<<< HEAD
-=======
 "Non podes moverte a un marcador  de pista fora do visualizador de lista de "
 "reprodución."
->>>>>>> 94cf978a
 
 #. Translators: Presented when no place marker is found.
 msgid "No place marker found"
@@ -922,11 +757,6 @@
 msgstr "Metadatos de streaming en codificador DSP deshabilitado"
 
 #. Translators: Presented when attempting to announce specific columns but the focused item isn't a track.
-<<<<<<< HEAD
-#, fuzzy
-msgid "Not a track"
-msgstr "Non está na lista das pistas"
-=======
 msgid "Not a track"
 msgstr "Non está na pista"
 
@@ -934,30 +764,18 @@
 #, fuzzy, python-brace-format
 msgid "{headerText} not found"
 msgstr "{header} non atopada"
->>>>>>> 94cf978a
 
 #. Translators: The title for SPL Assistant help dialog.
 msgid "SPL Assistant help"
 msgstr "Axuda de SPL Assistant"
 
 #. Translators: The title for SPL Assistant help dialog.
-<<<<<<< HEAD
-#, fuzzy
-msgid "SPL Assistant help for JAWS layout"
-msgstr "Axuda de SPL Assistant"
-
-#. Translators: The title for SPL Assistant help dialog.
-#, fuzzy
-msgid "SPL Assistant help for Window-Eyes layout"
-msgstr "Axuda de SPL Assistant"
-=======
 msgid "SPL Assistant help for JAWS layout"
 msgstr "Axuda de SPL Assistant para a distribución JAWS"
 
 #. Translators: The title for SPL Assistant help dialog.
 msgid "SPL Assistant help for Window-Eyes layout"
 msgstr "Axuda de SPL Assistant para a distribución Window-Eyes "
->>>>>>> 94cf978a
 
 #. Translators: A dialog message shown when settings were reset to defaults.
 msgid "Successfully applied default add-on settings."
@@ -975,8 +793,6 @@
 msgid "Studio add-on Configuration error"
 msgstr "Erro da configuración do complemento do Studio"
 
-<<<<<<< HEAD
-=======
 #. Translators: Message displayed if errors were found in encoder configuration file.
 msgid ""
 "Your encoder settings had errors and were reset to defaults. If you have "
@@ -988,29 +804,12 @@
 msgid "Encoder settings error"
 msgstr "Opcións do codificador para {name}"
 
->>>>>>> 94cf978a
 #. Translators: Message presented indicating missing time-based profiles.
 #, python-brace-format
 msgid ""
 "Could not locate the following time-based profile(s):\n"
 "{profiles}"
 msgstr ""
-<<<<<<< HEAD
-
-#. Translators: The title of a dialog shown when some time-based profiles doesn't exist.
-msgid "Time-based profiles missing"
-msgstr ""
-
-#. Translators: A flag indicating the currently active broadcast profile.
-msgid "active"
-msgstr ""
-
-#. Translators: A flag indicating the broadcast profile is an instant switch profile.
-#. Instant switch flag is set on another profile, so remove the flag first.
-#, fuzzy
-msgid "instant switch"
-msgstr "Habilitar cambio de perfil instantáneo"
-=======
 "Non se poideron atopar os seguintes perfiles baseados en tempo:\n"
 "{profiles}"
 
@@ -1026,16 +825,11 @@
 #. Instant switch flag is set on another profile, so remove the flag first.
 msgid "instant switch"
 msgstr "Cambio instantáneo"
->>>>>>> 94cf978a
 
 #. Translators: A flag indicating the time-based triggers profile.
 #. Calling set profile flags with discard argument is always safe here.
 msgid "time-based"
-<<<<<<< HEAD
-msgstr ""
-=======
 msgstr "baseado en tempo"
->>>>>>> 94cf978a
 
 #. Translators: Presented when trying to switch to an instant switch profile when add-on settings dialog is active.
 msgid "Add-on settings dialog is open, cannot switch profiles"
@@ -1044,16 +838,6 @@
 "perfil."
 
 #. Translators: Presented when switch to instant switch profile was successful.
-<<<<<<< HEAD
-#, fuzzy, python-brace-format
-msgid "Switching to {newProfileName}"
-msgstr "Cambiando perfiles"
-
-#. Translators: Presented when switching from instant switch profile to a previous profile.
-#, fuzzy, python-brace-format
-msgid "Returning to {previousProfile}"
-msgstr "Voltando ó perfil anterior"
-=======
 #, python-brace-format
 msgid "Switching to {newProfileName}"
 msgstr "Cambiando a {newProfileName}"
@@ -1062,7 +846,6 @@
 #, python-brace-format
 msgid "Returning to {previousProfile}"
 msgstr "Voltando a {previousProfile}"
->>>>>>> 94cf978a
 
 #. Translators: Presented when trying to switch to an instant switch profile when the instant switch profile is not defined.
 msgid "No instant switch profile is defined"
@@ -1074,8 +857,7 @@
 
 #. Translators: Presented when trying to switch to an instant switch profile when one is already using the instant switch profile.
 msgid "A profile trigger is already active"
-<<<<<<< HEAD
-msgstr ""
+msgstr "Un disparador de perfil xa está activo"
 
 #. Translators: Text of the dialog when another alarm dialog is open.
 msgid "Another alarm dialog is open."
@@ -1193,136 +975,6 @@
 #. Translators: The label of a button to copy a broadcast profile.
 msgid "Cop&y"
 msgstr "Cop&iar"
-=======
-msgstr "Un disparador de perfil xa está activo"
-
-#. Translators: Text of the dialog when another alarm dialog is open.
-msgid "Another alarm dialog is open."
-msgstr "Está aberto outro diálogo de alarma."
-
-#. Translators: Title of a dialog displayed when the add-on starts reminding broadcasters to disable audio ducking.
-msgid "SPL Studio and audio ducking"
-msgstr "SPL Studio e atenuación do audio"
-
-#. Translators: A message displayed if audio ducking should be disabled.
-msgid ""
-"NVDA 2016.1 and later allows NVDA to decrease volume of background audio "
-"including that of Studio. In order to not disrupt the listening experience "
-"of your listeners, please disable audio ducking by opening synthesizer "
-"dialog in NVDA and selecting 'no ducking' from audio ducking mode combo box "
-"or press NVDA+Shift+D."
-msgstr ""
-"NVDA 2016.1 e posteriores permiten ao NVDA disminuir o volume do audio de "
-"fondo incluindo o do Studio. Para non interrumpir a experiencia de escoita "
-"dos teus o`´oíntes, por favor deshabilita a atenuación do audio abrindo o "
-"diálogo Sintetizador no NVDA e selecionando 'sen atenuación' dende a caixa "
-"combinada Modo de atenuación do audio ou preme NVDA+Shift+D."
-
-#. Translators: A checkbox to turn off audio ducking reminder message.
-msgid "Do not show this message again"
-msgstr "Non amosar esta mensaxe de novo"
-
-#. Translators: Reported when status announcement is set to beeps in SPL Studio.
-msgid "Status announcement beeps"
-msgstr "Anunciado de estado en pitidos"
->>>>>>> 94cf978a
-
-#. Translators: Reported when status announcement is set to beeps in SPL Studio.
-msgid "Beeps"
-msgstr "Pitidos"
-
-#. Translators: Reported when status announcement is set to beeps in SPL Studio.
-msgid "Status announcement words"
-msgstr "Anunciado de estado en palabras"
-
-<<<<<<< HEAD
-#. Translators: The label of a button to manage show profile triggers.
-msgid "&Triggers..."
-msgstr ""
-
-#. Translators: The label for a setting in SPL Add-on settings to configure countdown seconds before switching profiles.
-msgid "Countdown seconds before switching profiles"
-msgstr ""
-=======
-#. Translators: Reported when status announcement is set to beeps in SPL Studio.
-msgid "Words"
-msgstr "Palabras"
-
-#. Translators: A setting in braille timer options.
-msgid "Braille timer off"
-msgstr "Temporizador braille apagado"
->>>>>>> 94cf978a
-
-msgid "Off"
-msgstr "desactivado"
-
-#. Translators: A setting in braille timer options.
-msgid "Braille track endings"
-msgstr "Terminacións braille de pista"
-
-#. Translators: A setting in braille timer options.
-msgid "Outro"
-msgstr "Outro"
-
-#. Translators: A setting in braille timer options.
-msgid "Braille intro endings"
-msgstr "Terminacións braille de intro"
-
-#. Translators: A setting in braille timer options.
-msgid "Intro"
-msgstr "Intro"
-
-#. Translators: A setting in braille timer options.
-msgid "Braille intro and track endings"
-msgstr "Terminacións de intro e de pista braille"
-
-#. Translators: A setting in braille timer options.
-msgid "Both"
-msgstr "Ambos"
-
-#. Translators: A setting in library scan announcement options.
-msgid "Do not announce library scans"
-msgstr "Non anunciar escaneados da biblioteca"
-
-#. Translators: A setting in library scan announcement options.
-msgid "Announce start and end of a library scan"
-msgstr "Anunciar o comezo e o remate dun escaneado da biblioteca"
-
-#. Translators: One of the library scan announcement settings.
-msgid "Start and end only"
-msgstr "Comezar e rematar só"
-
-#. Translators: A setting in library scan announcement options.
-msgid "Announce the progress of a library scan"
-msgstr "Anunciar o progreso dun escaneado da biblioteca"
-
-#. Translators: One of the library scan announcement settings.
-msgid "Scan progress"
-msgstr "Progreso do escaneado"
-
-#. Translators: A setting in library scan announcement options.
-msgid "Announce progress and item count of a library scan"
-msgstr "Anunciar o progreso e a conta de elementos dun escaneado da biblioteca"
-
-#. Translators: One of the library scan announcement settings.
-msgid "Scan count"
-msgstr "Escanear conta"
-
-#. Translators: This is the label for the StationPlaylist Studio configuration dialog.
-msgid "Studio Add-on Settings"
-msgstr "Opcións do complemento Studio"
-
-#. Translators: The label for a setting in SPL add-on dialog to select a broadcast profile.
-msgid "Broadcast &profile:"
-msgstr "&Perfil emisión:"
-
-#. Translators: The label of a button to create a new broadcast profile.
-msgid "&New"
-msgstr "&Novo"
-
-#. Translators: The label of a button to copy a broadcast profile.
-msgid "Cop&y"
-msgstr "Cop&iar"
 
 #. Translators: The label of a button to rename a broadcast profile.
 msgid "&Rename"
@@ -1411,10 +1063,7 @@
 #. Translators: the label for a setting in SPL add-on settings to announce time including hours.
 msgid "Include &hours when announcing track or playlist duration"
 msgstr ""
-<<<<<<< HEAD
-=======
 "Inclúe &horas ao anunciar a duración da pista ou da lista de reproducción"
->>>>>>> 94cf978a
 
 #. Translators: the label for a setting in SPL add-on settings to toggle track dial mode on and off.
 msgid "&Track Dial mode"
@@ -1422,11 +1071,7 @@
 
 #. Translators: the label for a setting in SPL add-on settings to toggle category sound announcement.
 msgid "&Beep for different track categories"
-<<<<<<< HEAD
-msgstr ""
-=======
 msgstr "&Pitar para diferentes categorías de pista"
->>>>>>> 94cf978a
 
 #. Translators: the label for a setting in SPL add-on settings to be notified that metadata streaming is enabled.
 msgid "&Metadata streaming notification and connection"
@@ -1453,23 +1098,12 @@
 msgstr "&Administrar anunciado de columna da pista..."
 
 #. Translators: The label of a button to configure columns explorer slots (SPL Assistant, number row keys to announce specific columns).
-<<<<<<< HEAD
-#, fuzzy
-msgid "Columns E&xplorer..."
-msgstr "&orde de columna:"
-
-#. Translators: The label of a button to open advanced options such as using SPL Controller command to invoke Assistant layer.
-#, fuzzy
-msgid "&Status announcements..."
-msgstr "Anunciado de estado en pitidos"
-=======
 msgid "Columns E&xplorer..."
 msgstr "E&xplorador de Columnas..."
 
 #. Translators: The label of a button to open advanced options such as using SPL Controller command to invoke Assistant layer.
 msgid "&Status announcements..."
 msgstr "Anunciado de &Estado..."
->>>>>>> 94cf978a
 
 #. Translators: The label of a button to open advanced options such as using SPL Controller command to invoke Assistant layer.
 msgid "&Advanced options..."
@@ -1494,7 +1128,6 @@
 msgstr "Ese perfil xa existe. Por favor elige un nombre diferente."
 
 #. Translators: Message reported when attempting to delete a profile while a profile is triggered.
-#, fuzzy
 msgid ""
 "An instant switch profile might be active or you are in the midst of a "
 "broadcast. If so, please press SPL Assistant, F12 to switch back to a "
@@ -1529,20 +1162,12 @@
 msgstr "Precaución"
 
 #. Translators: Presented when an alarm dialog is opened.
-<<<<<<< HEAD
-#, fuzzy
-=======
->>>>>>> 94cf978a
 msgid ""
 "Another add-on settings dialog is open. Please close the previously opened "
 "dialog first."
 msgstr ""
-<<<<<<< HEAD
-"O diálogo de opcións do complemento está aberto. Por favor péchao antes."
-=======
 "Outro  diálogo de opcións do complemento está aberto. Por favor pecha o "
 "diálogo aberto anteriormente."
->>>>>>> 94cf978a
 
 #. Translators: The title of the dialog to create a new broadcast profile.
 msgid "New Profile"
@@ -1563,40 +1188,6 @@
 #. Translators: The title of the broadcast profile triggers dialog.
 #, python-brace-format
 msgid "Profile triggers for {profileName}"
-<<<<<<< HEAD
-msgstr ""
-
-#. Translators: The label of a checkbox to toggle if selected profile is an instant switch profile.
-#, fuzzy
-msgid "This is an &instant switch profile"
-msgstr "Cando o perfil cambio instantáneo está activo"
-
-#. Translators: The label of a checkbox to toggle if selected profile is a time-based profile.
-msgid "This is a &time-based switch profile"
-msgstr ""
-
-msgid "Day"
-msgstr ""
-
-msgid "Time"
-msgstr ""
-
-msgid "Hour"
-msgstr ""
-
-msgid "Minute"
-msgstr ""
-
-msgid "Duration in minutes"
-msgstr ""
-
-#. Translators: Presented if another profile occupies a time slot set by the user.
-#, fuzzy
-msgid ""
-"A profile trigger already exists for the entered time slot. Please choose a "
-"different date or time."
-msgstr "Ese perfil xa existe. Por favor elige un nombre diferente."
-=======
 msgstr "Disparadores de perfil para {profileName}"
 
 #. Translators: The label of a checkbox to toggle if selected profile is an instant switch profile.
@@ -1629,19 +1220,15 @@
 msgstr ""
 "Xa existe un perfil disparador para o slot de tempo introducido. Por favor "
 "escolle una data ou hora diferentes."
->>>>>>> 94cf978a
 
 #. Er, did you specify a date?
 msgid ""
 "The time-based profile checkbox is checked but no switch dates are given. "
 "Please either specify switch date(s) or uncheck time-based profile checkbox."
 msgstr ""
-<<<<<<< HEAD
-=======
 "A Caixa perfil baseado en tempo está marcada pero non se deron cambios de "
 "data. Por favor especifica cambio de data(s) ou desmarca a Caixa perfil "
 "baseado en tempo."
->>>>>>> 94cf978a
 
 #. Translators: Title of a dialog to configure metadata streaming status for DSP encoder and four additional URL's.
 msgid "Metadata streaming options"
@@ -1657,11 +1244,7 @@
 
 #. Translators: A checkbox to let metadata streaming status be applied to the currently active broadcast profile.
 msgid "&Apply streaming changes to the selected profile"
-<<<<<<< HEAD
-msgstr ""
-=======
 msgstr "&Aplicar cambios do streaming ao perfil seleccionado"
->>>>>>> 94cf978a
 
 #. Translators: Title of a dialog to configure column announcements (order and what columns should be announced).
 msgid "Manage column announcements"
@@ -1687,37 +1270,21 @@
 msgstr "Mover a&baixo"
 
 #. Translators: The title of Columns Explorer configuration dialog.
-<<<<<<< HEAD
-#, fuzzy
-msgid "Columns Explorer"
-msgstr "&orde de columna:"
-=======
 msgid "Columns Explorer"
 msgstr "Explorador de Columnas"
->>>>>>> 94cf978a
 
 #. Translators: The label for a setting in SPL add-on dialog to select column for this column slot.
 #, python-brace-format
 msgid "Slot {position}"
-<<<<<<< HEAD
-msgstr ""
-
-#. Translators: Title of a dialog to configure various status announcements such as announcing listener count.
-#, fuzzy
-msgid "Status announcements"
-msgstr "Anunciado de estado en pitidos"
-=======
 msgstr "Slot {position}"
 
 #. Translators: Title of a dialog to configure various status announcements such as announcing listener count.
 msgid "Status announcements"
 msgstr "Anunciado de estado"
->>>>>>> 94cf978a
 
 #. Translators: the label for a setting in SPL add-on settings to announce scheduled time.
 msgid "Announce &scheduled time for the selected track"
 msgstr "Anunciar tempo &programado para a pista selecionada"
-<<<<<<< HEAD
 
 #. Translators: the label for a setting in SPL add-on settings to announce listener count.
 msgid "Announce &listener count"
@@ -1749,58 +1316,15 @@
 
 #. Translators: A checkbox to toggle automatic add-on updates.
 msgid "Automatically check for add-on &updates"
-msgstr ""
+msgstr "Procura automática de &actualizacións do complemento"
 
 #. Translators: A checkbox to toggle if SPL Controller command can be used to invoke Assistant layer.
 msgid "Allow SPL C&ontroller command to invoke SPL Assistant layer"
 msgstr "Permite á orde SPL C&ontroller chamar ó SPL Assistant layer"
 
 #. Translators: The label for a setting in SPL add-on dialog to set keyboard layout for SPL Assistant.
-#, fuzzy
-msgid "SPL Assistant command &layout:"
-msgstr "Axuda de SPL Assistant"
-=======
-
-#. Translators: the label for a setting in SPL add-on settings to announce listener count.
-msgid "Announce &listener count"
-msgstr "Anunciar reconto de &oíntes"
-
-#. Translators: the label for a setting in SPL add-on settings to announce currently playing cart.
-msgid "&Announce name of the currently playing cart"
-msgstr "&Anuncia o nome do cart pista que se está reproducindo."
-
-#. Translators: the label for a setting in SPL add-on settings to announce currently playing track name.
-msgid "&Track name announcement:"
-msgstr "Anunciado do nome da &pista:"
-
-#. Translators: One of the track name announcement options.
-msgid "automatic"
-msgstr "automático"
-
-#. Translators: One of the track name announcement options.
-msgid "while using other programs"
-msgstr "mentres se usan outros programas"
-
-#. Translators: One of the track name announcement options.
-msgid "off"
-msgstr "desativado"
-
-#. Translators: The title of a dialog to configure advanced SPL add-on options such as update checking.
-msgid "Advanced options"
-msgstr "Opcións avanzadas"
-
-#. Translators: A checkbox to toggle automatic add-on updates.
-msgid "Automatically check for add-on &updates"
-msgstr "Procura automática de &actualizacións do complemento"
-
-#. Translators: A checkbox to toggle if SPL Controller command can be used to invoke Assistant layer.
-msgid "Allow SPL C&ontroller command to invoke SPL Assistant layer"
-msgstr "Permite á orde SPL C&ontroller chamar ó SPL Assistant layer"
-
-#. Translators: The label for a setting in SPL add-on dialog to set keyboard layout for SPL Assistant.
 msgid "SPL Assistant command &layout:"
 msgstr "Orde &distribución de SPL Assistant:"
->>>>>>> 94cf978a
 
 #. Translators: Text of the dialog when another find dialog is open.
 msgid "Another find dialog is open."
@@ -1824,11 +1348,7 @@
 msgstr "Duración mínima"
 
 msgid "Second"
-<<<<<<< HEAD
-msgstr ""
-=======
 msgstr "Segundo"
->>>>>>> 94cf978a
 
 msgid "Maximum duration"
 msgstr "Duración máxima"
@@ -1846,17 +1366,10 @@
 msgstr "Erro de buscador de rango de tempo"
 
 msgid "Countdown started"
-<<<<<<< HEAD
-msgstr ""
-
-msgid "Timer complete"
-msgstr ""
-=======
 msgstr "Conta atrás comezada"
 
 msgid "Timer complete"
 msgstr "Temporizador compretado"
->>>>>>> 94cf978a
 
 #. Translators: Status message for metadata streaming.
 msgid "No metadata streaming URL's defined"
@@ -1890,57 +1403,35 @@
 
 #. Translators: Error text shown when add-on update check fails.
 msgid "Error checking for update."
-<<<<<<< HEAD
-msgstr ""
-
-#. Translators: Title of the add-on update check dialog.
-msgid "Check for add-on update"
-msgstr ""
-=======
 msgstr "Erro procurando actualización."
 
 #. Translators: Title of the add-on update check dialog.
 msgid "Check for add-on update"
 msgstr "Procurar actualización do complemento"
->>>>>>> 94cf978a
 
 #. No need to interact with the user.
 #. Translators: Text shown when update check fails for some odd reason.
 msgid "Add-on update check failed."
-<<<<<<< HEAD
-msgstr ""
-
-#. Translators: Presented when no add-on update is available.
-msgid "No add-on update available."
-msgstr ""
-=======
 msgstr "Fallou a procura da actualización do complemento."
 
 #. Translators: Presented when no add-on update is available.
 msgid "No add-on update available."
 msgstr "Non hay actualización do complemento dispoñible."
->>>>>>> 94cf978a
 
 #. Translators: An error text shown when one is using a newer version of the add-on.
 msgid ""
 "You appear to be running a version newer than the latest released version. "
 "Please reinstall the official version to downgrade."
 msgstr ""
-<<<<<<< HEAD
-=======
 "Parece que estás a executar unha versión máis nova que a última versión "
 "liberada. Por favor reinstala a versión oficial para voltar atrás."
->>>>>>> 94cf978a
 
 #. Translators: Text shown if an add-on update is available.
 #, python-brace-format
 msgid "Studio add-on {newVersion} is available. Would you like to update?"
 msgstr ""
-<<<<<<< HEAD
-=======
 "Está dispoñible {newVersion} do complemento do Studio. ¿Gostaríache "
 "actualizala?"
->>>>>>> 94cf978a
 
 #. Help message for SPL Controller
 #. Translators: the dialog text for SPL Controller help.
@@ -2036,43 +1527,12 @@
 "Número de codificadores monitorizados: {numberOfEncoders}: {streamLabels}"
 
 #. Translators: Text of the dialog when another alarm dialog is open.
-<<<<<<< HEAD
-#, fuzzy
-msgid "Another encoder settings dialog is open."
-msgstr "Está aberto outro diálogo de procura."
-=======
 msgid "Another encoder settings dialog is open."
 msgstr "Está aberto outro diálogo de opcións de codificador."
->>>>>>> 94cf978a
 
 #. Translators: The title of the encoder settings dialog (example: Encoder settings for SAM 1").
 #, python-brace-format
 msgid "Encoder settings for {name}"
-<<<<<<< HEAD
-msgstr ""
-
-#. Translators: An edit field in encoder settings to set stream label for this encoder.
-msgid "Stream &label"
-msgstr ""
-
-#. Translators: A checkbox in encoder settings to set if NvDA should switch focus to Studio window when connected.
-#, fuzzy
-msgid "&Focus to Studio when connected"
-msgstr "Cambiar ó Studio tras se conectar"
-
-#. Translators: A checkbox in encoder settings to set if NvDA should play the next track when connected.
-#, fuzzy
-msgid "&Play first track when connected"
-msgstr "Reproducir primeira pista despois de conectar"
-
-#. Translators: A checkbox in encoder settings to set if NvDA should monitor the status of this encoder in the background.
-msgid "Enable background connection &monitoring"
-msgstr ""
-
-#. Translators: A checkbox in encoder settings to set if NvDA should play connection progress tone.
-msgid "Play connection status &beep while connecting"
-msgstr ""
-=======
 msgstr "Opcións do codificador para {name}"
 
 #. Translators: An edit field in encoder settings to set stream label for this encoder.
@@ -2094,7 +1554,6 @@
 #. Translators: A checkbox in encoder settings to set if NvDA should play connection progress tone.
 msgid "Play connection status &beep while connecting"
 msgstr "Reproducir &pitido de estado da conexión mentras se conecta"
->>>>>>> 94cf978a
 
 #. Translators: Status message for encoder monitoring.
 #, python-brace-format
@@ -2189,11 +1648,8 @@
 "Shows encoder configuration dialog to configure various encoder settings "
 "such as stream label."
 msgstr ""
-<<<<<<< HEAD
-=======
 "Amosa o diálogo configuración do codificador para configurar varias opcións "
 "do codificador como a etiqueta de cadea."
->>>>>>> 94cf978a
 
 #. Add-on summary, usually the user visible name of the addon.
 #. Translators: Summary for this add-on to be shown on installation and add-on information.
@@ -2210,17 +1666,6 @@
 
 #, python-brace-format
 msgid "Position: {pos}"
-<<<<<<< HEAD
-msgstr ""
-
-#, python-brace-format
-msgid "Label: {label}"
-msgstr ""
-
-msgid "No stream label"
-msgstr ""
-
-=======
 msgstr "Posición: {pos}"
 
 #, python-brace-format
@@ -2230,7 +1675,6 @@
 msgid "No stream label"
 msgstr "Non hai etiqueta de cadea"
 
->>>>>>> 94cf978a
 #. Translators: Presented when an Encoder is trying to connect to a streaming server.
 msgid "Connecting..."
 msgstr "Conectando..."
@@ -2244,19 +1688,11 @@
 
 #, python-brace-format
 msgid "Encoder Settings: {setting}"
-<<<<<<< HEAD
-msgstr ""
-
-#, python-brace-format
-msgid "Transfer Rate: {transferRate}"
-msgstr ""
-=======
 msgstr "Opcións do Codificador: {setting}"
 
 #, python-brace-format
 msgid "Transfer Rate: {transferRate}"
 msgstr "Taxa de Transferencia: {transferRate}"
->>>>>>> 94cf978a
 
 #. Add-on description
 #. Translators: Long description to be shown for this add-on on add-on information from add-ons manager
