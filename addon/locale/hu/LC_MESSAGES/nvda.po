# SOME DESCRIPTIVE TITLE.
# Copyright (C) YEAR THE PACKAGE'S COPYRIGHT HOLDER
# This file is distributed under the same license as the PACKAGE package.
# FIRST AUTHOR <EMAIL@ADDRESS>, YEAR.
#
msgid ""
msgstr ""
"Project-Id-Version: StationPlaylist 1.1-dev\n"
"Report-Msgid-Bugs-To: nvda-translations@freelists.org\n"
"POT-Creation-Date: \n"
"PO-Revision-Date: 2015-07-14 16:31+0100\n"
"Last-Translator: Joseph Lee <joseph.lee22590@gmail,com>\n"
"Language-Team: HU <LL@li.org>\n"
"Language: hu\n"
"MIME-Version: 1.0\n"
"Content-Type: text/plain; charset=UTF-8\n"
"Content-Transfer-Encoding: 8bit\n"
"X-Generator: Poedit 1.6.10\n"

#. Translators: Presented when only Track Tool is running (Track Dial requires Studio to be running as well).
msgid "Only Track Tool is running, Track Dial is unavailable"
msgstr "Csak a Track Tool fut, a Track Dial nem elérhető"

#. Translators: Input help mode message for SPL track item.
msgid "Toggles track dial on and off."
msgstr "Track dial be- és kikapcsolása"

#. Translators: Presented when trying to perform Track Tool commands when not focused in the track list.
msgid "Not in tracks list"
msgstr "Nincs fókuszban a zeneszámok listája!"

#. Translators: Presented when no tracks are added to Track Tool.
msgid "No tracks added"
msgstr "Nincs zeneszám hozzáadva."

#. Translators: Presented when intro is not defined for a track in Track Tool.
msgid "Introduction not set"
msgstr "Intró nincs beállítva"

#. Translators: Presented when some info is not defined for a track in Track Tool (example: cue not found)
#, python-brace-format
msgid "{columnInfo} not found"
msgstr "{columnInfo} nem található"

#. Translators: Presented when artist information is not found for a track in Track Tool.
msgid "No artist"
msgstr "Ismeretlen előadó"

#. Translators: Presents artist information for a track in Track Tool.
#, python-brace-format
msgid "Artist: {artistName}"
msgstr "Előadó: {artistName}"

#. Translators: Reported when track dial is on.
msgid "Track Dial on"
msgstr "Track dial be"

#. Translators: Announced when located on a column other than the leftmost column while using track dial.
#, python-brace-format
msgid ", located at column {columnHeader}"
msgstr ", {columnHeader} oszlopban található"

#. Translators: Reported when track dial is off.
msgid "Track Dial off"
msgstr "Track Dial ki"

#. Translators: Spoken when enabling track dial while status message is set to beeps.
#, python-brace-format
msgid "Column {columnNumber}"
msgstr "oszlop {columnNumber}"

#. Translators: Script category for Station Playlist commands in input gestures dialog.
msgid "StationPlaylist Studio"
msgstr "StationPlaylist Studio"

#. Translators: Announced when leftmost column has no text while track dial is active.
#, python-brace-format
msgid "{leftmostColumn} not found"
msgstr "{leftmostColumn} nem található"

#. Translators: Standard message for announcing column content.
#, python-brace-format
msgid "{leftmostColumn}: {leftmostContent}"
msgstr "{leftmostColumn}: {leftmostContent}"

#. Translators: Standard message for announcing column content.
#, python-brace-format
msgid "{header}: {content}"
msgstr "{header}: {content}"

#. Translators: Spoken when column content is blank.
#, python-brace-format
msgid "{header}: blank"
msgstr "{header}: üres"

#. Translators: Brailled to indicate empty column content.
#, python-brace-format
msgid "{header}: ()"
msgstr "{header}: ()"

#. Translators: Presented when no track status is found in Studio 5.10.
msgid "Status not found"
msgstr "Az állapot nem elérhető"

#. Translators: Status information for a checked track in Studio 5.10.
#, python-brace-format
msgid "Status: {name}"
msgstr "Állapot: {name}"

#. Translators: The text of the help command in SPL Assistant layer.
msgid ""
"After entering SPL Assistant, press:\n"
"A: Automation.\n"
"D: Remaining time for the playlist.\n"
"H: Duration of trakcs in this hour slot.\n"
"Shift+H: Duration of selected tracks.\n"
"I: Listener count.\n"
"L: Line-in status.\n"
"M: Microphone status.\n"
"N: Next track.\n"
"P: Playback status.\n"
"Shift+P: Pitch for the current track.\n"
"R: Record to file.\n"
"Shift+R: Monitor library scan.\n"
"S: Scheduled time for the track.\n"
"T: Cart edit mode.\n"
"U: Studio up time.\n"
"W: Weather and temperature.\n"
"Y: Playlist modification."
msgstr ""
"Az SPL segédréteg megnyitása után, nyomja meg:\n"
"A: Automatikus lejátszás.\n"
"D: A lejátszási lista hátralévő ideje.\n"
"H: Zeneszámok hossza ebben az órában.\n"
"Shift+H: Kijelölt zeneszámok hossza.\n"
"I: Hallgatók száma.\n"
"L: Vonalbemenet állapota.\n"
"M: Mikrofon állapota.\n"
"N: Következő zeneszám.\n"
"P: Lejátszás állapota.\n"
"Shift+P: Aktuális zeneszám frekvenciája.\n"
"R: Felvétel fájlba.\n"
"Shift+R: Gyűjtemény-vizsgálat ellenőrzése.\n"
"S: A zeneszám ütemezett ideje.\n"
"T: Cart szerkesztő mód.\n"
"U: Studio futási ideje.\n"
"W: Időjárás és hőmérséklet.\n"
"Y: Lejátszási lista módosítás."

#, python-brace-format
msgid "Using SPL Studio version {SPLVersion}"
msgstr "A használatban lévő SPL Studio verziója: {SPLVersion}"

msgid "SPL Studio Settings..."
msgstr "SPL Studio Beállítások"

msgid "SPL settings"
msgstr "SPL beállítások"

#. Translators: Presented when cart edit mode is toggled on while cart explorer is on.
msgid "Cart explorer is active"
msgstr "A Cart Explorer aktív"

#. Translators: Presented when cart edit mode is toggled off while cart explorer is on.
msgid "Please reenter cart explorer to view updated cart assignments"
msgstr ""
"Nyissa meg újra a cart explorert a frissített hozzárendelések "
"megtekintéséhez!"

#. Translators: Presented in braille when microphone was on for more than a specified time in microphone alarm dialog.
msgid "Warning: Microphone active"
msgstr "Figyelem: A mikrofon aktív!"

#. Add the human-readable representation also.
msgid "SPL mode"
msgstr "SPL mód"

#. Translators: Presented when remaining time is unavailable.
msgid "Remaining time not available"
msgstr "A hátralévő idő nem elérhető."

#. Translators: Presented when elapsed time is unavailable.
msgid "Elapsed time not available"
msgstr "Az eltelt idő nem elérhető."

#. Translators: Presented when broadcaster time is unavailable.
msgid "Broadcaster time not available"
msgstr "A broadcast ideje nem elérhető."

#. Translators: Presented when time information is unavailable.
msgid "Cannot obtain time in hours, minutes and seconds"
msgstr "Nem érhető el idő órában, percben, és másodpercben!"

#. Translators: Input help mode message for a command in Station Playlist Studio.
msgid "Announces the remaining track time."
msgstr "Bemondja a zeneszám hátralévő idejét."

#. Translators: Input help mode message for a command in Station Playlist Studio.
msgid "Announces the elapsed time for the currently playing track."
msgstr "Bemondja az eltelt időt a lejátszás alatt lévő zeneszámból."

#. Translators: Input help mode message for a command in Station Playlist Studio.
msgid "Announces broadcaster time."
msgstr "Bemondja a broadcast idejét."

#. Translators: Input help mode message for a command in Station Playlist Studio.
msgid "Announces time including seconds."
msgstr "Bemondja az időt másodpercre pontosan"

<<<<<<< HEAD
=======
#. Translators: Presented when the add-on config dialog is opened.
msgid ""
"The add-on settings dialog is opened. Please close the settings dialog first."
msgstr ""

#. Translators: Standard title for error dialog (copy this from main nvda.po file).
#. Translators: The title of the message box
msgid "Error"
msgstr "Hiba"

>>>>>>> 4989d040
#. Translators: The title of end of track alarm dialog.
msgid "End of track alarm"
msgstr "Zeneszám végi riasztás"

#. Translators: A dialog message to set end of track alarm (curAlarmSec is the current end of track alarm in seconds).
#, python-brace-format
msgid "Enter &end of track alarm time in seconds (currently {curAlarmSec})"
msgstr ""
"Írja be a zeneszám &végi riasztás idejét másodpercben (jelenleg "
"{curAlarmSec})"

#. Translators: A check box to toggle notification of end of track alarm.
#. Check box hiding method comes from Alberto Buffolino's Columns Review add-on.
#. Translators: Label for a check box in SPL add-on settings to notify when end of track (outro) is approaching.
msgid "&Notify when end of track is approaching"
msgstr "Figyelmeztessen, ha a &zeneszám vége közeledik"

#. Translators: Input help mode message for a command in Station Playlist Studio.
msgid "sets end of track alarm (default is 5 seconds)."
msgstr "Beállítja a zeneszám végi riasztást (az alapértelmezett 5 másodperc)"

#. Translators: The title of song intro alarm dialog.
msgid "Song intro alarm"
msgstr "Intró riasztás"

#. Translators: A dialog message to set song ramp alarm (curRampSec is the current intro monitoring alarm in seconds).
#, python-brace-format
msgid "Enter song &intro alarm time in seconds (currently {curRampSec})"
msgstr ""
"Írja be a &intró riasztás idejét másodpercben! (Jelenleg: {curRampSec})"

#. Translators: A check box to toggle notification of end of intro alarm.
#. Translators: Label for a check box in SPL add-on settings to notify when end of intro is approaching.
msgid "&Notify when end of introduction is approaching"
msgstr "Figyelmeztessen, ha az &intro vége közeleg"

#. Translators: Input help mode message for a command in Station Playlist Studio.
msgid "sets song intro alarm (default is 5 seconds)."
msgstr "Beálllítja az intrót (az alapértelmezett 5 másodperc)"

#. Translators: A dialog message to set microphone active alarm (curAlarmSec is the current mic monitoring alarm in seconds).
#, python-brace-format
msgid ""
"Enter microphone alarm time in seconds (currently {curAlarmSec}, 0 disables "
"the alarm)"
msgstr ""
"Írja be a mikrofon riasztás idejét másodpercben! (Jelenleg: {curAlarmSec}, "
"0: kikapcsolja a figyelmeztetést)"

#. Translators: A dialog message when microphone alarm is disabled (set to 0).
msgid ""
"Enter microphone alarm time in seconds (currently disabled, 0 disables the "
"alarm)"
msgstr ""
"Írja be a mikrofon riasztás idejét másodpercben! (Jelenleg kikapcsolva, 0: "
"kikapcsolja a figyelmeztetést)"

#. Translators: The title of mic alarm dialog.
msgid "Microphone alarm"
msgstr "Mikrofon riasztás"

#. Translators: The error message presented when incorrect alarm time value has been entered.
msgid "Incorrect value entered."
msgstr "A bevitt érték hibás."

<<<<<<< HEAD
#. Translators: Standard title for error dialog (copy this from main nvda.po file).
#. Translators: The title of the message box
msgid "Error"
msgstr "Hiba"

=======
>>>>>>> 4989d040
#. Translators: Input help mode message for a command in Station Playlist Studio.
msgid "Sets microphone alarm (default is 5 seconds)."
msgstr "Beállítja a mikrofon riasztást (az alapértelmezett 5 másodperc)"

#. Translators: Input help mode message for a command in Station Playlist Studio.
msgid "Opens SPL Studio add-on configuration dialog."
msgstr "Megnyitja az SPL Studio kiegészítő beállítási párbeszédpanelét."

#. Translators: Reported when status announcement is set to beeps in SPL Studio.
msgid "Status announcement beeps"
msgstr "Hangjelzésre váltás"

#. Translators: Reported when status announcement is set to words in SPL Studio.
msgid "Status announcement words"
msgstr "Beszédre váltás"

#. Translators: Input help mode message for a command in Station Playlist Studio.
msgid "Toggles status announcements between words and beeps."
msgstr "Váltogathat a beszéd és a hangjelzés között."

#. Translators: A setting in braille timer options.
msgid "Braille track endings"
msgstr "Braille szám vége"

#. Translators: A setting in braille timer options.
msgid "Braille intro endings"
msgstr "Braille intró vége"

#. Translators: A setting in braille timer options.
msgid "Braille intro and track endings"
msgstr "Braille intró és szám vége"

#. Translators: A setting in braille timer options.
msgid "Braille timer off"
msgstr "Braille időzítő ki"

#. Translators: Input help mode message for a command in Station Playlist Studio.
msgid "Toggles between various braille timer settings."
msgstr "Váltogat a különböző braille időzítő beállítások között"

#. Translators: Standard dialog message when an item one wishes to search is not found (copy this from main nvda.po).
msgid "Search string not found."
msgstr "A keresett kifejezés nem található."

#. Translators: Standard error title for find error (copy this from main nvda.po).
msgid "Find error"
msgstr "Keresési hiba"

#. Translators: Presented when a user attempts to find tracks but is not at the track list.
msgid "Track finder is available only in track list."
msgstr "A zeneszám kereső csak a zeneszámok listájában érhető el"

#. Translators: Presented when a user wishes to find a track but didn't add any tracks.
msgid "You need to add at least one track to find tracks."
msgstr "legalább egy zeneszámot hozzá kell adnia hogy kereshessen közöttük."

#. Translators: Standard dialog message when find dialog is already open.
msgid "Find track dialog is already open."
msgstr "A Zeneszám kereső már meg van nyitva!"

#. Translators: The text of the dialog for finding tracks.
msgid "Enter the name of the track you wish to search."
msgstr "Írja be a keresendő zeneszám címét."

#. Translators: The title of the find tracks dialog.
msgid "Find track"
msgstr "Zeneszámkereső"

#. Translators: Input help mode message for a command in Station Playlist Studio.
msgid "Finds a track in the track list."
msgstr "Megkeres egy zeneszámot a zeneszámok listájában."

#. Translators: Input help mode message for a command in Station Playlist Studio.
msgid "Finds the next occurrence of the track with the name in the track list."
msgstr ""
"Megkeresi a következő előfordulását a zeneszám nevének a zeneszámok "
"listájában."

#. Translators: Input help mode message for a command in Station Playlist Studio.
msgid "Finds previous occurrence of the track with the name in the track list."
msgstr ""
"Megkeresi az előző előfordulását a zeneszám nevének a zeneszámok listájában."

#. Translators: Presented when cart explorer cannot be entered.
msgid "You are not in playlist viewer, cannot enter cart explorer"
msgstr ""
"Jelenleg nincs a lejátszási listában, a Cart explorer nem nyitható meg!"

#. Translators: presented when cart explorer could not be switched on.
msgid "Some or all carts could not be assigned, cannot enter cart explorer"
msgstr ""
"Néhány, vagy egy cart sem hozzárendelhető, a cart explorer nem nyitható meg."

#. Translators: Presented when cart explorer is on.
msgid "Entering cart explorer"
msgstr "A cart explorer megnyitása"

#. Translators: Presented when cart explorer is off.
msgid "Exiting cart explorer"
msgstr "A cart explorer bezárása"

#. Translators: Input help mode message for a command in Station Playlist Studio.
msgid "Toggles cart explorer to learn cart assignments."
msgstr "A cart explorer megnyitása a hozzárendelések megtekintéséhez."

#. Translators: Presented when cart command is unavailable.
msgid "Cart command unavailable"
msgstr "A Cart parancs nem elérhető!"

#. Translators: Presented when there is no cart assigned to a cart command.
msgid "Cart unassigned"
msgstr "Nincs cart hozzárendelve"

#. Translators: A setting in library scan announcement options.
msgid "Announce start and end of a library scan"
msgstr "A kezdet és a befejezés bejelentése"

#. Translators: A setting in library scan announcement options.
msgid "Announce the progress of a library scan"
msgstr "A folyamat bejelentése"

#. Translators: A setting in library scan announcement options.
msgid "Announce progress and item count of a library scan"
msgstr "A folyamat és az elemek számának bejelentése"

#. Translators: A setting in library scan announcement options.
msgid "Do not announce library scans"
msgstr "Ne jelentse be a gyűjtemény vizsgálatokat"

#. Translators: Input help mode message for a command in Station Playlist Studio.
msgid "Toggles library scan progress settings."
msgstr "Váltogathat a gyűjtemény-vizsgálat beállításai között"

#. Translators: Presented when library scan has started.
msgid "Scan start"
msgstr "A vizsgálat elindult"

#. Translators: Presented when library scanning is finished.
#, python-brace-format
msgid "{itemCount} items in the library"
msgstr "{itemCount} elem a gyűjteményben"

#. Translators: Presented after library scan is done.
#, python-brace-format
msgid "Scan complete with {itemCount} items"
msgstr "{itemCount} elem vizsgálata befejeződött"

#. Translators: Presented when library scan is in progress.
msgid "Scanning"
msgstr "Vizsgálat folyamatban"

#. Translators: Announces number of items in the Studio's track library (example: 1000 items scanned).
#, python-brace-format
msgid "{itemCount} items scanned"
msgstr "{itemCount} elem vizsgálva"

#. Translators: Input help mode message for a layer command in Station Playlist Studio.
msgid ""
"The SPL Assistant layer command. See the add-on guide for more information "
"on available commands."
msgstr ""
"SPL Studio kisegítő parancs. A kiegészítő útmutatójában további "
"információkat találhat a rendelkezésre álló parancsokról."

#. Translators: Presented when playlist modification is unavailable (for Studio 4.33 and earlier)
msgid "Playlist modification not available"
msgstr "A lejátszási lista módosítása nem engedélyezett"

#. Translators: Presented when there is no information for the next track.
msgid "No next track scheduled or no track is playing"
msgstr "Nincs következő dal, vagy nincs lejátszás alatt lévő dal."

#. Translators: Presented when next track information is unavailable.
msgid "Cannot find next track information"
msgstr "A következő zeneszámról nem érhetők el információk."

#. Translators: Input help mode message for a command in Station Playlist Studio.
msgid "Announces title of the next track if any"
msgstr "Bemondja a következő zeneszám címét, ha van"

#. Translators: Presented when there is no weather or temperature information.
msgid "Weather and temperature not configured"
msgstr "Az időjárás és a hőmérséklet nincs beállítva."

#. Translators: Presented when temperature information cannot be found.
msgid "Weather information not found"
msgstr "Nem található időjárással kapcsolatos információ"

#. Translators: Input help mode message for a command in Station Playlist Studio.
msgid "Announces temperature and weather information"
msgstr "Bejelenti a hőmérsékletet, és az időjárást."

#. Translators: Presented when there is no listener count information.
msgid "Listener count not found"
msgstr "A hallgatók száma nem található."

#. Translators: Presented when there is no information on song pitch (for Studio 4.33 and earlier).
msgid "Song pitch not available"
msgstr "A zeneszám frekvenciája nem elérhető"

#. Translators: Presented when attempting to start library scan.
msgid "Monitoring library scan"
msgstr "A gyűjtemény vizsgálatának ellenőrzése"

#. Translators: Presented when library scan is already in progress.
msgid "Scanning is in progress"
msgstr "A vizsgálat már folyamatban van!"

#. Translators: The title for SPL Assistant help dialog.
msgid "SPL Assistant help"
msgstr "SPL kisegítő Súgó"

#. Translators: A dialog message shown when settings were reset to defaults.
msgid "Successfully applied default add-on settings."
msgstr "A kiegészítő alapértelmezett beállításai sikeresen betöltve."

#. Translators: Title of the reset config dialog.
msgid "Reset configuration"
msgstr "Beállítások visszaállítása"

#. Translators: Standard error title for configuration error.
msgid "Studio add-on Configuration error"
msgstr "Studio kiegészítő konfigurációs hiba"

#. Translators: Standard dialog message when Studio configuration has problems and was reset to defaults.
msgid ""
"Your Studio add-on configuration has errors and was reset to factory "
"defaults."
msgstr ""
"A Studio kiegészítő konfigurációja hibákat tartalmaz, ezért vissza lett "
"állítva a gyári beállításokra."

#. Translators: Standard dialog message when some Studio configuration settings were reset to defaults.
msgid ""
"Errors were found in some of your Studio configuration settings. The "
"affected settings were reset to defaults."
msgstr ""
"Hiba a beállításokban! A hibás értékek vissza lettek állítva az "
"alapértelmezés szerinti értékekre."

#. Translators: This is the label for the StationPlaylist Studio configuration dialog.
msgid "Studio Add-on Settings"
msgstr "Studio kiegészítő beállításai"

#. Translators: the label for a setting in SPL add-on settings to set status announcement between words and beeps.
msgid "&Beep for status announcements"
msgstr "&Hangjelzés"

#. Translators: The label for a setting in SPL Add-on settings to specify end of track (outro) alarm.
msgid "&End of track alarm in seconds"
msgstr "Zeneszám &végi riasztás másodpercben"

#. Translators: The label for a setting in SPL Add-on settings to specify track intro alarm.
msgid "&Track intro alarm in seconds"
msgstr "&Intro riasztás másodpercben"

#. Translators: The label for a setting in SPL add-on dialog to control braille timer.
msgid "&Braille timer:"
msgstr "&Braille időzítő"

msgid "off"
msgstr "Ki"

#. Translators: One of the braille timer settings.
msgid "track ending"
msgstr "Zeneszám vége"

#. Translators: One of the braille timer settings.
msgid "track intro"
msgstr "Intró"

#. Translators: One of the braille timer settings.
msgid "track intro and ending"
msgstr "Intró és zeneszám vége"

#. Translators: The label for a setting in SPL Add-on settings to change microphone alarm setting.
msgid "&Microphone alarm in seconds"
msgstr "&Mikrofon riasztás másodpercben"

#. Translators: The label for a setting in SPL add-on dialog to control library scan announcement.
msgid "&Library scan announcement:"
msgstr "&Gyűjtemény vizsgálat bejelentése"

#. Translators: One of the library scan announcement settings.
msgid "start and end only"
msgstr "Csak az elején és a végén"

#. Translators: One of the library scan announcement settings.
msgid "scan progress"
msgstr "Vizsgálat folyamata"

#. Translators: One of the library scan announcement settings.
msgid "scan count"
msgstr "Vizsgálat száma"

#. Translators: the label for a setting in SPL add-on settings to toggle track dial mode on and off.
msgid "&Track Dial mode"
msgstr "Track &Dial mód"

#. Translators: the label for a setting in SPL add-on settings to announce scheduled time.
msgid "Announce &scheduled time for the selected track"
msgstr "Bemondja a kijelölt zeneszám &tervezett lejátszási idejét"

#. Translators: the label for a setting in SPL add-on settings to announce listener count.
msgid "Announce &listener count"
msgstr "&Hallgatók számának bejelentése"

#. Translators: the label for a setting in SPL add-on settings to announce currently playing cart.
msgid "&Announce name of the currently playing cart"
msgstr "Bemondja a lejátszás alatt álló &cart nevét."

#. Translators: The label for a button in SPL add-on configuration dialog to reset settings to defaults.
msgid "Reset settings"
msgstr "Beállítások visszaállítása"

#. Translators: Message to report wrong value for microphone alarm.
msgid "Incorrect microphone alarm value entered."
msgstr "A bevitt mikrofon riasztás érték hibás!"

#. Translators: A message to warn about resetting SPL config settings to factory defaults.
msgid "Are you sure you wish to reset SPL add-on settings to defaults?"
msgstr ""
"Biztosan vissza akarja állítani az SPL kiegészítő beállításait az "
"alapértelmezett értékekre?"

#. Translators: The title of the warning dialog.
msgid "Warning"
msgstr "Figyelmeztetés"

<<<<<<< HEAD
=======
#. Translators: Presented when an alarm dialog is opened.
msgid "An alarm dialog is already opened. Please close the alarm dialog first."
msgstr ""

>>>>>>> 4989d040
#. Translators: Text of the dialog when another alarm dialog is open.
msgid "Another alarm dialog is open."
msgstr "Egy másik riasztás ablak már nyitva van."

#. Help message for SPL Controller
#. Translators: the dialog text for SPL Controller help.
msgid ""
"\n"
"After entering SPL Controller, press:\n"
"A: Turn automation on.\n"
"Shift+A: Turn automation off.\n"
"M: Turn microphone on.\n"
"Shift+M: Turn microphone off.\n"
"N: Turn microphone on without fade.\n"
"L: Turn line in on.\n"
"Shift+L: Turn line in off.\n"
"P: Play.\n"
"U: Pause.\n"
"S: Stop with fade.\n"
"T: Instant stop.\n"
"R: Remainig time for the playing track.\n"
"Shift+R: Library scan progress."
msgstr ""
"\n"
"Az SPL Vezérlőpult megnyitása után\n"
"A: Automatikus lejátszás be.\n"
"Shift+A: Automatikus lejátszás ki.\n"
"M: Mikrofon be.\n"
"Shift+M: Mikrofon ki.\n"
"N: Mikrofon elhalkulás nélkül be.\n"
"L: Vonalbemenet be.\n"
"Shift+L: Vonalbemenet ki.\n"
"P: Lejátszás.\n"
"U: Szüneteltetés.\n"
"S: Leállítás elhalkulással.\n"
"T: Azonnali leállítás.\n"
"R: A lejátszás alatt lévő zeneszám hátralévő ideje.\n"
"Shift+R: A gyűjtemény vizsgálatának folyamata."

#. Used ANSI version, as Wide char version always returns 0.
#. Translators: Presented when Station Playlist Studio is not running.
msgid "SPL Studio is not running."
msgstr "Az SPL Studio jelenleg nem fut."

#. Translators: Presented when Studio is minimized to system tray (notification area).
msgid "SPL minimized to system tray."
msgstr "Az SPL minimalizálva a tálcára."

#. Translators: Input help mode message for a command to switch to Station Playlist Studio from any program.
msgid "Moves to SPL Studio window from other programs."
msgstr "Az SPL Studio ablakába lép más programokból."

#. Translators: Presented when NVDA cannot enter SPL Controller layer since SPL Studio is focused.
msgid ""
"You are already in SPL Studio window. For status commands, use SPL Assistant "
"commands."
msgstr ""
"Ön már az SPL Studio ablakában van. Az állapot parancsokhoz használja az SPL "
"kisegítő parancsokat."

#. Translators: The name of a layer command set for Station Playlist Studio.
#. Hint: it is better to translate it as "SPL Control Panel."
msgid "SPL Controller"
msgstr "SPL Vezérlőpult"

#. Translators: Input help mode message for a layer command in Station Playlist Studio.
msgid "SPl Controller layer command. See add-on guide for available commands."
msgstr ""
"SPL Vezérlőpult parancs. Az elérhető parancsok listáját a kiegészítő "
"útmutatójában találja."

#. Translators: Presented when no track is playing in Station Playlist Studio.
msgid "There is no track playing. Try pausing while a track is playing."
msgstr ""
"Nincsen lejátszás alatt lévő szám. Próbálja meg szüneteltetni lejátszás "
"közben."

#. Translators: Presented when no track is playing in Station Playlist Studio.
msgid "There is no track playing."
msgstr "Nincs lejátszás alatt lévő zeneszám"

#. Translators: The title for SPL Controller help dialog.
msgid "SPL Controller help"
msgstr "SPL Vezérlőpult Súgó"

#. Translators: Message presented when there are no encoders being monitored.
msgid "No encoders are being monitored"
msgstr "Nincsenek encoderek ellenőrzés alatt"

#. Translators: Announces number of encoders being monitored in the background.
<<<<<<< HEAD
#, python-brace-format
msgid "Number of encoders monitored: {numberOfEncoders}"
=======
#, fuzzy, python-brace-format
msgid "Number of encoders monitored: {numberOfEncoders}: {streamLabels}"
>>>>>>> 4989d040
msgstr "{numberOfEncoders} encoder ellenőrizve"

#. Translators: Status message for encoder monitoring.
#, python-brace-format
msgid "{encoder} {encoderNumber}: {status}"
msgstr "{encoderNumber} {encoder}: {status}"

#. Translators: Presented when toggling the setting to switch to Studio when connected to a streaming server.
msgid "Switch to Studio after connecting"
msgstr "Váltson a Studiora a csatlakozás után."

#. Translators: Presented when toggling the setting to switch to Studio when connected to a streaming server.
msgid "Do not switch to Studio after connecting"
msgstr "Ne váltson a Studiora a csatlakozás után."

#. Translators: Input help mode message in SAM Encoder window.
msgid ""
"Toggles whether NVDA will switch to Studio when connected to a streaming "
"server."
msgstr ""
"A Studiora való váltás beállítása streaming szerverhez való kapcsolódás után."

#. Translators: Presented when toggling the setting to play selected song when connected to a streaming server.
msgid "Play first track after connecting"
msgstr "Indítsa el az első zeneszámot kapcsolódás után"

#. Translators: Presented when toggling the setting to switch to Studio when connected to a streaming server.
msgid "Do not play first track after connecting"
msgstr "Ne indítsa el az első zeneszámot kapcsolódás után"

#. Translators: Input help mode message in SAM Encoder window.
msgid ""
"Toggles whether Studio will play the first song when connected to a "
"streaming server."
msgstr ""
"Az első szám lejátszásának beállítása streaming szerverhez való kapcsolódás "
"után."

#. Multiple encoders.
#. Translators: Presented when toggling the setting to monitor the selected encoder.
#, python-brace-format
msgid "Monitoring encoder {encoderNumber}"
msgstr "{encoderNumber} encoder ellenőrzés alatt"

#. Translators: Presented when toggling the setting to monitor the selected encoder.
#, python-brace-format
msgid "Encoder {encoderNumber} will not be monitored"
msgstr "{encoderNumber} encoder nem lesz ellenőrizve"

#. Translators: Announced when background encoder monitoring is canceled.
msgid "Encoder monitoring canceled"
msgstr "Encoder ellenőrzés megszakítva"

#. Translators: Input help mode message in SAM Encoder window.
msgid ""
"Toggles whether NVDA will monitor the selected encoder in the background."
msgstr "Beállítja, hogy az NVDA a háttérben ellenőrizze-e a kijelölt encodert"

#. Translators: The title of the stream labeler dialog (example: stream labeler for 1).
#, python-brace-format
msgid "Stream labeler for {streamEntry}"
msgstr "{streamEntry} stream címkézője"

#. Translators: The text of the stream labeler dialog.
msgid "Enter the label for this stream"
msgstr "Adja meg a stream nevét!"

#. Translators: Input help mode message in SAM Encoder window.
msgid "Opens a dialog to label the selected encoder."
msgstr "Megnyit egy párbeszédpanelt a kiválasztott encoder elnevezéséhez."

#. Translators: The title of the stream label eraser.
msgid "Stream label eraser"
msgstr "Stream címke eltávolító"

#. Translators: The text of the stream label eraser dialog.
msgid "Enter the position of the encoder you wish to delete or will delete"
msgstr "Írja be a törlendő encoder pozícióját!"

#. Translators: Input help mode message in SAM Encoder window.
msgid "Opens a dialog to erase stream labels from an encoder that was deleted."
msgstr ""
"Megnyit egy párbeszédpanelt a törölt encoder címkéinek eltávolításához."

#. Translators: Input help mode message for report date and time command.
msgid ""
"If pressed once, reports the current time including seconds. If pressed "
"twice, reports the current date"
msgstr ""
"Egyszeri lenyomásra másodpercre pontosan az időt, kétszeri lenyomásra az "
"aktuális dátumot mondja be. "

#. Add-on summary, usually the user visible name of the addon.
#. Translators: Summary for this add-on to be shown on installation and add-on information.
msgid "Station Playlist Studio"
msgstr "Station Playlist Studio"

#. Translators: Presented when SAM Encoder is trying to connect to a streaming server.
msgid "Connecting..."
msgstr "Kapcsolódás..."

#. Translators: Presented when SAM Encoder is disconnecting from a streaming server.
msgid "Disconnecting..."
msgstr "Szétkapcsolódás..."

msgid "Connects to a streaming server."
msgstr "Kapcsolódás a streaming szerverhez."

#. Add-on description
#. Translators: Long description to be shown for this add-on on add-on information from add-ons manager
msgid ""
"Enhances support for Station Playlist Studio.\n"
"In addition, adds global commands for the studio from everywhere."
msgstr ""
"Javítja a Station Playlist Studio támogatását.\n"
"Emellett olyan billentyűparancsok lettek hozzáadva, melyeket bármely "
"programból működésre bírhat."

#~ msgid "This version of Studio is no longer supported"
#~ msgstr "A Studio ezen verziója már nem támogatott"

#~ msgid "Disconnects from a streaming server."
#~ msgstr "Bontja a kapcsolatot a streaming szerverrel."

#~ msgid "Press Alt+Tab to switch to SPL Studio window"
#~ msgstr ""
#~ "Nyomja meg az alt+tab billentyűt az SPL Studio fókuszba hozásához.\v"<|MERGE_RESOLUTION|>--- conflicted
+++ resolved
@@ -207,8 +207,6 @@
 msgid "Announces time including seconds."
 msgstr "Bemondja az időt másodpercre pontosan"
 
-<<<<<<< HEAD
-=======
 #. Translators: Presented when the add-on config dialog is opened.
 msgid ""
 "The add-on settings dialog is opened. Please close the settings dialog first."
@@ -219,7 +217,6 @@
 msgid "Error"
 msgstr "Hiba"
 
->>>>>>> 4989d040
 #. Translators: The title of end of track alarm dialog.
 msgid "End of track alarm"
 msgstr "Zeneszám végi riasztás"
@@ -285,14 +282,6 @@
 msgid "Incorrect value entered."
 msgstr "A bevitt érték hibás."
 
-<<<<<<< HEAD
-#. Translators: Standard title for error dialog (copy this from main nvda.po file).
-#. Translators: The title of the message box
-msgid "Error"
-msgstr "Hiba"
-
-=======
->>>>>>> 4989d040
 #. Translators: Input help mode message for a command in Station Playlist Studio.
 msgid "Sets microphone alarm (default is 5 seconds)."
 msgstr "Beállítja a mikrofon riasztást (az alapértelmezett 5 másodperc)"
@@ -622,13 +611,10 @@
 msgid "Warning"
 msgstr "Figyelmeztetés"
 
-<<<<<<< HEAD
-=======
 #. Translators: Presented when an alarm dialog is opened.
 msgid "An alarm dialog is already opened. Please close the alarm dialog first."
 msgstr ""
 
->>>>>>> 4989d040
 #. Translators: Text of the dialog when another alarm dialog is open.
 msgid "Another alarm dialog is open."
 msgstr "Egy másik riasztás ablak már nyitva van."
@@ -719,13 +705,8 @@
 msgstr "Nincsenek encoderek ellenőrzés alatt"
 
 #. Translators: Announces number of encoders being monitored in the background.
-<<<<<<< HEAD
-#, python-brace-format
-msgid "Number of encoders monitored: {numberOfEncoders}"
-=======
 #, fuzzy, python-brace-format
 msgid "Number of encoders monitored: {numberOfEncoders}: {streamLabels}"
->>>>>>> 4989d040
 msgstr "{numberOfEncoders} encoder ellenőrizve"
 
 #. Translators: Status message for encoder monitoring.
