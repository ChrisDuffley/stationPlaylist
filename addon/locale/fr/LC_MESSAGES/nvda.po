# SOME DESCRIPTIVE TITLE.
# Copyright (C) YEAR THE PACKAGE'S COPYRIGHT HOLDER
# This file is distributed under the same license as the PACKAGE package.
# FIRST AUTHOR <EMAIL@ADDRESS>, YEAR.
#
msgid ""
msgstr ""
"Project-Id-Version: StationPlaylist 4.1\n"
"Report-Msgid-Bugs-To: nvda-translations@freelists.org\n"
"POT-Creation-Date: \n"
"PO-Revision-Date: 2016-03-04 22:01+0100\n"
"Last-Translator: Rémy Ruiz <remyruiz@gmail.com>\n"
"Language-Team: Rémy Ruiz <remyruiz@gmail.com>\n"
"Language: fr\n"
"MIME-Version: 1.0\n"
"Content-Type: text/plain; charset=UTF-8\n"
"Content-Transfer-Encoding: 8bit\n"
"X-Generator: Poedit 1.7.1\n"
"X-Poedit-SourceCharset: UTF-8\n"

#. Translators: Presented when only Track Tool is running (Track Dial requires Studio to be running as well).
msgid "Only Track Tool is running, Track Dial is unavailable"
msgstr ""
"Il n'y a que l'outil de piste en cours d'exécution, le Cadran de piste n'est "
"pas disponible"

#. Translators: Reported when track dial is on.
msgid "Track Dial on"
msgstr "Cadran de piste activé"

#. Translators: Announced when located on a column other than the leftmost column while using track dial.
#, python-brace-format
msgid ", located at column {columnHeader}"
msgstr ", situé à la colonne {columnHeader}"

#. Translators: Reported when track dial is off.
msgid "Track Dial off"
msgstr "Cadran de piste désactivé"

#. Translators: Spoken when enabling track dial while status message is set to beeps.
#, python-brace-format
msgid "Column {columnNumber}"
msgstr "Colonne {columnNumber}"

#. Translators: Input help mode message for SPL track item.
msgid "Toggles track dial on and off."
msgstr "Basculer le cadran de piste entre activé/désactivé"

#. Translators: Script category for Station Playlist commands in input gestures dialog.
msgid "StationPlaylist Studio"
msgstr "StationPlaylist Studio"

#. Translators: Standard message for announcing column content.
#, python-brace-format
msgid "{header}: {content}"
msgstr "{header}: {content}"

#. Translators: Presented when some info is not defined for a track in Track Tool (example: cue not found)
#, fuzzy, python-brace-format
msgid "{header} not found"
msgstr "{header}: {content}"

#. Translators: Spoken when column content is blank.
#, python-brace-format
msgid "{header}: blank"
msgstr "{header}: vide"

#. Translators: Brailled to indicate empty column content.
#, python-brace-format
msgid "{header}: ()"
msgstr "{header}: ()"

#. Translators: Presented when trying to perform Track Tool commands when not focused in the track list.
msgid "Not in tracks list"
msgstr "Pas dans la liste des pistes"

#. Translators: Presented when no tracks are added to Track Tool.
msgid "No tracks added"
msgstr "Aucune piste ajoutée"

#. Translators: Presented when artist information is not found for a track in Track Tool.
msgid "No artist"
msgstr "Pas d'artiste"

#. Translators: Presents artist information for a track in Track Tool.
#, python-brace-format
msgid "Artist: {artistName}"
msgstr "Artiste : {artistName}"

#. Translators: Presented when intro is not defined for a track in Track Tool.
msgid "Introduction not set"
msgstr "Introduction non définie"

#. Translators: Presented when microphone has been active for a while.
msgid "Microphone active"
msgstr "Microphone actif"

#. Translators: Announced when leftmost column has no text while track dial is active.
#, python-brace-format
msgid "{leftmostColumn} not found"
msgstr "{leftmostColumn} introuvable"

#. Translators: Standard message for announcing column content.
#, python-brace-format
msgid "{leftmostColumn}: {leftmostContent}"
msgstr "{leftmostColumn}: {leftmostContent}"

#. Translators: Presented when no track status is found in Studio 5.10.
msgid "Status not found"
msgstr "Statut introuvable"

#. Translators: Status information for a checked track in Studio 5.10.
#, python-brace-format
msgid "Status: {name}"
msgstr "Statut : {name}"

#. Translators: The text of the help command in SPL Assistant layer.
#, fuzzy
msgid ""
"After entering SPL Assistant, press:\n"
"A: Automation.\n"
"C: Announce name of the currently playing track.\n"
"D: Remaining time for the playlist.\n"
"E: Overall metadata streaming status.\n"
"Shift+1 through shift+4, shift+0: Metadata streaming status for DSP encoder "
"and four additional URL's.\n"
"H: Duration of trakcs in this hour slot.\n"
"Shift+H: Duration of remaining trakcs in this hour slot.\n"
"I: Listener count.\n"
"K: Move to place marker track.\n"
"Control+K: Set place marker track.\n"
"L: Line-in status.\n"
"M: Microphone status.\n"
"N: Next track.\n"
"P: Playback status.\n"
"Shift+P: Pitch for the current track.\n"
"R: Record to file.\n"
"Shift+R: Monitor library scan.\n"
"S: Scheduled time for the track.\n"
"Shift+S: Time until the selected track will play.\n"
"T: Cart edit mode.\n"
"U: Studio up time.\n"
"W: Weather and temperature.\n"
"Y: Playlist modification.\n"
"1 through 0 (6 for Studio 5.01 and earlier): Announce columns via Columns "
"Explorer (0 is tenth column slot).\n"
"F9: Mark current track as start of track time analysis.\n"
"F10: Perform track time analysis.\n"
"F12: Switch to an instant switch profile.\n"
"Shift+F1: Open online user guide."
msgstr ""
"Une fois dans l'Assistant SPL, appuyez sur :\n"
"A : Automatisation.\n"
"C : Annoncer le nom de la piste en cours de lecture.\n"
"D (R Si le mode de compatibilité est activé): Durée restante pour la "
"playlist.\n"
"E : Statut général de métadonnées en streaming.\n"
"1 jusqu'à 4, 0 : statut de Métadonnées en streaming pour l'encodeur DSP et "
"les quatre autres URLs.\n"
"H : Durée de la piste pour la tranche horaire.\n"
"Maj+H : Durée des pistes sélectionnés.\n"
"I (L si le mode de compatibilité est activé): Nombre d'auditeurs.\n"
"K : Se déplacer au marqueur de position de piste.\n"
"Contrôle+K : Définir un marqueur de position de piste.\n"
"L (Maj+L si le mode de compatibilité est activé): Statut de l'Entrée ligne.\n"
"M : Statut du Microphone.\n"
"N : Piste suivante.\n"
"P : Statut Lecture.\n"
"Maj+P : Hauteur de la piste actuelle.\n"
"R (Maj+E si le mode de compatibilité est activé): Enregistrer dans un "
"fichier.\n"
"Maj+R : Contrôle du balayage de la bibliothèque.\n"
"S : Temps planifié pour la piste.\n"
"T : Mode édition chariot.\n"
"U : Temps de fonctionnement Studio.\n"
"W : Météo et température.\n"
"Y : Modification de la playlist.\n"
"F9 : Marquer la piste en cours comme début d'analyse de durée de piste.\n"
"F10 : Effectuer une analyse de durée de piste.\n"
"F12 : Basculer vers un changement de profil immédiat.\n"
"Maj+F1 : Ouvre le guide de l'utilisateur en ligne."

#. Translators: The text of the help command in SPL Assistant layer when JFW layer is active.
#, fuzzy
msgid ""
"After entering SPL Assistant, press:\n"
"A: Automation.\n"
"C: Toggle cart explorer.\n"
"Shift+C: Announce name of the currently playing track.\n"
"E: Overall metadata streaming status.\n"
"Shift+1 through shift+4, shift+0: Metadata streaming status for DSP encoder "
"and four additional URL's.\n"
"Shift+E: Record to file.\n"
"F: Track finder.\n"
"H: Duration of trakcs in this hour slot.\n"
"Shift+H: Duration of remaining trakcs in this hour slot.\n"
"K: Move to place marker track.\n"
"Control+K: Set place marker track.\n"
"L: Listener count.\n"
"Shift+L: Line-in status.\n"
"M: Microphone status.\n"
"N: Next track.\n"
"P: Playback status.\n"
"Shift+P: Pitch for the current track.\n"
"R: Remaining time for the playlist.\n"
"Shift+R: Monitor library scan.\n"
"S: Scheduled time for the track.\n"
"Shift+S: Time until the selected track will play.\n"
"T: Cart edit mode.\n"
"U: Studio up time.\n"
"W: Weather and temperature.\n"
"Y: Playlist modification.\n"
"1 through 0 (6 for Studio 5.01 and earlier): Announce columns via Columns "
"Explorer (0 is tenth column slot).\n"
"F9: Mark current track as start of track time analysis.\n"
"F10: Perform track time analysis.\n"
"F12: Switch to an instant switch profile.\n"
"Shift+F1: Open online user guide."
msgstr ""
"Une fois dans l'Assistant SPL, appuyez sur :\n"
"A : Automatisation.\n"
"C : Annoncer le nom de la piste en cours de lecture.\n"
"D (R Si le mode de compatibilité est activé): Durée restante pour la "
"playlist.\n"
"E : Statut général de métadonnées en streaming.\n"
"1 jusqu'à 4, 0 : statut de Métadonnées en streaming pour l'encodeur DSP et "
"les quatre autres URLs.\n"
"H : Durée de la piste pour la tranche horaire.\n"
"Maj+H : Durée des pistes sélectionnés.\n"
"I (L si le mode de compatibilité est activé): Nombre d'auditeurs.\n"
"K : Se déplacer au marqueur de position de piste.\n"
"Contrôle+K : Définir un marqueur de position de piste.\n"
"L (Maj+L si le mode de compatibilité est activé): Statut de l'Entrée ligne.\n"
"M : Statut du Microphone.\n"
"N : Piste suivante.\n"
"P : Statut Lecture.\n"
"Maj+P : Hauteur de la piste actuelle.\n"
"R (Maj+E si le mode de compatibilité est activé): Enregistrer dans un "
"fichier.\n"
"Maj+R : Contrôle du balayage de la bibliothèque.\n"
"S : Temps planifié pour la piste.\n"
"T : Mode édition chariot.\n"
"U : Temps de fonctionnement Studio.\n"
"W : Météo et température.\n"
"Y : Modification de la playlist.\n"
"F9 : Marquer la piste en cours comme début d'analyse de durée de piste.\n"
"F10 : Effectuer une analyse de durée de piste.\n"
"F12 : Basculer vers un changement de profil immédiat.\n"
"Maj+F1 : Ouvre le guide de l'utilisateur en ligne."

#. Translators: The text of the help command in SPL Assistant layer when Window-Eyes layer is active.
#, fuzzy
msgid ""
"After entering SPL Assistant, press:\n"
"A: Automation.\n"
"C: Toggle cart explorer.\n"
"Shift+C: Announce name of the currently playing track.\n"
"D: Remaining time for the playlist.\n"
"E: Elapsed time.\n"
"F: Track finder.\n"
"R: Remaining time for the currently playing track.\n"
"G: Overall metadata streaming status.\n"
"Shift+1 through shift+4, shift+0: Metadata streaming status for DSP encoder "
"and four additional URL's.\n"
"H: Duration of trakcs in this hour slot.\n"
"Shift+H: Duration of remaining trakcs in this hour slot.\n"
"K: Move to place marker track.\n"
"Control+K: Set place marker track.\n"
"L: Listener count.\n"
"Shift+L: Line-in status.\n"
"M: Microphone status.\n"
"N: Next track.\n"
"P: Playback status.\n"
"Shift+P: Pitch for the current track.\n"
"Shift+E: Record to file.\n"
"Shift+R: Monitor library scan.\n"
"S: Scheduled time for the track.\n"
"Shift+S: Time until the selected track will play.\n"
"T: Cart edit mode.\n"
"U: Studio up time.\n"
"W: Weather and temperature.\n"
"Y: Playlist modification.\n"
"1 through 0 (6 for Studio 5.01 and earlier): Announce columns via Columns "
"Explorer (0 is tenth column slot).\n"
"F9: Mark current track as start of track time analysis.\n"
"F10: Perform track time analysis.\n"
"F12: Switch to an instant switch profile.\n"
"Shift+F1: Open online user guide."
msgstr ""
"Une fois dans l'Assistant SPL, appuyez sur :\n"
"A : Automatisation.\n"
"C : Annoncer le nom de la piste en cours de lecture.\n"
"D (R Si le mode de compatibilité est activé): Durée restante pour la "
"playlist.\n"
"E : Statut général de métadonnées en streaming.\n"
"1 jusqu'à 4, 0 : statut de Métadonnées en streaming pour l'encodeur DSP et "
"les quatre autres URLs.\n"
"H : Durée de la piste pour la tranche horaire.\n"
"Maj+H : Durée des pistes sélectionnés.\n"
"I (L si le mode de compatibilité est activé): Nombre d'auditeurs.\n"
"K : Se déplacer au marqueur de position de piste.\n"
"Contrôle+K : Définir un marqueur de position de piste.\n"
"L (Maj+L si le mode de compatibilité est activé): Statut de l'Entrée ligne.\n"
"M : Statut du Microphone.\n"
"N : Piste suivante.\n"
"P : Statut Lecture.\n"
"Maj+P : Hauteur de la piste actuelle.\n"
"R (Maj+E si le mode de compatibilité est activé): Enregistrer dans un "
"fichier.\n"
"Maj+R : Contrôle du balayage de la bibliothèque.\n"
"S : Temps planifié pour la piste.\n"
"T : Mode édition chariot.\n"
"U : Temps de fonctionnement Studio.\n"
"W : Météo et température.\n"
"Y : Modification de la playlist.\n"
"F9 : Marquer la piste en cours comme début d'analyse de durée de piste.\n"
"F10 : Effectuer une analyse de durée de piste.\n"
"F12 : Basculer vers un changement de profil immédiat.\n"
"Maj+F1 : Ouvre le guide de l'utilisateur en ligne."

#, python-brace-format
msgid "Using SPL Studio version {SPLVersion}"
msgstr "La version utilisée est Studio SPL {SPLVersion}"

msgid "SPL Studio Settings..."
msgstr "Paramètres SPL Studio..."

msgid "SPL settings"
msgstr "Paramètres SPL"

#. Translators: Presented when library scan is complete.
#, python-brace-format
msgid "Scan complete with {scanCount} items"
msgstr "Balayage complet avec {scanCount} éléments"

#. Translators: Presented when cart edit mode is toggled on while cart explorer is on.
msgid "Cart explorer is active"
msgstr "L'explorateur de chariot est actif"

#. Translators: Presented when cart edit mode is toggled off while cart explorer is on.
msgid "Please reenter cart explorer to view updated cart assignments"
msgstr ""
"Veuillez entrer à nouveau dans l'explorateur de chariot pour afficher la "
"mise à jour des assignations de chariot"

#. Translators: Presented when microphone was on for more than a specified time in microphone alarm dialog.
msgid "Warning: Microphone active"
msgstr "Attention : Microphone actif"

#. Translators: Presented when end of introduction is approaching (example output: 5 sec left in track introduction).
#, python-brace-format
msgid "Warning: {seconds} sec left in track introduction"
msgstr "Attention : {seconds} sec restant dans l'introduction de piste"

#. Translators: Presented when end of track is approaching.
#, python-brace-format
msgid "Warning: {seconds} sec remaining"
msgstr "Attention : {seconds} sec restant"

#. Add the human-readable representation also.
msgid "SPL mode"
msgstr "Mode SPL"

#. Translators: Input help mode message for a command in Station Playlist Studio.
msgid "Announces the remaining track time."
msgstr "Annonce le temps restant de la piste."

#. Translators: Input help mode message for a command in Station Playlist Studio.
msgid "Announces the elapsed time for the currently playing track."
msgstr "Annonce le temps écoulé de la piste en cours de lecture."

#. Translators: Input help mode message for a command in Station Playlist Studio.
msgid "Announces broadcaster time."
msgstr "Annonce le temps de diffusion."

#. Translators: Input help mode message for a command in Station Playlist Studio.
msgid "Announces time including seconds."
msgstr "Annonce le temps y compris les secondes."

#. Translators: Presented when the add-on config dialog is opened.
msgid ""
"The add-on settings dialog is opened. Please close the settings dialog first."
msgstr ""
"Le dialogue de paramètres du module complémentaire est ouvert. Veuillez "
"d'abord le fermer."

#. Translators: The title of the message box
msgid "Error"
msgstr "Erreur"

#. Translators: The title of end of track alarm dialog.
msgid "End of track alarm"
msgstr "Alarme de fin de piste"

#. Translators: A dialog message to set end of track alarm (curAlarmSec is the current end of track alarm in seconds).
#, python-brace-format
msgid "Enter &end of track alarm time in seconds (currently {curAlarmSec})"
msgstr ""
"Entrez l'heure de l'alarme pour la &fin de piste en secondes (actuellement "
"{curAlarmSec})"

#. Translators: A check box to toggle notification of end of track alarm.
#. Check box hiding method comes from Alberto Buffolino's Columns Review add-on.
#. Translators: Label for a check box in SPL add-on settings to notify when end of track (outro) is approaching.
msgid "&Notify when end of track is approaching"
msgstr "&Notifier lorsque la fin de piste est proche"

#. Translators: Input help mode message for a command in Station Playlist Studio.
msgid "sets end of track alarm (default is 5 seconds)."
msgstr ""
"Définit l'alarme de fin de piste (la valeur par défaut est 5 secondes)."

#. Translators: The title of song intro alarm dialog.
msgid "Song intro alarm"
msgstr "Allarme chanson intro"

#. Translators: A dialog message to set song ramp alarm (curRampSec is the current intro monitoring alarm in seconds).
#, python-brace-format
msgid "Enter song &intro alarm time in seconds (currently {curRampSec})"
msgstr ""
"Entrez l'heure de l'alarme chanson &intro en secondes (actuellement "
"{curRampSec})"

#. Translators: A check box to toggle notification of end of intro alarm.
#. Translators: Label for a check box in SPL add-on settings to notify when end of intro is approaching.
msgid "&Notify when end of introduction is approaching"
msgstr "&Notifier lorsque la fin de l'introduction est proche"

#. Translators: Input help mode message for a command in Station Playlist Studio.
msgid "sets song intro alarm (default is 5 seconds)."
msgstr "définit l'allarme chanson intro (la valeur par défaut est 5 secondes)."

#. Translators: A dialog message to set microphone active alarm (curAlarmSec is the current mic monitoring alarm in seconds).
#, python-brace-format
msgid ""
"Enter microphone alarm time in seconds (currently {curAlarmSec}, 0 disables "
"the alarm)"
msgstr ""
"Entrez l'heur de l'alarme microphone en secondes (actuellement "
"{curAlarmSec}, 0 désactive l'alarme)"

#. Translators: A dialog message when microphone alarm is disabled (set to 0).
msgid ""
"Enter microphone alarm time in seconds (currently disabled, 0 disables the "
"alarm)"
msgstr ""
"Entrez l'heure de l'alarme microphone en secondes (actuellement désactivé, 0 "
"désactive l'alarme)"

#. Translators: The title of mic alarm dialog.
msgid "Microphone alarm"
msgstr "Alarme microphone"

#. Translators: Input help mode message for a command in Station Playlist Studio.
msgid "Sets microphone alarm (default is 5 seconds)."
msgstr "Définit alarme microphone (la valeur par défaut est 5 secondes)."

#. Translators: Input help mode message for a command in Station Playlist Studio.
msgid "Opens SPL Studio add-on configuration dialog."
msgstr ""
"Ouvre le dialogue de configuration du module complémentaire Studio SPL."

#. Translators: Input help mode message for a command in Station Playlist Studio.
msgid "Toggles status announcements between words and beeps."
msgstr "Bascule l'annonce de statut entre mots et bips."

#. Translators: Input help mode message for a command in Station Playlist Studio.
msgid "Toggles between various braille timer settings."
msgstr "Bascule entre les différents paramètres du minuteur braille."

#. Translators: Standard dialog message when an item one wishes to search is not found (copy this from main nvda.po).
msgid "Search string not found."
msgstr "Chaîne recherchée introuvable"

#. Translators: Standard error title for find error (copy this from main nvda.po).
msgid "Find error"
msgstr "Erreur de recherche"

#. Translators: Presented when a user attempts to find tracks but is not at the track list.
msgid "Track finder is available only in track list."
msgstr ""
"La recherche de piste est disponible uniquement dans la liste des pistes."

#. Translators: Presented when a user attempts to find tracks but is not at the track list.
msgid "Column search is available only in track list."
msgstr ""
"La recherche de colonne est disponible uniquement dans la liste des pistes."

#. Translators: Presented when a user attempts to find tracks but is not at the track list.
msgid "Time range finder is available only in track list."
msgstr ""
"La recherche de l'intervalle de temps est disponible uniquement dans la "
"liste des pistes."

#. Translators: Presented when a user wishes to find a track but didn't add any tracks.
msgid "You need to add at least one track to find tracks."
msgstr ""
"Vous devez ajouter au moins une piste a la liste pour trouver d'autres "
"pistes."

#. Translators: Title for track finder dialog.
msgid "Find track"
msgstr "Rechercher une piste"

#. Translators: Title for column search dialog.
msgid "Column search"
msgstr "Recherche de colonne"

#. Translators: Input help mode message for a command in Station Playlist Studio.
msgid "Finds a track in the track list."
msgstr "Cherche une piste dans la liste des pistes."

#. Translators: Input help mode message for a command in Station Playlist Studio.
msgid "Finds text in columns."
msgstr "Recherche de texte en colonnes."

#. Translators: Input help mode message for a command in Station Playlist Studio.
msgid "Finds the next occurrence of the track with the name in the track list."
msgstr ""
"Recherche l'occurrence suivante de la piste avec le nom dans la liste des "
"pistes."

#. Translators: Input help mode message for a command in Station Playlist Studio.
msgid "Finds previous occurrence of the track with the name in the track list."
msgstr ""
"Recherche l'occurrence précédente de la piste avec le nom dans la liste des "
"pistes."

#. Translators: Input help mode message for a command in Station Playlist Studio.
msgid "Locates track with duration within a time range"
msgstr "Localiser la piste avec durée dans un intervalle de temps"

#. Translators: Presented when cart explorer cannot be entered.
msgid "You are not in playlist viewer, cannot enter cart explorer"
msgstr ""
"Vous n'êtes pas dans la visionneuse de playlist, impossible d'entrer dans "
"l'explorateur de chariot"

#. Translators: presented when cart explorer could not be switched on.
msgid "Some or all carts could not be assigned, cannot enter cart explorer"
msgstr ""
"Certains ou tous les chariots n'ont pu être assignés, impossible d'entrer "
"dans l'explorateur de chariot"

#. Translators: Presented when cart explorer is on.
msgid "Entering cart explorer"
msgstr "Entrer dans l'explorateur de chariot"

#. Translators: Presented when cart explorer is off.
msgid "Exiting cart explorer"
msgstr "Sortir de l'explorateur de chariot"

#. Translators: Input help mode message for a command in Station Playlist Studio.
msgid "Toggles cart explorer to learn cart assignments."
msgstr ""
"Bascule l'explorateur de chariot pour apprendre les assignations de chariot."

#. Translators: Presented when cart command is unavailable.
msgid "Cart command unavailable"
msgstr "Commande chariot indisponible"

#. Translators: Presented when there is no cart assigned to a cart command.
msgid "Cart unassigned"
msgstr "Chariot non assignés"

#. Translators: Input help mode message for a command in Station Playlist Studio.
msgid "Toggles library scan progress settings."
msgstr ""
"Active/désactive les paramètres d'avancement du balayage de la bibliothèque."

#. Translators: Presented when library scan has started.
msgid "Scan start"
msgstr "Début du balayage"

#. Translators: Presented when library scanning is finished.
#, python-brace-format
msgid "{itemCount} items in the library"
msgstr "{itemCount} éléments dans la bibliothèque"

#. Translators: Presented after library scan is done.
#, python-brace-format
msgid "Scan complete with {itemCount} items"
msgstr "balayage complet avec {itemCount} éléments"

#. Translators: Presented when library scan is in progress.
msgid "Scanning"
msgstr "Balayage en cours"

#. Translators: Announces number of items in the Studio's track library (example: 1000 items scanned).
#, python-brace-format
msgid "{itemCount} items scanned"
msgstr "{itemCount} éléments balayées"

#. Translators: Presented when stremaing dialog cannot be shown.
msgid "Cannot open metadata streaming dialog"
msgstr ""
"Impossible d'ouvrir la boîte de dialogue pour les métadonnées en streaming"

#. Translators: Presented when the add-on config dialog is opened.
msgid ""
"The add-on settings dialog or the metadata streaming dialog is opened. "
"Please close the opened dialog first."
msgstr ""
"Le dialogue de paramètres ou le dialogue de métadonnées en streaming du "
"module complémentaire est ouvert. Veuillez d'abord le fermer."

#. Translators: Input help mode message for a command in Station Playlist Studio.
msgid "Opens a dialog to quickly enable or disable metadata streaming."
msgstr ""
"Ouvre un dialogue pour activer ou désactiver rapidement des métadonnées en "
"streaming."

#. Translators: Presented when track time anlaysis cannot be performed because user is not focused on playlist viewer.
msgid "Not in playlist viewer, cannot perform track time analysis"
msgstr ""
"Vous n'êtes pas dans la visionneuse de playlist, impossible d'effectuer "
"l'analyse de la durée de piste"

#. Translators: Presented when SPL Assistant cannot be invoked.
msgid "Failed to locate Studio main window, cannot enter SPL Assistant"
msgstr ""

#. Translators: Input help mode message for a layer command in Station Playlist Studio.
msgid ""
"The SPL Assistant layer command. See the add-on guide for more information "
"on available commands."
msgstr ""
"La commande couche Assistant SPL. Consultez la documentation du module "
"complémentaire pour plus d'informations sur les commandes disponibles."

#. Translators: Presented when playlist modification is unavailable (for Studio 4.33 and earlier)
msgid "Playlist modification not available"
msgstr "Modification playlist non disponible"

#. Translators: Presented when there is no information for the next track.
msgid "No next track scheduled or no track is playing"
msgstr "Aucune piste planifiée ou aucune piste n'est en cours de lecture"

#. Translators: Presented when next track information is unavailable.
msgid "Cannot find next track information"
msgstr "Impossible de trouver les informations de la piste suivante"

#. Translators: Input help mode message for a command in Station Playlist Studio.
msgid "Announces title of the next track if any"
msgstr "Annonce le titre de la piste suivante s'il y a lieu"

#. Translators: Presented when there is no information for the current track.
msgid "Cannot locate current track information or no track is playing"
msgstr ""
"Impossible de trouver les informations de piste actuelle  ou aucune piste "
"n'est en cours de lecture"

#. Translators: Presented when current track information is unavailable.
msgid "Cannot find current track information"
msgstr "Impossible de trouver les informations de la piste actuelle"

#. Translators: Input help mode message for a command in Station Playlist Studio.
msgid "Announces title of the currently playing track"
msgstr "Annonce le titre de la piste en cours de lecture"

#. Translators: Presented when there is no weather or temperature information.
msgid "Weather and temperature not configured"
msgstr "Météo et température non configuré"

#. Translators: Presented when temperature information cannot be found.
msgid "Weather information not found"
msgstr "Informations météo introuvables"

#. Translators: Input help mode message for a command in Station Playlist Studio.
msgid "Announces temperature and weather information"
msgstr "Annonce les informations de la température et de la météo"

#. Translators: Presented when there is no listener count information.
msgid "Listener count not found"
msgstr "Nombre d'auditeurs introuvable"

#. Translators: Presented when there is no information on song pitch (for Studio 4.33 and earlier).
msgid "Song pitch not available"
msgstr "Tonalité de la chanson non disponible"

#. Translators: Presented when attempting to start library scan.
msgid "Monitoring library scan"
msgstr "Contrôle du balayage de la bibliothèque en cours"

#. Translators: Presented when library scan is already in progress.
msgid "Scanning is in progress"
msgstr "Le balayage est en cours"

#. Translators: Presented when track time analysis cannot be activated.
msgid "No tracks were added, cannot perform track time analysis"
msgstr ""
"Aucune des pistes ont été ajoutées, Impossible d'effectuer l'analyse pour la "
"durée de piste"

#. Translators: Presented when track time analysis is turned on.
msgid "Track time analysis activated"
msgstr "Analyse de la durée de piste activé"

#. Translators: Presented when track time analysis is turned off.
msgid "Track time analysis deactivated"
msgstr "Analyse de la durée de piste désactivé"

#. Translators: Input help mode message for a command in Station Playlist Studio.
msgid "Marks focused track as start marker for track time analysis"
msgstr ""
"Marquer la piste mises en focus comme marqueur de début pour l'analyse de "
"durée de piste"

#. Translators: Presented when track time analysis cannot be used because start marker is not set.
msgid ""
"No track selected as start of analysis marker, cannot perform time analysis"
msgstr ""
"Aucune piste sélectionnée comme marqueur de début pour l'analyse, impossible "
"d'effectuer une analyse de durée"

#. Translators: Presented when time analysis is done for a number of tracks (example output: Tracks: 3, totaling 5:00).
#, python-brace-format
msgid "Tracks: {numberOfSelectedTracks}, totaling {totalTime}"
msgstr "Pistes : {numberOfSelectedTracks}, pour un total de {totalTime}"

#. Translators: Input help mode message for a command in Station Playlist Studio.
msgid ""
"Announces total length of tracks between analysis start marker and the "
"current track"
msgstr ""
"Annonce la longueur totale des pistes entre le marqueur de début de "
"l'analyse et la piste en cours"

#. Translators: Presented when place marker cannot be set.
msgid "No tracks found, cannot set place marker"
msgstr "Aucune piste trouvée, impossible de définir un marqueur de position"

#. Translators: Presented when place marker track is set.
msgid "place marker set"
msgstr "définir un marqueur de position"

#. Translators: Presented when attempting to place a place marker on an unsupported track.
msgid "This track cannot be used as a place marker track"
msgstr ""
"Cette piste ne peut pas être utilisée comme un marqueur de position de piste"

#. Translators: Presented when attempting to move to a place marker track when not focused in playlist viewer.
msgid "You cannot move to a place marker track outside of playlist viewer."
msgstr ""

#. Translators: Presented when no place marker is found.
msgid "No place marker found"
msgstr "Aucun marqueur de position trouvé"

#. Translators: Status message for metadata streaming.
#, python-brace-format
msgid "Metadata streaming on URL {URLPosition} enabled"
msgstr "Métadonnées en streaming sur URL {URLPosition} activé"

#. Translators: Status message for metadata streaming.
msgid "Metadata streaming on DSP encoder enabled"
msgstr "Métadonnées en streaming sur l'encodeur DSP activé"

#. Translators: Status message for metadata streaming.
#, python-brace-format
msgid "Metadata streaming on URL {URLPosition} disabled"
msgstr "Métadonnées en streaming sur URL {URLPosition} désactivé"

#. Translators: Status message for metadata streaming.
msgid "Metadata streaming on DSP encoder disabled"
msgstr "Métadonnées en streaming sur l'encodeur DSP désactivé"

#. Translators: Presented when attempting to announce specific columns but the focused item isn't a track.
#, fuzzy
msgid "Not a track"
msgstr "Pas dans la liste des pistes"

<<<<<<< HEAD
=======
#. Translators: Presented when a specific column header is not found.
#, fuzzy, python-brace-format
msgid "{headerText} not found"
msgstr "{header}: {content}"

>>>>>>> 94cf978a
#. Translators: The title for SPL Assistant help dialog.
msgid "SPL Assistant help"
msgstr "Aide Assistant SPL"

#. Translators: The title for SPL Assistant help dialog.
#, fuzzy
msgid "SPL Assistant help for JAWS layout"
msgstr "Aide Assistant SPL"

#. Translators: The title for SPL Assistant help dialog.
#, fuzzy
msgid "SPL Assistant help for Window-Eyes layout"
msgstr "Aide Assistant SPL"

#. Translators: A dialog message shown when settings were reset to defaults.
msgid "Successfully applied default add-on settings."
msgstr ""
"Appliqué avec succès les paramètres par défaut du module complémentaire."

#. Translators: Title of the reset config dialog.
msgid "Reset configuration"
msgstr "Réinitialiser la configuration"

#. Translators: The name of the default (normal) profile.
msgid "Normal profile"
msgstr "Profil normal"

#. Translators: Standard error title for configuration error.
msgid "Studio add-on Configuration error"
msgstr "Erreur de Configuration du module complémentaire Studio"

<<<<<<< HEAD
=======
#. Translators: Message displayed if errors were found in encoder configuration file.
msgid ""
"Your encoder settings had errors and were reset to defaults. If you have "
"stream labels configured for various encoders, please add them again."
msgstr ""

#. Translators: Title of the encoder settings error dialog.
msgid "Encoder settings error"
msgstr ""

>>>>>>> 94cf978a
#. Translators: Message presented indicating missing time-based profiles.
#, python-brace-format
msgid ""
"Could not locate the following time-based profile(s):\n"
"{profiles}"
msgstr ""

#. Translators: The title of a dialog shown when some time-based profiles doesn't exist.
msgid "Time-based profiles missing"
msgstr ""

#. Translators: A flag indicating the currently active broadcast profile.
msgid "active"
msgstr ""

#. Translators: A flag indicating the broadcast profile is an instant switch profile.
#. Instant switch flag is set on another profile, so remove the flag first.
#, fuzzy
msgid "instant switch"
msgstr "Activer le changement de profil immédiat"

#. Translators: A flag indicating the time-based triggers profile.
#. Calling set profile flags with discard argument is always safe here.
msgid "time-based"
msgstr ""

#. Translators: Presented when trying to switch to an instant switch profile when add-on settings dialog is active.
msgid "Add-on settings dialog is open, cannot switch profiles"
msgstr ""
"Le dialogue de paramètres du module complémentaire est ouvert, Impossible de "
"basculer vers les profils"

#. Translators: Presented when switch to instant switch profile was successful.
#, fuzzy, python-brace-format
msgid "Switching to {newProfileName}"
msgstr "Changement de profils"

#. Translators: Presented when switching from instant switch profile to a previous profile.
#, fuzzy, python-brace-format
msgid "Returning to {previousProfile}"
msgstr "Retour au profil précédent"

#. Translators: Presented when trying to switch to an instant switch profile when the instant switch profile is not defined.
msgid "No instant switch profile is defined"
msgstr "Aucun changement de profil immédiat est défini"

#. Translators: Presented when trying to switch to an instant switch profile when one is already using the instant switch profile.
msgid "You are already in the instant switch profile"
msgstr "Vous êtes déjà dans le changement de profil immédiat"

#. Translators: Presented when trying to switch to an instant switch profile when one is already using the instant switch profile.
msgid "A profile trigger is already active"
msgstr ""
<<<<<<< HEAD

#. Translators: Text of the dialog when another alarm dialog is open.
msgid "Another alarm dialog is open."
msgstr "Un autre dialogue d'alarme est ouvert."

#. Translators: Title of a dialog displayed when the add-on starts reminding broadcasters to disable audio ducking.
msgid "SPL Studio and audio ducking"
msgstr "SPL Studio et atténuation audio"

#. Translators: A message displayed if audio ducking should be disabled.
msgid ""
"NVDA 2016.1 and later allows NVDA to decrease volume of background audio "
"including that of Studio. In order to not disrupt the listening experience "
"of your listeners, please disable audio ducking by opening synthesizer "
"dialog in NVDA and selecting 'no ducking' from audio ducking mode combo box "
"or press NVDA+Shift+D."
msgstr ""
"NVDA 2016.1 et au-delà permet de réduire le volume des sons en arrière-plan, "
"incluant celui de Studio. Dans le but de ne pas perturber l'expérience de "
"vos auditeurs, veuillez désactiver l'atténuation audio en ouvrant le "
"dialogue Synthétiseur de NVDA et sélectionner 'pas d'atténuation audio' dans "
"la liste déroulante mode d'atténuation audio ou presser NVDA+maj+D."

#. Translators: A checkbox to turn off audio ducking reminder message.
msgid "Do not show this message again"
msgstr "Ne plus afficher ce message"

#. Translators: Reported when status announcement is set to beeps in SPL Studio.
msgid "Status announcement beeps"
msgstr "Annonce le statut en bips"

#. Translators: Reported when status announcement is set to beeps in SPL Studio.
msgid "Beeps"
msgstr "bip"

#. Translators: Reported when status announcement is set to beeps in SPL Studio.
msgid "Status announcement words"
msgstr "Annonce le statut en mots"

#. Translators: Reported when status announcement is set to beeps in SPL Studio.
msgid "Words"
msgstr "Mots"

#. Translators: A setting in braille timer options.
msgid "Braille timer off"
msgstr "Minuteur braille désactivé"

msgid "Off"
msgstr "Désactivé"

#. Translators: A setting in braille timer options.
msgid "Braille track endings"
msgstr "Braille fin piste"

#. Translators: A setting in braille timer options.
msgid "Outro"
msgstr "Outro"

#. Translators: A setting in braille timer options.
msgid "Braille intro endings"
msgstr "Braille fin intro"

#. Translators: A setting in braille timer options.
msgid "Intro"
msgstr "Intro"

#. Translators: A setting in braille timer options.
msgid "Braille intro and track endings"
msgstr "Braille fin intro et piste"

#. Translators: A setting in braille timer options.
msgid "Both"
msgstr "Tous les deux"

#. Translators: A setting in library scan announcement options.
msgid "Do not announce library scans"
msgstr "Ne pas annoncer les balayages d'une bibliothèque"

#. Translators: A setting in library scan announcement options.
msgid "Announce start and end of a library scan"
msgstr "Annoncer le début et la fin de balayage d'une bibliothèque"

#. Translators: One of the library scan announcement settings.
msgid "Start and end only"
msgstr "Début et fin seulement"

#. Translators: A setting in library scan announcement options.
msgid "Announce the progress of a library scan"
msgstr "Annoncer l'avancement du balayage d'une bibliothèque"

#. Translators: One of the library scan announcement settings.
msgid "Scan progress"
msgstr "Progression du balayage"

#. Translators: A setting in library scan announcement options.
msgid "Announce progress and item count of a library scan"
msgstr ""
"Annoncer l'avancement et le nombre des éléments lors du balayage d'une "
"bibliothèque"

#. Translators: One of the library scan announcement settings.
msgid "Scan count"
msgstr "Nombre de balayage"

#. Translators: This is the label for the StationPlaylist Studio configuration dialog.
msgid "Studio Add-on Settings"
msgstr "Paramètres Module Complémentaire Studio"

#. Translators: The label for a setting in SPL add-on dialog to select a broadcast profile.
msgid "Broadcast &profile:"
msgstr "&Profil de diffusion :"

#. Translators: The label of a button to create a new broadcast profile.
msgid "&New"
msgstr "&Nouveau"
=======

#. Translators: Text of the dialog when another alarm dialog is open.
msgid "Another alarm dialog is open."
msgstr "Un autre dialogue d'alarme est ouvert."
>>>>>>> 94cf978a

#. Translators: Title of a dialog displayed when the add-on starts reminding broadcasters to disable audio ducking.
msgid "SPL Studio and audio ducking"
msgstr "SPL Studio et atténuation audio"

#. Translators: A message displayed if audio ducking should be disabled.
msgid ""
"NVDA 2016.1 and later allows NVDA to decrease volume of background audio "
"including that of Studio. In order to not disrupt the listening experience "
"of your listeners, please disable audio ducking by opening synthesizer "
"dialog in NVDA and selecting 'no ducking' from audio ducking mode combo box "
"or press NVDA+Shift+D."
msgstr ""
"NVDA 2016.1 et au-delà permet de réduire le volume des sons en arrière-plan, "
"incluant celui de Studio. Dans le but de ne pas perturber l'expérience de "
"vos auditeurs, veuillez désactiver l'atténuation audio en ouvrant le "
"dialogue Synthétiseur de NVDA et sélectionner 'pas d'atténuation audio' dans "
"la liste déroulante mode d'atténuation audio ou presser NVDA+maj+D."

#. Translators: A checkbox to turn off audio ducking reminder message.
msgid "Do not show this message again"
msgstr "Ne plus afficher ce message"

#. Translators: Reported when status announcement is set to beeps in SPL Studio.
msgid "Status announcement beeps"
msgstr "Annonce le statut en bips"

#. Translators: Reported when status announcement is set to beeps in SPL Studio.
msgid "Beeps"
msgstr "bip"

#. Translators: Reported when status announcement is set to beeps in SPL Studio.
msgid "Status announcement words"
msgstr "Annonce le statut en mots"

#. Translators: Reported when status announcement is set to beeps in SPL Studio.
msgid "Words"
msgstr "Mots"

#. Translators: A setting in braille timer options.
msgid "Braille timer off"
msgstr "Minuteur braille désactivé"

msgid "Off"
msgstr "Désactivé"

#. Translators: A setting in braille timer options.
msgid "Braille track endings"
msgstr "Braille fin piste"

#. Translators: A setting in braille timer options.
msgid "Outro"
msgstr "Outro"

#. Translators: A setting in braille timer options.
msgid "Braille intro endings"
msgstr "Braille fin intro"

#. Translators: A setting in braille timer options.
msgid "Intro"
msgstr "Intro"

#. Translators: A setting in braille timer options.
msgid "Braille intro and track endings"
msgstr "Braille fin intro et piste"

#. Translators: A setting in braille timer options.
msgid "Both"
msgstr "Tous les deux"

#. Translators: A setting in library scan announcement options.
msgid "Do not announce library scans"
msgstr "Ne pas annoncer les balayages d'une bibliothèque"

#. Translators: A setting in library scan announcement options.
msgid "Announce start and end of a library scan"
msgstr "Annoncer le début et la fin de balayage d'une bibliothèque"

#. Translators: One of the library scan announcement settings.
msgid "Start and end only"
msgstr "Début et fin seulement"

#. Translators: A setting in library scan announcement options.
msgid "Announce the progress of a library scan"
msgstr "Annoncer l'avancement du balayage d'une bibliothèque"

#. Translators: One of the library scan announcement settings.
msgid "Scan progress"
msgstr "Progression du balayage"

#. Translators: A setting in library scan announcement options.
msgid "Announce progress and item count of a library scan"
msgstr ""
"Annoncer l'avancement et le nombre des éléments lors du balayage d'une "
"bibliothèque"

#. Translators: One of the library scan announcement settings.
msgid "Scan count"
msgstr "Nombre de balayage"

#. Translators: This is the label for the StationPlaylist Studio configuration dialog.
msgid "Studio Add-on Settings"
msgstr "Paramètres Module Complémentaire Studio"

#. Translators: The label for a setting in SPL add-on dialog to select a broadcast profile.
msgid "Broadcast &profile:"
msgstr "&Profil de diffusion :"

#. Translators: The label of a button to create a new broadcast profile.
msgid "&New"
msgstr "&Nouveau"

#. Translators: The label of a button to copy a broadcast profile.
msgid "Cop&y"
msgstr "cop&ie"

#. Translators: The label of a button to rename a broadcast profile.
msgid "&Rename"
msgstr "&Renommer"

#. Translators: The label of a button to delete a broadcast profile.
msgid "&Delete"
msgstr "&Supprimer"

#. Translators: The label of a button to manage show profile triggers.
msgid "&Triggers..."
msgstr ""

#. Translators: The label for a setting in SPL Add-on settings to configure countdown seconds before switching profiles.
msgid "Countdown seconds before switching profiles"
msgstr ""

#. Translators: the label for a setting in SPL add-on settings to set status announcement between words and beeps.
msgid "&Beep for status announcements"
msgstr "&Bip pour les annonces de statut"

#. Translators: The label for a setting in SPL add-on dialog to set message verbosity.
msgid "Message &verbosity:"
msgstr "&Verbosité du message :"

#. Translators: One of the message verbosity levels.
msgid "beginner"
msgstr "débutant"

#. Translators: One of the message verbosity levels.
msgid "advanced"
msgstr "avancé"

#. Translators: The label for a setting in SPL Add-on settings to specify end of track (outro) alarm.
msgid "&End of track alarm in seconds"
msgstr "Alarme de &fin de piste en secondes"

#. Translators: The label for a setting in SPL Add-on settings to specify track intro alarm.
msgid "&Track intro alarm in seconds"
msgstr "Allarme &piste intro en secondes"

#. Translators: The label for a setting in SPL add-on dialog to control braille timer.
msgid "&Braille timer:"
msgstr "Minuteur &braille :"

#. Translators: One of the braille timer settings.
msgid "Track ending"
msgstr "Fin de piste"

#. Translators: One of the braille timer settings.
msgid "Track intro"
msgstr "Piste intro"

#. Translators: One of the braille timer settings.
msgid "Track intro and ending"
msgstr "Piste intro et fin"

#. Translators: The label for a setting in SPL Add-on settings to change microphone alarm setting.
msgid "&Microphone alarm in seconds"
msgstr "Alarme &microphone en secondes"

#. Translators: The label for a setting in SPL Add-on settings to specify mic alarm interval.
msgid "Microphone alarm &interval in seconds"
msgstr "Alarme microphone &intervalle en secondes"

#. Translators: The label for a setting in SPL add-on dialog to control alarm announcement type.
msgid "&Alarm notification:"
msgstr "Notification de l'&alarme :"

#. Translators: One of the alarm notification options.
msgid "beep"
msgstr "bip"

#. Translators: One of the alarm notification options.
msgid "message"
msgstr "message"

#. Translators: One of the alarm notification options.
msgid "both beep and message"
msgstr "tous les deux bip et message"

#. Translators: The label for a setting in SPL add-on dialog to control library scan announcement.
msgid "&Library scan announcement:"
msgstr "Annonce du balayage de la &bibliothèque :"

#. Translators: the label for a setting in SPL add-on settings to announce time including hours.
msgid "Include &hours when announcing track or playlist duration"
msgstr ""

#. Translators: the label for a setting in SPL add-on settings to toggle track dial mode on and off.
msgid "&Track Dial mode"
msgstr "Mode Cadran de &piste"

#. Translators: the label for a setting in SPL add-on settings to toggle category sound announcement.
msgid "&Beep for different track categories"
msgstr ""

#. Translators: the label for a setting in SPL add-on settings to be notified that metadata streaming is enabled.
msgid "&Metadata streaming notification and connection"
msgstr "Notification des &métadonnées en streaming et connexion"

#. Translators: One of the metadata notification settings.
msgid "When Studio starts"
msgstr "Lorsque Studio démarre"

#. Translators: One of the metadata notification settings.
msgid "When instant switch profile is active"
msgstr "Lorsque le changement de profil immédiat est actif"

#. Translators: The label of a button to manage column announcements.
msgid "Configure metadata &streaming connection options..."
msgstr "Configurer les options de connexion des métadonnées en &streaming..."

#. Translators: the label for a setting in SPL add-on settings to toggle custom column announcement.
msgid "Announce columns in the &order shown on screen"
msgstr "Annoncer les colonnes dans l'&ordre affichés sur l'écran"

#. Translators: The label of a button to manage column announcements.
msgid "&Manage track column announcements..."
msgstr "&Gérer les annonces de colonne de piste..."

#. Translators: The label of a button to configure columns explorer slots (SPL Assistant, number row keys to announce specific columns).
#, fuzzy
msgid "Columns E&xplorer..."
msgstr "&Ordre des colonnes :"

#. Translators: The label of a button to open advanced options such as using SPL Controller command to invoke Assistant layer.
#, fuzzy
msgid "&Status announcements..."
msgstr "Annonce le statut en bips"

#. Translators: The label of a button to open advanced options such as using SPL Controller command to invoke Assistant layer.
msgid "&Advanced options..."
msgstr "Options &avancées..."

#. Translators: The label for a button in SPL add-on configuration dialog to reset settings to defaults.
msgid "Reset settings"
msgstr "Réinitialiser les paramètres"

#. Translators: The label of a field to enter a new name for a broadcast profile.
msgid "New name:"
msgstr "Nouveau nom :"

#. Translators: The title of the dialog to rename a profile.
msgid "Rename Profile"
msgstr "Renommer le profil"

#. Translators: An error displayed when renaming a configuration profile
#. and a profile with the new name already exists.
#. Translators: An error displayed when the user attempts to create a profile which already exists.
msgid "That profile already exists. Please choose a different name."
msgstr "Ce profil existe déjà. Veuillez choisir un nom différent."

#. Translators: Message reported when attempting to delete a profile while a profile is triggered.
#, fuzzy
msgid ""
"An instant switch profile might be active or you are in the midst of a "
"broadcast. If so, please press SPL Assistant, F12 to switch back to a "
"previously active profile before opening add-on settings to delete a profile."
msgstr ""
"Un changement de profil immédiat peut-être actif. Dans l'affirmative, s'il "
"vous plaît Appuyer sur Assistant SPL, F12 pour revenir à un profil "
"précédemment actif avant d'ouvrir les paramètres du module complémentaire "
"pour supprimer un profil."

#. Translators: Title of a dialog shown when profile cannot be deleted.
msgid "Profile delete error"
msgstr "Erreur lors de la suppression de profil"

#. Translators: The confirmation prompt displayed when the user requests to delete a broadcast profile.
msgid "Are you sure you want to delete this profile? This cannot be undone."
msgstr ""
"Êtes-vous sûr de vouloir supprimer ce profil ? Cela ne peut pas être annulée."

#. Translators: The title of the confirmation dialog for deletion of a profile.
msgid "Confirm Deletion"
msgstr "Confirmer la Suppression"

#. Translators: A message to warn about resetting SPL config settings to factory defaults.
msgid "Are you sure you wish to reset SPL add-on settings to defaults?"
msgstr ""
"Êtes-vous sûr de vouloir réinitialiser les paramètres du module "
"complémentaire SPL  aux valeurs par défaut ?"

#. Translators: The title of the warning dialog.
msgid "Warning"
msgstr "Attention"

#. Translators: Presented when an alarm dialog is opened.
#, fuzzy
msgid ""
"Another add-on settings dialog is open. Please close the previously opened "
"dialog first."
msgstr ""
"Le dialogue de paramètres du module complémentaire est ouvert. Veuillez "
"d'abord le fermer."

#. Translators: The title of the dialog to create a new broadcast profile.
msgid "New Profile"
msgstr "Nouveau profil"

#. Translators: The title of the dialog to copy a broadcast profile.
msgid "Copy Profile"
msgstr "Copier le profil"

#. Translators: The label of a field to enter the name of a new broadcast profile.
msgid "Profile name:"
msgstr "Nom du profil :"

#. Translators: The label for a setting in SPL add-on dialog to select a base  profile for copying.
msgid "&Base profile:"
msgstr "Profil de &base :"

#. Translators: The title of the broadcast profile triggers dialog.
#, python-brace-format
msgid "Profile triggers for {profileName}"
msgstr ""

#. Translators: The label of a checkbox to toggle if selected profile is an instant switch profile.
#, fuzzy
msgid "This is an &instant switch profile"
msgstr "Lorsque le changement de profil immédiat est actif"

#. Translators: The label of a checkbox to toggle if selected profile is a time-based profile.
msgid "This is a &time-based switch profile"
msgstr ""

msgid "Day"
msgstr ""

msgid "Time"
msgstr ""

msgid "Hour"
msgstr ""

msgid "Minute"
msgstr ""

msgid "Duration in minutes"
msgstr ""

#. Translators: Presented if another profile occupies a time slot set by the user.
#, fuzzy
msgid ""
"A profile trigger already exists for the entered time slot. Please choose a "
"different date or time."
msgstr "Ce profil existe déjà. Veuillez choisir un nom différent."

#. Er, did you specify a date?
msgid ""
"The time-based profile checkbox is checked but no switch dates are given. "
"Please either specify switch date(s) or uncheck time-based profile checkbox."
msgstr ""

#. Translators: Title of a dialog to configure metadata streaming status for DSP encoder and four additional URL's.
msgid "Metadata streaming options"
msgstr "Options de métadonnées en streaming"

msgid "Select the URL for metadata streaming upon request."
msgstr "Sélectionnez l'URL de métadonnées en streaming à la demande."

msgid "Check to enable metadata streaming, uncheck to disable."
msgstr ""
"Cocher pour activer les métadonnées en streaming, décocher pour le "
"désactiver."

#. Translators: A checkbox to let metadata streaming status be applied to the currently active broadcast profile.
msgid "&Apply streaming changes to the selected profile"
msgstr ""

#. Translators: Title of a dialog to configure column announcements (order and what columns should be announced).
msgid "Manage column announcements"
msgstr "Gérer les annonces de colonne"

#. Translators: Help text to select columns to be announced.
msgid ""
"Select columns to be announced (artist and title are announced by default"
msgstr ""
"Sélectionnez les colonnes à être annoncé (l'artiste et le titre sont "
"annoncés par défaut"

#. Translators: The label for a setting in SPL add-on dialog to select column announcement order.
msgid "Column &order:"
msgstr "&Ordre des colonnes :"

#. Translators: The label for a button in SPL add-on configuration dialog to reset settings to defaults.
msgid "Move &up"
msgstr "Déplacer vers le &haut"

#. Translators: The label for a button in SPL add-on configuration dialog to reset settings to defaults.
msgid "Move &down"
msgstr "Déplacer vers le &bas"

#. Translators: The title of Columns Explorer configuration dialog.
#, fuzzy
msgid "Columns Explorer"
msgstr "&Ordre des colonnes :"

#. Translators: The label for a setting in SPL add-on dialog to select column for this column slot.
#, python-brace-format
msgid "Slot {position}"
msgstr ""

#. Translators: Title of a dialog to configure various status announcements such as announcing listener count.
#, fuzzy
msgid "Status announcements"
msgstr "Annonce le statut en bips"

#. Translators: the label for a setting in SPL add-on settings to announce scheduled time.
msgid "Announce &scheduled time for the selected track"
msgstr "Annoncer le temps &planifié pour la piste sélectionnée"

#. Translators: the label for a setting in SPL add-on settings to announce listener count.
msgid "Announce &listener count"
msgstr "Annoncer le &nombre d'auditeurs"

#. Translators: the label for a setting in SPL add-on settings to announce currently playing cart.
msgid "&Announce name of the currently playing cart"
msgstr "&Annonce du nom du chariot en cours de lecture"

#. Translators: the label for a setting in SPL add-on settings to announce currently playing track name.
msgid "&Track name announcement:"
msgstr "Annonce du nom de la &piste :"

#. Translators: One of the track name announcement options.
msgid "automatic"
msgstr "automatique"

#. Translators: One of the track name announcement options.
msgid "while using other programs"
msgstr "tout en utilisant d'autres programmes"

#. Translators: One of the track name announcement options.
msgid "off"
msgstr "désactivé"

#. Translators: The title of a dialog to configure advanced SPL add-on options such as update checking.
msgid "Advanced options"
msgstr "Options avancées"

#. Translators: A checkbox to toggle automatic add-on updates.
msgid "Automatically check for add-on &updates"
msgstr ""

#. Translators: A checkbox to toggle if SPL Controller command can be used to invoke Assistant layer.
msgid "Allow SPL C&ontroller command to invoke SPL Assistant layer"
msgstr "Permettre au Commande C&ontrôleur SPL appeler la couche  Assistant SPL"

#. Translators: The label for a setting in SPL add-on dialog to set keyboard layout for SPL Assistant.
#, fuzzy
msgid "SPL Assistant command &layout:"
msgstr "Aide Assistant SPL"

#. Translators: Text of the dialog when another find dialog is open.
msgid "Another find dialog is open."
msgstr "Un autre dialogue rechercher  est ouvert."

msgid "Enter the name or the artist of the track you wish to &search"
msgstr "Entrez le nom ou l'artiste de la piste que vous souhaitez &rechercher."

msgid "Enter text to be &searched in a column"
msgstr "Entrez le texte à &rechercher dans une colonne"

#. Translators: The label in track finder to search columns.
msgid "C&olumn to search:"
msgstr "C&olonne à Rechercher :"

#. Translators: The title of a dialog to find tracks with duration within a specified range.
msgid "Time range finder"
msgstr "Recherche de l'intervalle de temps"

msgid "Minimum duration"
msgstr "Durée minimale"

msgid "Second"
msgstr ""

msgid "Maximum duration"
msgstr "Durée maximale"

#. Translators: Message to report wrong value for duration fields.
msgid "Minimum duration is greater than the maximum duration."
msgstr "La durée minimale est supérieure à la durée maximale."

#. Translators: Standard dialog message when an item one wishes to search is not found (copy this from main nvda.po).
msgid "No track with duration between minimum and maximum duration."
msgstr "Aucune piste avec la durée entre minimale et maximale."

#. Translators: Standard error title for find error (copy this from main nvda.po).
msgid "Time range find error"
msgstr "Erreur trouver dans l'intervalle de temps"

msgid "Countdown started"
msgstr ""

msgid "Timer complete"
msgstr ""

#. Translators: Status message for metadata streaming.
msgid "No metadata streaming URL's defined"
msgstr "Aucune métadonnée en streaming de l'URL défini"

#. Translators: Status message for metadata streaming.
msgid "Metadata streaming configured for DSP encoder"
msgstr "Métadonnées en streaming configuré pour l'encodeur DSP"

#. Translators: Status message for metadata streaming.
#, python-brace-format
msgid "Metadata streaming configured for DSP encoder and URL {URL}"
msgstr "Métadonnées en streaming configuré pour l'encodeur DSP et l'URL {URL}"

#. Translators: Status message for metadata streaming.
#, python-brace-format
msgid "Metadata streaming configured for URL {URL}"
msgstr "Métadonnées en streaming configuré pour l'URL {URL}"

#. Translators: Status message for metadata streaming.
#, python-brace-format
msgid "Metadata streaming configured for DSP encoder and URL's {URL}"
msgstr ""
"Métadonnées en streaming configuré pour l'encodeur DSP et de l'URL {URL}"

#. Translators: Status message for metadata streaming.
#, python-brace-format
msgid "Metadata streaming configured for URL's {URL}"
msgstr "Métadonnées en streaming configuré pour l'URL {URL}"

#. Translators: Error text shown when add-on update check fails.
msgid "Error checking for update."
msgstr ""

#. Translators: Title of the add-on update check dialog.
msgid "Check for add-on update"
msgstr ""

#. No need to interact with the user.
#. Translators: Text shown when update check fails for some odd reason.
msgid "Add-on update check failed."
msgstr ""

#. Translators: Presented when no add-on update is available.
msgid "No add-on update available."
msgstr ""

#. Translators: An error text shown when one is using a newer version of the add-on.
msgid ""
"You appear to be running a version newer than the latest released version. "
"Please reinstall the official version to downgrade."
msgstr ""

#. Translators: Text shown if an add-on update is available.
#, python-brace-format
msgid "Studio add-on {newVersion} is available. Would you like to update?"
msgstr ""

#. Help message for SPL Controller
#. Translators: the dialog text for SPL Controller help.
msgid ""
"\n"
"After entering SPL Controller, press:\n"
"A: Turn automation on.\n"
"Shift+A: Turn automation off.\n"
"M: Turn microphone on.\n"
"Shift+M: Turn microphone off.\n"
"N: Turn microphone on without fade.\n"
"L: Turn line in on.\n"
"Shift+L: Turn line in off.\n"
"P: Play.\n"
"U: Pause.\n"
"S: Stop with fade.\n"
"T: Instant stop.\n"
"E: Announce if any encoders are being monitored.\n"
"R: Remainig time for the playing track.\n"
"Shift+R: Library scan progress."
msgstr ""
"\n"
"Une fois dans le contrôleur SPL, appuyez sur :\n"
"A : Activer l'automatisation activé.\n"
"Maj+A : Désactiver l'automatisation désactivé.\n"
"M : Activer le microphone activé.\n"
"Maj+M : Désactiver le microphone désactivé.\n"
"N : Activation du microphone activé sans fondu.\n"
"L : Activer l'entrée ligne activé.\n"
"Maj+L :Désactiver l'entrée ligne désactivé.\n"
"P : Lecture.\n"
"U : Pause.\n"
"S : Arrêt avec fondu.\n"
"T : Arrêt instantané.\n"
"R : Temps restant pour la piste en cours de lecture.\n"
"Maj+R : Balayage de la bibliothèque en cours."

#. Used ANSI version, as Wide char version always returns 0.
#. Translators: Presented when Station Playlist Studio is not running.
msgid "SPL Studio is not running."
msgstr "SPL Studio n'est pas en cours d'exécution."

#. Translators: Presented when Studio is minimized to system tray (notification area).
msgid "SPL minimized to system tray."
msgstr "SPL minimisé dans la barre d'état système."

#. Translators: Input help mode message for a command to switch to Station Playlist Studio from any program.
msgid "Moves to SPL Studio window from other programs."
msgstr ""
"Se déplacez vers la fenêtre de SPL Studio à partir d'autres programmes."

#. Translators: Presented when NVDA cannot enter SPL Controller layer since SPL Studio is focused.
msgid ""
"You are already in SPL Studio window. For status commands, use SPL Assistant "
"commands."
msgstr ""
"Vous êtes déjà dans la fenêtre SPL Studio. Pour les commandes de statut, "
"utilisez les commandes de l'Assistant SPL."

#. Translators: The name of a layer command set for Station Playlist Studio.
#. Hint: it is better to translate it as "SPL Control Panel."
msgid "SPL Controller"
msgstr "Contrôleur SPL"

#. Translators: Input help mode message for a layer command in Station Playlist Studio.
msgid "SPl Controller layer command. See add-on guide for available commands."
msgstr ""
"Commande couche Contrôleur SPl. Consultez la documentation du module "
"complémentaire pour les commandes disponibles."

#. Translators: Presented when no track is playing in Station Playlist Studio.
msgid "There is no track playing. Try pausing while a track is playing."
msgstr ""
"Il n'y a aucune piste en cours de lecture. Essayez une pause lorsqu'une "
"piste est jouée."

#. Translators: Presented when no track is playing in Station Playlist Studio.
msgid "There is no track playing."
msgstr "Il n'y a aucune piste en cours de lecture."

#. Translators: The title for SPL Controller help dialog.
msgid "SPL Controller help"
msgstr "Aide Contrôleur SPL"

#. Translators: Message presented when there are no encoders being monitored.
msgid "No encoders are being monitored"
msgstr "Pas d'eencodeurs monitorés actuellement"

#. Translators: Announces number of encoders being monitored in the background.
#, python-brace-format
msgid "Number of encoders monitored: {numberOfEncoders}: {streamLabels}"
msgstr "Nombre d'encodeurs monitorés : {numberOfEncoders} : {streamLabels}"

#. Translators: Text of the dialog when another alarm dialog is open.
#, fuzzy
msgid "Another encoder settings dialog is open."
msgstr "Un autre dialogue rechercher  est ouvert."

#. Translators: The title of the encoder settings dialog (example: Encoder settings for SAM 1").
#, python-brace-format
msgid "Encoder settings for {name}"
msgstr ""

#. Translators: An edit field in encoder settings to set stream label for this encoder.
msgid "Stream &label"
msgstr ""

#. Translators: A checkbox in encoder settings to set if NvDA should switch focus to Studio window when connected.
#, fuzzy
msgid "&Focus to Studio when connected"
msgstr "Basculer vers Studio après la connexion"

#. Translators: A checkbox in encoder settings to set if NvDA should play the next track when connected.
#, fuzzy
msgid "&Play first track when connected"
msgstr "Lire la première piste après la connexion"

#. Translators: A checkbox in encoder settings to set if NvDA should monitor the status of this encoder in the background.
msgid "Enable background connection &monitoring"
msgstr ""

#. Translators: A checkbox in encoder settings to set if NvDA should play connection progress tone.
msgid "Play connection status &beep while connecting"
msgstr ""

#. Translators: Status message for encoder monitoring.
#, python-brace-format
msgid "{encoder} {encoderNumber}: {status}"
msgstr "{encoder} {encoderNumber} : {status}"

#. Translators: Presented when toggling the setting to switch to Studio when connected to a streaming server.
msgid "Switch to Studio after connecting"
msgstr "Basculer vers Studio après la connexion"

#. Translators: Presented when toggling the setting to switch to Studio when connected to a streaming server.
msgid "Do not switch to Studio after connecting"
msgstr "Ne pas basculer vers Studio après la connexion"

#. Translators: Input help mode message in SAM Encoder window.
msgid ""
"Toggles whether NVDA will switch to Studio when connected to a streaming "
"server."
msgstr ""
"Détermine si NVDA bascule vers Studio lorsqu'il est connecté à un serveur de "
"flux."

#. Translators: Presented when toggling the setting to play selected song when connected to a streaming server.
msgid "Play first track after connecting"
msgstr "Lire la première piste après la connexion"

#. Translators: Presented when toggling the setting to switch to Studio when connected to a streaming server.
msgid "Do not play first track after connecting"
msgstr "Ne pas lire la première piste après la connexion"

#. Translators: Input help mode message in SAM Encoder window.
msgid ""
"Toggles whether Studio will play the first song when connected to a "
"streaming server."
msgstr ""
"Détermine si Studio lit la première piste lorsqu'il est connecté à un "
"serveur de flux."

#. Multiple encoders.
#. Translators: Presented when toggling the setting to monitor the selected encoder.
#, python-brace-format
msgid "Monitoring encoder {encoderNumber}"
msgstr "Contrôle en cours d'encodeur {encoderNumber}"

#. Translators: Presented when toggling the setting to monitor the selected encoder.
#, python-brace-format
msgid "Encoder {encoderNumber} will not be monitored"
msgstr "Encodeur {encoderNumber} ne sera pas contrôlé"

#. Translators: Announced when background encoder monitoring is canceled.
msgid "Encoder monitoring canceled"
msgstr "Contrôle d'Encodeur annulé"

#. Translators: Input help mode message in SAM Encoder window.
msgid ""
"Toggles whether NVDA will monitor the selected encoder in the background."
msgstr "Détermine si NVDA surveille l'encodeur sélectionné en arrière-plan."

#. Translators: The title of the stream labeler dialog (example: stream labeler for 1).
#, python-brace-format
msgid "Stream labeler for {streamEntry}"
msgstr "Étiqueteuse de flux pour {streamEntry}"

#. Translators: The text of the stream labeler dialog.
msgid "Enter the label for this stream"
msgstr "Entrez l'étiquette pour ce flux"

#. Translators: Input help mode message in SAM Encoder window.
msgid "Opens a dialog to label the selected encoder."
msgstr "Ouvre un dialogue pour étiqueter l'encodeur sélectionné."

#. Translators: The title of the stream configuration eraser dialog.
msgid "Stream label and settings eraser"
msgstr "Effaceur d'étiquette de flux et de paramètres"

#. Translators: The text of the stream configuration eraser dialog.
msgid "Enter the position of the encoder you wish to delete or will delete"
msgstr ""
"Entrez la position de l'encodeur que vous souhaitez supprimer ou que vous "
"supprimerez"

#. Translators: Input help mode message in SAM Encoder window.
msgid ""
"Opens a dialog to erase stream labels and settings from an encoder that was "
"deleted."
msgstr ""
"Ouvre un dialogue pour effacer les étiquettes de flux  et les paramètres "
"d'un encodeur qui a été supprimé."

#. Translators: Input help mode message for a command in Station Playlist Studio.
msgid ""
"Shows encoder configuration dialog to configure various encoder settings "
"such as stream label."
msgstr ""

#. Add-on summary, usually the user visible name of the addon.
#. Translators: Summary for this add-on to be shown on installation and add-on information.
msgid "Station Playlist Studio"
msgstr "Station Playlist Studio"

#. Translators: Input help mode message for report date and time command.
msgid ""
"If pressed once, reports the current time including seconds. If pressed "
"twice, reports the current date"
msgstr ""
"Un appui annonce l'heure en cours, y compris les secondes. Deux appuis "
"annoncent la date courante"

#, python-brace-format
msgid "Position: {pos}"
msgstr ""
<<<<<<< HEAD

#, python-brace-format
msgid "Label: {label}"
msgstr ""

=======

#, python-brace-format
msgid "Label: {label}"
msgstr ""

>>>>>>> 94cf978a
msgid "No stream label"
msgstr ""

#. Translators: Presented when an Encoder is trying to connect to a streaming server.
msgid "Connecting..."
msgstr "Connexion en cours..."

#. Translators: Presented when an Encoder is disconnecting from a streaming server.
msgid "Disconnecting..."
msgstr "Déconnexion en cours..."

msgid "Connects to a streaming server."
msgstr "Se connecter à un serveur de flux."

#, python-brace-format
msgid "Encoder Settings: {setting}"
msgstr ""

#, python-brace-format
msgid "Transfer Rate: {transferRate}"
msgstr ""

#. Add-on description
#. Translators: Long description to be shown for this add-on on add-on information from add-ons manager
msgid ""
"Enhances support for Station Playlist Studio.\n"
"In addition, adds global commands for the studio from everywhere."
msgstr ""
"Améliore la prise en charge de Station Playlist Studio.\n"
"En outre, ajoute des commandes globales pour studio où que vous soyez."

#~ msgid "Remaining time not available"
#~ msgstr "Temps restant non disponible"

#~ msgid "Elapsed time not available"
#~ msgstr "Temps écoulé non disponible"

#~ msgid "Broadcaster time not available"
#~ msgstr "Temps de diffusion non disponible"

#~ msgid "Cannot obtain time in hours, minutes and seconds"
#~ msgstr "Impossible d'obtenir le temps en heures, minutes et secondes"

#~ msgid "Disable instant profile switching"
#~ msgstr "Désactiver le changement de profil immédiat"

#~ msgid ""
#~ "An alarm dialog is already opened. Please close the alarm dialog first."
#~ msgstr "Un dialogue d'alarme est déjà ouvert. Veuillez d'abord le fermer."

#~ msgid "Playlist &remainder announcement:"
#~ msgstr "Annonce du &reste de la playlist :"

#~ msgid "current hour only"
#~ msgstr "heure actuelle seulement"

#~ msgid "entire playlist"
#~ msgstr "playlist entière"<|MERGE_RESOLUTION|>--- conflicted
+++ resolved
@@ -770,14 +770,11 @@
 msgid "Not a track"
 msgstr "Pas dans la liste des pistes"
 
-<<<<<<< HEAD
-=======
 #. Translators: Presented when a specific column header is not found.
 #, fuzzy, python-brace-format
 msgid "{headerText} not found"
 msgstr "{header}: {content}"
 
->>>>>>> 94cf978a
 #. Translators: The title for SPL Assistant help dialog.
 msgid "SPL Assistant help"
 msgstr "Aide Assistant SPL"
@@ -809,8 +806,6 @@
 msgid "Studio add-on Configuration error"
 msgstr "Erreur de Configuration du module complémentaire Studio"
 
-<<<<<<< HEAD
-=======
 #. Translators: Message displayed if errors were found in encoder configuration file.
 msgid ""
 "Your encoder settings had errors and were reset to defaults. If you have "
@@ -821,7 +816,6 @@
 msgid "Encoder settings error"
 msgstr ""
 
->>>>>>> 94cf978a
 #. Translators: Message presented indicating missing time-based profiles.
 #, python-brace-format
 msgid ""
@@ -875,128 +869,10 @@
 #. Translators: Presented when trying to switch to an instant switch profile when one is already using the instant switch profile.
 msgid "A profile trigger is already active"
 msgstr ""
-<<<<<<< HEAD
 
 #. Translators: Text of the dialog when another alarm dialog is open.
 msgid "Another alarm dialog is open."
 msgstr "Un autre dialogue d'alarme est ouvert."
-
-#. Translators: Title of a dialog displayed when the add-on starts reminding broadcasters to disable audio ducking.
-msgid "SPL Studio and audio ducking"
-msgstr "SPL Studio et atténuation audio"
-
-#. Translators: A message displayed if audio ducking should be disabled.
-msgid ""
-"NVDA 2016.1 and later allows NVDA to decrease volume of background audio "
-"including that of Studio. In order to not disrupt the listening experience "
-"of your listeners, please disable audio ducking by opening synthesizer "
-"dialog in NVDA and selecting 'no ducking' from audio ducking mode combo box "
-"or press NVDA+Shift+D."
-msgstr ""
-"NVDA 2016.1 et au-delà permet de réduire le volume des sons en arrière-plan, "
-"incluant celui de Studio. Dans le but de ne pas perturber l'expérience de "
-"vos auditeurs, veuillez désactiver l'atténuation audio en ouvrant le "
-"dialogue Synthétiseur de NVDA et sélectionner 'pas d'atténuation audio' dans "
-"la liste déroulante mode d'atténuation audio ou presser NVDA+maj+D."
-
-#. Translators: A checkbox to turn off audio ducking reminder message.
-msgid "Do not show this message again"
-msgstr "Ne plus afficher ce message"
-
-#. Translators: Reported when status announcement is set to beeps in SPL Studio.
-msgid "Status announcement beeps"
-msgstr "Annonce le statut en bips"
-
-#. Translators: Reported when status announcement is set to beeps in SPL Studio.
-msgid "Beeps"
-msgstr "bip"
-
-#. Translators: Reported when status announcement is set to beeps in SPL Studio.
-msgid "Status announcement words"
-msgstr "Annonce le statut en mots"
-
-#. Translators: Reported when status announcement is set to beeps in SPL Studio.
-msgid "Words"
-msgstr "Mots"
-
-#. Translators: A setting in braille timer options.
-msgid "Braille timer off"
-msgstr "Minuteur braille désactivé"
-
-msgid "Off"
-msgstr "Désactivé"
-
-#. Translators: A setting in braille timer options.
-msgid "Braille track endings"
-msgstr "Braille fin piste"
-
-#. Translators: A setting in braille timer options.
-msgid "Outro"
-msgstr "Outro"
-
-#. Translators: A setting in braille timer options.
-msgid "Braille intro endings"
-msgstr "Braille fin intro"
-
-#. Translators: A setting in braille timer options.
-msgid "Intro"
-msgstr "Intro"
-
-#. Translators: A setting in braille timer options.
-msgid "Braille intro and track endings"
-msgstr "Braille fin intro et piste"
-
-#. Translators: A setting in braille timer options.
-msgid "Both"
-msgstr "Tous les deux"
-
-#. Translators: A setting in library scan announcement options.
-msgid "Do not announce library scans"
-msgstr "Ne pas annoncer les balayages d'une bibliothèque"
-
-#. Translators: A setting in library scan announcement options.
-msgid "Announce start and end of a library scan"
-msgstr "Annoncer le début et la fin de balayage d'une bibliothèque"
-
-#. Translators: One of the library scan announcement settings.
-msgid "Start and end only"
-msgstr "Début et fin seulement"
-
-#. Translators: A setting in library scan announcement options.
-msgid "Announce the progress of a library scan"
-msgstr "Annoncer l'avancement du balayage d'une bibliothèque"
-
-#. Translators: One of the library scan announcement settings.
-msgid "Scan progress"
-msgstr "Progression du balayage"
-
-#. Translators: A setting in library scan announcement options.
-msgid "Announce progress and item count of a library scan"
-msgstr ""
-"Annoncer l'avancement et le nombre des éléments lors du balayage d'une "
-"bibliothèque"
-
-#. Translators: One of the library scan announcement settings.
-msgid "Scan count"
-msgstr "Nombre de balayage"
-
-#. Translators: This is the label for the StationPlaylist Studio configuration dialog.
-msgid "Studio Add-on Settings"
-msgstr "Paramètres Module Complémentaire Studio"
-
-#. Translators: The label for a setting in SPL add-on dialog to select a broadcast profile.
-msgid "Broadcast &profile:"
-msgstr "&Profil de diffusion :"
-
-#. Translators: The label of a button to create a new broadcast profile.
-msgid "&New"
-msgstr "&Nouveau"
-=======
-
-#. Translators: Text of the dialog when another alarm dialog is open.
-msgid "Another alarm dialog is open."
-msgstr "Un autre dialogue d'alarme est ouvert."
->>>>>>> 94cf978a
 
 #. Translators: Title of a dialog displayed when the add-on starts reminding broadcasters to disable audio ducking.
 msgid "SPL Studio and audio ducking"
@@ -1802,19 +1678,11 @@
 #, python-brace-format
 msgid "Position: {pos}"
 msgstr ""
-<<<<<<< HEAD
 
 #, python-brace-format
 msgid "Label: {label}"
 msgstr ""
 
-=======
-
-#, python-brace-format
-msgid "Label: {label}"
-msgstr ""
-
->>>>>>> 94cf978a
 msgid "No stream label"
 msgstr ""
 
