--- conflicted
+++ resolved
@@ -15,13 +15,9 @@
 import gui
 import wx
 
-<<<<<<< HEAD
 # Until wx.CENTER_ON_SCREEN returns...
 CENTER_ON_SCREEN = wx.CENTER_ON_SCREEN if hasattr(wx, "CENTER_ON_SCREEN") else 2
 
-
-=======
->>>>>>> 43cf7f97
 # SPL Studio uses WM messages to send and receive data, similar to Winamp (see NVDA sources/appModules/winamp.py for more information).
 user32 = winUser.user32 # user32.dll.
 SPLWin = 0 # A handle to studio window.
