# Station Playlist Utilities
# Author: Joseph Lee
# Copyright 2013-2014, released under GPL.
# Adds a few utility features such as switching focus to the SPL Studio window and some global scripts, along with support for Sam Encoder.

from ctypes import windll
from functools import wraps
import threading
import os
import time
from configobj import ConfigObj # Configuration management; configspec will be used to store app module and global plugin settings in one ini file.
import globalPluginHandler
import api
import ui
import speech
import braille
import config # Look up the user config folder, to be used in 4.0 and later.
import review
import textInfos
from NVDAObjects.IAccessible import IAccessible
import winUser
import tones
import gui
import wx
import addonHandler
addonHandler.initTranslation()

# Layer environment: same as the app module counterpart.

def finally_(func, final):
	"""Calls final after func, even if it fails."""
	def wrap(f):
		@wraps(f)
		def new(*args, **kwargs):
			try:
				func(*args, **kwargs)
			finally:
				final()
		return new
	return wrap(final)

# SPL Studio uses WM messages to send and receive data, similar to Winamp (see NVDA sources/appModules/winamp.py for more information).
user32 = windll.user32 # user32.dll.
SPLMSG = winUser.WM_USER

# Various SPL IPC tags.
SPLPlay = 12
SPLStop = 13
SPLPause = 15
SPLAutomate = 16
SPLMic = 17
SPLLineIn = 18
SPL_TrackPlaybackStatus = 104
SPLCurTrackPlaybackTime = 105

# Needed in SAM Encoder support:
SAMFocusToStudio = {} # A dictionary to record whether to switch to SPL Studio for this encoder.
SAMStreamLabels= {} # A dictionary to store custom labels for each stream.
SPLStreamLabels= {} # Same as above but optimized for SPL encoders (Studio 5.00 and later).

# Configuration management.
Config = None

# Try to see if SPL foreground object can be fetched. This is used for switching to SPL Studio window from anywhere and to switch to Studio window from SAM encoder window.

def fetchSPLForegroundWindow():
	# Turns out NVDA core does have a method to fetch desktop objects, so use this to find SPL window from among its children.
	dt = api.getDesktopObject()
	for fg in dt.children:
		if "splstudio" in fg.appModule.appModuleName: return fg
	return None


class GlobalPlugin(globalPluginHandler.GlobalPlugin):

	# Translators: Script category for Station Playlist commands in input gestures dialog.
	scriptCategory = _("Station Playlist Studio")

	# The handle to SPL window (keep this guy handy).
	SPLWin = 0 #For now.

	# Do some initialization, such as stream labels for SAM encoders.
	def __init__(self):
		super(globalPluginHandler.GlobalPlugin, self).__init__()
		# Load stream labels (and possibly other future goodies) from a file-based database.
		global config, SAMStreamLabels, SPLStreamLabels
<<<<<<< HEAD
		config = ConfigObj(os.path.join(config.getUserDefaultConfigPath(), "splStreamLabels.ini"))
		# Read stream labels.
		SAMStreamLabels = dict(config["SAMEncoders"])
		SPLStreamLabels = dict(config["SPLEncoders"])
=======
		#if os.path.isfile(os.path.join(config.getUserDefaultConfigPath(), "splStreamLabels.ini")):
		config = ConfigObj(os.path.join(config.getUserDefaultConfigPath(), "splStreamLabels.ini"))
		#else:
			#config = ConfigObj(os.path.join(config.getUserDefaultConfigPath(), "splStreamLabels.ini"), create_empty=True)
		# Read stream labels.
		try:
			SAMStreamLabels = dict(config["SAMEncoders"])
		except KeyError:
			SAMStreamLabels = {}
		try:
			SPLStreamLabels = dict(config["SPLEncoders"])
		except KeyError:
			SPLStreamLabels = {}
>>>>>>> 5208834d

	# Save configuration file.
	def terminate(self):
		global config
		config["SAMEncoders"] = SAMStreamLabels
		config["SPLEncoders"] = SPLStreamLabels
		config.write()

			#Global layer environment (see the app module for more information).
	SPLController = False # Control SPL from anywhere.

	def getScript(self, gesture):
		if not self.SPLController:
			return globalPluginHandler.GlobalPlugin.getScript(self, gesture)
		script = globalPluginHandler.GlobalPlugin.getScript(self, gesture)
		if not script: script = finally_(self.script_error, self.finish)
		return finally_(script, self.finish)

	def finish(self):
		self.SPLController = False
		self.clearGestureBindings()
		self.bindGestures(self.__gestures)

	def script_error(self, gesture):
		tones.beep(120, 100)

	# Switch focus to SPL Studio window from anywhere.
	def script_focusToSPLWindow(self, gesture):
		# Don't do anything if we're already focus on SPL Studio.
		if "splstudio" in api.getForegroundObject().appModule.appModuleName: return
		else:
			SPLHwnd = user32.FindWindowA("SPLStudio", None) # Used ANSI version, as Wide char version always returns 0.
			if SPLHwnd == 0: ui.message(_("SPL Studio is not running."))
			else:
				SPLFG = fetchSPLForegroundWindow()
				# Translators: Presented when Studio is minimized to system tray (notification area).
				if SPLFG == None: ui.message(_("SPL minimized to system tray."))
				else: SPLFG.setFocus()
	# Translators: Input help mode message for a command to switch to Station Playlist Studio from any program.
	script_focusToSPLWindow.__doc__=_("Moves to SPL Studio window from other programs.")

	# The SPL Controller:
	# This layer set allows the user to control various aspects of SPL Studio from anywhere.
	def script_SPLControllerPrefix(self, gesture):
		# Error checks:
		# 1. If SPL Studio is not running, print an error message.
		# 2. If we're already  in SPL, report that the user is in SPL. This is temporary - in the end, pass this gesture to the app module portion.
		if "splstudio" in api.getForegroundObject().appModule.appModuleName:
			# Translators: Presented when NVDA cannot enter SPL Controller layer since SPL Studio is focused.
			ui.message(_("You are already in SPL Studio window. For status commands, use SPL Assistant commands."))
			self.finish()
			return
		self.SPLWin = user32.FindWindowA("SPLStudio", None)
		if self.SPLWin == 0:
			# Translators: Presented when Station Playlist Studio is not running.
			ui.message(_("SPL Studio is not running."))
			self.finish()
			return
		# No errors, so continue.
		if not self.SPLController:
			self.bindGestures(self.__SPLControllerGestures)
			self.SPLController = True
			# Translators: The name of a layer command set for Station Playlist Studio.
			# Hint: it is better to translate it as "SPL Control Panel."
			ui.message(_("SPL Controller"))
		else:
			self.script_error(gesture)
			self.finish()
	# Translators: Input help mode message for a layer command in Station Playlist Studio.
	script_SPLControllerPrefix.__doc__=_("SPl Controller layer command. See add-on guide for available commands.")

	# The layer commands themselves. Calls user32.SendMessage method for each script.

	def script_automateOn(self, gesture):
		winUser.sendMessage(self.SPLWin,SPLMSG,1,SPLAutomate)
		self.finish()

	def script_automateOff(self, gesture):
		winUser.sendMessage(self.SPLWin,SPLMSG,0,SPLAutomate)
		self.finish()

	def script_micOn(self, gesture):
		winUser.sendMessage(self.SPLWin,SPLMSG,1,SPLMic)
		self.finish()

	def script_micOff(self, gesture):
		winUser.sendMessage(self.SPLWin,SPLMSG,0,SPLMic)
		self.finish()

	def script_lineInOn(self, gesture):
		winUser.sendMessage(self.SPLWin,SPLMSG,1,SPLLineIn)
		self.finish()

	def script_lineInOff(self, gesture):
		winUser.sendMessage(self.SPLWin,SPLMSG,0,SPLLineIn)
		self.finish()

	def script_stopFade(self, gesture):
		winUser.sendMessage(self.SPLWin,SPLMSG,0,SPLStop)
		self.finish()

	def script_stopInstant(self, gesture):
		winUser.sendMessage(self.SPLWin,SPLMSG,1,SPLStop)
		self.finish()

	def script_play(self, gesture):
		winUser.sendMessage(self.SPLWin, SPLMSG, 0, SPLPlay)
		self.finish()

	def script_pause(self, gesture):
		playingNow = winUser.sendMessage(self.SPLWin, SPLMSG, 0, SPL_TrackPlaybackStatus)
		# Translators: Presented when no track is playing in Station Playlist Studio.
		if not playingNow: ui.message(_("There is no track playing. Try pausing while a track is playing."))
		elif playingNow == 3: winUser.sendMessage(self.SPLWin, SPLMSG, 0, SPLPause)
		else: winUser.sendMessage(self.SPLWin, SPLMSG, 1, SPLPause)
		self.finish()




	__SPLControllerGestures={
		"kb:p":"play",
		"kb:a":"automateOn",
		"kb:shift+a":"automateOff",
		"kb:m":"micOn",
		"kb:shift+m":"micOff",
		"kb:l":"lineInOn",
		"kb:shift+l":"lineInOff",
		"kb:s":"stopFade",
		"kb:t":"stopInstant",
		"kb:u":"pause"
	}


	__gestures={
		#"kb:nvda+shift+`":"focusToSPLWindow",
		#"kb:nvda+`":"SPLControllerPrefix"
	}

	# Support for Sam Encoder
	# Sam encoder is a Winamp plug-in, so we can use overlay class.
	def chooseNVDAObjectOverlayClasses(self, obj, clsList):
		fg = api.getForegroundObject()
		if obj.windowClassName == "TListView" and fg.windowClassName == "TfoSCEncoders":
			clsList.insert(0, self.SAMEncoderWindow)
		elif obj.windowClassName == "SysListView32" and "splengine" in obj.appModule.appName:
			clsList.insert(0, self.SPLEncoderWindow)

	class SAMEncoderWindow(IAccessible):
		# Support for Sam Encoder window.

		# Few useful variables for encoder list:
		focusToStudio = False # If true, Studio will gain focus after encoder connects.
		encoderType = "SAM"

		def reportConnectionStatus(self):
			# Keep an eye on the stream's description field until connected or error occurs.
			# In order to not block NVDA commands, this will be done using a different thread.
			toneCounter = 0
			while True:
				time.sleep(0.001)
				toneCounter+=1
				if toneCounter%50 == 0: tones.beep(500, 50) # Play status tones every second.
				info = review.getScreenPosition(self)[0]
				info.expand(textInfos.UNIT_LINE)
				if "Error" in info.text:
					# Announce the description of the error.
					ui.message(self.description[self.description.find("Status")+8:])
					break
				elif "Encoding" in info.text or "Encoded" in info.text:
					# We're on air, so exit.
					if self.focusToStudio: fetchSPLForegroundWindow().setFocus()
					tones.beep(1000, 150)
					break

		def script_connect(self, gesture):
			gesture.send()
			# Translators: Presented when SAM Encoder is trying to connect to a streaming server.
			ui.message(_("Connecting..."))
			# Oi, status thread, can you keep an eye on the connection status for me?
			statusThread = threading.Thread(target=self.reportConnectionStatus)
			statusThread.name = "Connection Status Reporter"
			statusThread.start()
		# Translators: Input help mode message in SAM Encoder window.
		script_connect.__doc__=_("Connects to a streaming server.")

		def script_disconnect(self, gesture):
			gesture.send()
			# Translators: Presented when SAM Encoder is disconnecting from a streaming server.
			ui.message(_("Disconnecting..."))
		# Translators: Input help mode message in SAM Encoder window.
		script_disconnect.__doc__=_("Disconnects from a streaming server.")

		def script_toggleFocusToStudio(self, gesture):
			if not self.focusToStudio:
				self.focusToStudio = True
				SAMFocusToStudio[self.name] = True
				# Translators: Presented when toggling the setting to switch to Studio when connected to a streaming server.
				ui.message(_("Switch to Studio after connecting"))
			else:
				self.focusToStudio = False
				SAMFocusToStudio[self.name] = False
				# Translators: Presented when toggling the setting to switch to Studio when connected to a streaming server.
				ui.message(_("Do not switch to Studio after connecting"))
		# Translators: Input help mode message in SAM Encoder window.
		script_toggleFocusToStudio.__doc__=_("Toggles whether NVDA will switch to Studio when connected to a streaming server.")

		def script_streamLabeler(self, gesture):
			curStreamLabel = ""
			if self.encoderType == "SAM" and self.name in SAMStreamLabels:
				curStreamLabel = SAMStreamLabels[self.name]
			elif self.encoderType == "SPL" and str(self.IAccessibleChildID) in SPLStreamLabels:
				curStreamLabel = SPLStreamLabels[str(self.IAccessibleChildID)]
			# Translators: The title of the stream labeler dialog (example: stream labeler for 1).
			streamTitle = _("Stream labeler for {streamEntry}").format(streamEntry = self.name)
			# Translators: The text of the stream labeler dialog.
			streamText = _("Enter the label for this stream")
			dlg = wx.TextEntryDialog(gui.mainFrame,
			streamText, streamTitle, defaultValue=curStreamLabel)
			def callback(result):
				if result == wx.ID_OK:
					if dlg.GetValue() != "":
						if self.encoderType == "SAM": SAMStreamLabels[self.name] = dlg.GetValue()
						elif self.encoderType == "SPL": SPLStreamLabels[str(self.IAccessibleChildID)] = dlg.GetValue()
					else:
						if self.encoderType == "SAM": del SAMStreamLabels[self.name]
						elif self.encoderType == "SPL": del SPLStreamLabels[(self.IAccessibleChildID)]
			gui.runScriptModalDialog(dlg, callback)
		# Translators: Input help mode message in SAM Encoder window.
		script_streamLabeler.__doc__=_("Opens a dialog to label the selected encoder.")


		def initOverlayClass(self):
			# Can I switch to Studio when connected to a streaming server?
			try:
				self.focusToStudio = SAMFocusToStudio[self.name]
			except KeyError:
				pass

		def event_gainFocus(self):
			try:
				streamLabel = SAMStreamLabels[self.name]
			except KeyError:
				streamLabel = None
			# Speak the stream label if it exists.
			if streamLabel is not None: speech.speakMessage(streamLabel)
			super(type(self), self).reportFocus()
			# Braille the stream label if present.
			if streamLabel is not None:
				brailleStreamLabel = self.name + ": " + streamLabel
				braille.handler.message(brailleStreamLabel)


		__gestures={
			"kb:f9":"connect",
			"kb:f10":"disconnect",
			"kb:f11":"toggleFocusToStudio",
			"kb:f12":"streamLabeler"
		}

	class SPLEncoderWindow(SAMEncoderWindow):
		# Support for SPL Encoder window.

		# A few more subclass flags.
		encoderType = "SPL"

		def reportConnectionStatus(self):
			# Same routine as SAM encoder: use a thread to prevent blocking NVDA commands.
			for attempt in xrange(0, 100):
				time.sleep(0.001)
				if attempt%50 == 0: tones.beep(500, 50)
				info = review.getScreenPosition(self)[0]
				info.expand(textInfos.UNIT_LINE)
				if info.text.endswith("Connected"):
					# We're on air, so exit.
					if self.focusToStudio: fetchSPLForegroundWindow().setFocus()
					tones.beep(1000, 150)
					break
			if not self.name.endswith("Connected"): ui.message(self.name[self.name.find("Transfer")+15:])

		def script_connect(self, gesture):
			# Same as SAM's connection routine, but this time, keep an eye on self.name and a different connection flag.
			connectButton = api.getForegroundObject().children[2]
			if connectButton.name == "Disconnect": return
			ui.message(_("Connecting..."))
			# Juggle the focus around.
			connectButton.doAction()
			self.setFocus()
			# Same as SAM encoders.
			statusThread = threading.Thread(target=self.reportConnectionStatus)
			statusThread.name = "Connection Status Reporter"
			statusThread.start()
		script_connect.__doc__=_("Connects to a streaming server.")


		def initOverlayClass(self):
			# Can I switch to Studio when connected to a streaming server?
			try:
				self.focusToStudio = SAMFocusToStudio[self.name]
			except KeyError:
				pass

		def event_gainFocus(self):
			try:
				streamLabel = SPLStreamLabels[str(self.IAccessibleChildID)]
			except KeyError:
				streamLabel = None
			# Speak the stream label if it exists.
			if streamLabel is not None: speech.speakMessage(streamLabel)
			super(type(self), self).reportFocus()
			# Braille the stream label if present.
			if streamLabel is not None:
				brailleStreamLabel = str(self.IAccessibleChildID) + ": " + streamLabel
				braille.handler.message(brailleStreamLabel)



		__gestures={
			"kb:f9":"connect",
			"kb:f10":None
		}
<|MERGE_RESOLUTION|>--- conflicted
+++ resolved
@@ -84,12 +84,6 @@
 		super(globalPluginHandler.GlobalPlugin, self).__init__()
 		# Load stream labels (and possibly other future goodies) from a file-based database.
 		global config, SAMStreamLabels, SPLStreamLabels
-<<<<<<< HEAD
-		config = ConfigObj(os.path.join(config.getUserDefaultConfigPath(), "splStreamLabels.ini"))
-		# Read stream labels.
-		SAMStreamLabels = dict(config["SAMEncoders"])
-		SPLStreamLabels = dict(config["SPLEncoders"])
-=======
 		#if os.path.isfile(os.path.join(config.getUserDefaultConfigPath(), "splStreamLabels.ini")):
 		config = ConfigObj(os.path.join(config.getUserDefaultConfigPath(), "splStreamLabels.ini"))
 		#else:
@@ -103,7 +97,6 @@
 			SPLStreamLabels = dict(config["SPLEncoders"])
 		except KeyError:
 			SPLStreamLabels = {}
->>>>>>> 5208834d
 
 	# Save configuration file.
 	def terminate(self):
