# Station Playlist Utilities
# Author: Joseph Lee
# Copyright 2013-2014, released under GPL.
# Adds a few utility features such as switching focus to the SPL Studio window and some global scripts, along with support for Sam Encoder.

from ctypes import windll
from functools import wraps
import threading
import os
import time
from configobj import ConfigObj # Configuration management; configspec will be used to store app module and global plugin settings in one ini file.
import globalPluginHandler
import api
import ui
import speech
import braille
import config # Look up the user config folder, to be used in 4.0 and later.
import review
import textInfos
from NVDAObjects.IAccessible import IAccessible
import winUser
import tones
import gui
import wx
import addonHandler
addonHandler.initTranslation()

# Layer environment: same as the app module counterpart.

def finally_(func, final):
	"""Calls final after func, even if it fails."""
	def wrap(f):
		@wraps(f)
		def new(*args, **kwargs):
			try:
				func(*args, **kwargs)
			finally:
				final()
		return new
	return wrap(final)

# SPL Studio uses WM messages to send and receive data, similar to Winamp (see NVDA sources/appModules/winamp.py for more information).
user32 = windll.user32 # user32.dll.
SPLMSG = winUser.WM_USER

# Various SPL IPC tags.
SPLPlay = 12
SPLStop = 13
SPLPause = 15
SPLAutomate = 16
SPLMic = 17
SPLLineIn = 18
SPL_TrackPlaybackStatus = 104
SPLCurTrackPlaybackTime = 105

# Needed in SAM Encoder support:
SAMFocusToStudio = {} # A dictionary to record whether to switch to SPL Studio for this encoder.
SAMStreamLabels= {} # A dictionary to store custom labels for each stream.
SPLStreamLabels= {} # Same as above but optimized for SPL encoders (Studio 5.00 and later).

# Configuration management.
Config = None

# Try to see if SPL foreground object can be fetched. This is used for switching to SPL Studio window from anywhere and to switch to Studio window from SAM encoder window.

def fetchSPLForegroundWindow():
	# Turns out NVDA core does have a method to fetch desktop objects, so use this to find SPL window from among its children.
	dt = api.getDesktopObject()
	for fg in dt.children:
		if "splstudio" in fg.appModule.appModuleName: return fg
	return None


class GlobalPlugin(globalPluginHandler.GlobalPlugin):

	# Translators: Script category for Station Playlist commands in input gestures dialog.
	scriptCategory = _("Station Playlist Studio")

	# The handle to SPL window (keep this guy handy).
	SPLWin = 0 #For now.

	# Do some initialization, such as stream labels for SAM encoders.
	def __init__(self):
		super(globalPluginHandler.GlobalPlugin, self).__init__()
		# Load stream labels (and possibly other future goodies) from a file-based database.
		global config, SAMStreamLabels, SPLStreamLabels
		config = ConfigObj(os.path.join(config.getUserDefaultConfigPath(), "splStreamLabels.ini"))
		# Read stream labels.
		SAMStreamLabels = dict(config["SAMEncoders"])
		SPLStreamLabels = dict(config["SPLEncoders"])

	# Save configuration file.
	def terminate(self):
		global config
		config["SAMEncoders"] = SAMStreamLabels
		config["SPLEncoders"] = SPLStreamLabels
		config.write()

			#Global layer environment (see the app module for more information).
	SPLController = False # Control SPL from anywhere.

	def getScript(self, gesture):
		if not self.SPLController:
			return globalPluginHandler.GlobalPlugin.getScript(self, gesture)
		script = globalPluginHandler.GlobalPlugin.getScript(self, gesture)
		if not script: script = finally_(self.script_error, self.finish)
		return finally_(script, self.finish)

	def finish(self):
		self.SPLController = False
		self.clearGestureBindings()
		self.bindGestures(self.__gestures)

	def script_error(self, gesture):
		tones.beep(120, 100)

	# Switch focus to SPL Studio window from anywhere.
	def script_focusToSPLWindow(self, gesture):
		# Don't do anything if we're already focus on SPL Studio.
		if "splstudio" in api.getForegroundObject().appModule.appModuleName: return
		else:
			SPLHwnd = user32.FindWindowA("SPLStudio", None) # Used ANSI version, as Wide char version always returns 0.
			if SPLHwnd == 0: ui.message(_("SPL Studio is not running."))
			else:
				SPLFG = fetchSPLForegroundWindow()
				# Translators: Presented when Studio is minimized to system tray (notification area).
				if SPLFG == None: ui.message(_("SPL minimized to system tray."))
				else: SPLFG.setFocus()
	# Translators: Input help mode message for a command to switch to Station Playlist Studio from any program.
	script_focusToSPLWindow.__doc__=_("Moves to SPL Studio window from other programs.")

	# The SPL Controller:
	# This layer set allows the user to control various aspects of SPL Studio from anywhere.
	def script_SPLControllerPrefix(self, gesture):
		# Error checks:
		# 1. If SPL Studio is not running, print an error message.
		# 2. If we're already  in SPL, report that the user is in SPL. This is temporary - in the end, pass this gesture to the app module portion.
		if "splstudio" in api.getForegroundObject().appModule.appModuleName:
			# Translators: Presented when NVDA cannot enter SPL Controller layer since SPL Studio is focused.
			ui.message(_("You are already in SPL Studio window. For status commands, use SPL Assistant commands."))
			self.finish()
			return
		self.SPLWin = user32.FindWindowA("SPLStudio", None)
		if self.SPLWin == 0:
			# Translators: Presented when Station Playlist Studio is not running.
			ui.message(_("SPL Studio is not running."))
			self.finish()
			return
		# No errors, so continue.
		if not self.SPLController:
			self.bindGestures(self.__SPLControllerGestures)
			self.SPLController = True
			# Translators: The name of a layer command set for Station Playlist Studio.
			# Hint: it is better to translate it as "SPL Control Panel."
			ui.message(_("SPL Controller"))
		else:
			self.script_error(gesture)
			self.finish()
	# Translators: Input help mode message for a layer command in Station Playlist Studio.
	script_SPLControllerPrefix.__doc__=_("SPl Controller layer command. See add-on guide for available commands.")

	# The layer commands themselves. Calls user32.SendMessage method for each script.

	def script_automateOn(self, gesture):
		winUser.sendMessage(self.SPLWin,SPLMSG,1,SPLAutomate)
		self.finish()

	def script_automateOff(self, gesture):
		winUser.sendMessage(self.SPLWin,SPLMSG,0,SPLAutomate)
		self.finish()

	def script_micOn(self, gesture):
		winUser.sendMessage(self.SPLWin,SPLMSG,1,SPLMic)
		self.finish()

	def script_micOff(self, gesture):
		winUser.sendMessage(self.SPLWin,SPLMSG,0,SPLMic)
		self.finish()

	def script_lineInOn(self, gesture):
		winUser.sendMessage(self.SPLWin,SPLMSG,1,SPLLineIn)
		self.finish()

	def script_lineInOff(self, gesture):
		winUser.sendMessage(self.SPLWin,SPLMSG,0,SPLLineIn)
		self.finish()

	def script_stopFade(self, gesture):
		winUser.sendMessage(self.SPLWin,SPLMSG,0,SPLStop)
		self.finish()

	def script_stopInstant(self, gesture):
		winUser.sendMessage(self.SPLWin,SPLMSG,1,SPLStop)
		self.finish()

	def script_play(self, gesture):
		winUser.sendMessage(self.SPLWin, SPLMSG, 0, SPLPlay)
		self.finish()

	def script_pause(self, gesture):
		playingNow = winUser.sendMessage(self.SPLWin, SPLMSG, 0, SPL_TrackPlaybackStatus)
		# Translators: Presented when no track is playing in Station Playlist Studio.
		if not playingNow: ui.message(_("There is no track playing. Try pausing while a track is playing."))
		elif playingNow == 3: winUser.sendMessage(self.SPLWin, SPLMSG, 0, SPLPause)
		else: winUser.sendMessage(self.SPLWin, SPLMSG, 1, SPLPause)
		self.finish()




	__SPLControllerGestures={
		"kb:p":"play",
		"kb:a":"automateOn",
		"kb:shift+a":"automateOff",
		"kb:m":"micOn",
		"kb:shift+m":"micOff",
		"kb:l":"lineInOn",
		"kb:shift+l":"lineInOff",
		"kb:s":"stopFade",
		"kb:t":"stopInstant",
		"kb:u":"pause"
	}


	__gestures={
		#"kb:nvda+shift+`":"focusToSPLWindow",
		#"kb:nvda+`":"SPLControllerPrefix"
	}

	# Support for Sam Encoder
	# Sam encoder is a Winamp plug-in, so we can use overlay class.
	def chooseNVDAObjectOverlayClasses(self, obj, clsList):
		fg = api.getForegroundObject()
		if obj.windowClassName == "TListView" and fg.windowClassName == "TfoSCEncoders":
			clsList.insert(0, self.SAMEncoderWindow)
		elif obj.windowClassName == "SysListView32" and "splengine" in obj.appModule.appName:
			clsList.insert(0, self.SPLEncoderWindow)

	class SAMEncoderWindow(IAccessible):
		# Support for Sam Encoder window.

		# Few useful variables for encoder list:
		focusToStudio = False # If true, Studio will gain focus after encoder connects.
		encoderType = "SAM"

<<<<<<< HEAD
		def script_connect(self, gesture):
			gesture.send()
			# Translators: Presented when SAM/SPL Encoder is trying to connect to a streaming server.
			ui.message(_("Connecting..."))
=======
		def reportConnectionStatus(self):
>>>>>>> 95e3392e
			# Keep an eye on the stream's description field until connected or error occurs.
			# In order to not block NVDA commands, this will be done using a different thread.
			toneCounter = 0
			while True:
				time.sleep(0.001)
				toneCounter+=1
				if toneCounter%200 == 0: tones.beep(500, 100) # Play status tones every second.
				info = review.getScreenPosition(self)[0]
				info.expand(textInfos.UNIT_LINE)
				if "Error" in info.text:
					# Announce the description of the error.
					ui.message(self.description[self.description.find("Status")+8:])
					break
				elif "Encoding" in info.text or "Encoded" in info.text:
					# We're on air, so exit.
					if self.focusToStudio: fetchSPLForegroundWindow().setFocus()
					tones.beep(1000, 150)
					break

		def script_connect(self, gesture):
			gesture.send()
			# Translators: Presented when SAM Encoder is trying to connect to a streaming server.
			ui.message(_("Connecting..."))
			# Oi, status thread, can you keep an eye on the connection status for me?
			statusThread = threading.Thread(target=self.reportConnectionStatus)
			statusThread.name = "Connection Status Reporter"
			statusThread.start()
		# Translators: Input help mode message in SAM Encoder window.
		script_connect.__doc__=_("Connects to a streaming server.")

		def script_disconnect(self, gesture):
			gesture.send()
			# Translators: Presented when SAM Encoder is disconnecting from a streaming server.
			ui.message(_("Disconnecting..."))
		# Translators: Input help mode message in SAM Encoder window.
		script_disconnect.__doc__=_("Disconnects from a streaming server.")

		def script_toggleFocusToStudio(self, gesture):
			if not self.focusToStudio:
				self.focusToStudio = True
				SAMFocusToStudio[self.name] = True
				# Translators: Presented when toggling the setting to switch to Studio when connected to a streaming server.
				ui.message(_("Switch to Studio after connecting"))
			else:
				self.focusToStudio = False
				SAMFocusToStudio[self.name] = False
				# Translators: Presented when toggling the setting to switch to Studio when connected to a streaming server.
				ui.message(_("Do not switch to Studio after connecting"))
		# Translators: Input help mode message in SAM Encoder window.
		script_toggleFocusToStudio.__doc__=_("Toggles whether NVDA will switch to Studio when connected to a streaming server.")

		def script_streamLabeler(self, gesture):
			curStreamLabel = ""
			if self.encoderType == "SAM" and self.name in SAMStreamLabels:
				curStreamLabel = SAMStreamLabels[self.name]
			elif self.encoderType == "SPL" and str(self.IAccessibleChildID) in SPLStreamLabels:
				curStreamLabel = SPLStreamLabels[str(self.IAccessibleChildID)]
			# Translators: The title of the stream labeler dialog (example: stream labeler for 1).
			streamTitle = _("Stream labeler for {streamEntry}").format(streamEntry = self.name)
			# Translators: The text of the stream labeler dialog.
			streamText = _("Enter the label for this stream")
			dlg = wx.TextEntryDialog(gui.mainFrame,
			streamText, streamTitle, defaultValue=curStreamLabel)
			def callback(result):
				if result == wx.ID_OK:
					if dlg.GetValue() != "":
						if self.encoderType == "SAM": SAMStreamLabels[self.name] = dlg.GetValue()
						elif self.encoderType == "SPL": SPLStreamLabels[str(self.IAccessibleChildID)] = dlg.GetValue()
					else:
						if self.encoderType == "SAM": del SAMStreamLabels[self.name]
						elif self.encoderType == "SPL": del SPLStreamLabels[(self.IAccessibleChildID)]
			gui.runScriptModalDialog(dlg, callback)
		# Translators: Input help mode message in SAM Encoder window.
		script_streamLabeler.__doc__=_("Opens a dialog to label the selected encoder.")


		def initOverlayClass(self):
			# Can I switch to Studio when connected to a streaming server?
			try:
				self.focusToStudio = SAMFocusToStudio[self.name]
			except KeyError:
				pass

		def event_gainFocus(self):
			try:
				streamLabel = SAMStreamLabels[self.name]
			except KeyError:
				streamLabel = None
			# Speak the stream label if it exists.
			if streamLabel is not None: speech.speakMessage(streamLabel)
			super(type(self), self).reportFocus()
			# Braille the stream label if present.
			if streamLabel is not None:
				brailleStreamLabel = self.name + ": " + streamLabel
				braille.handler.message(brailleStreamLabel)


		__gestures={
			"kb:f9":"connect",
			"kb:f10":"disconnect",
			"kb:f11":"toggleFocusToStudio",
			"kb:f12":"streamLabeler"
		}

	class SPLEncoderWindow(SAMEncoderWindow):
		# Support for SPL Encoder window.

		# A few more subclass flags.
		encoderType = "SPL"

		def script_connect(self, gesture):
			# Same as SAM's connection routine, but this time, keep an eye on self.name and a different connection flag.
			connectButton = api.getForegroundObject().children[2]
			if connectButton.name == "Disconnect": return
			ui.message(_("Connecting..."))
			# Juggle the focus around.
			connectButton.doAction()
			self.setFocus()
			# Keep an eye on the stream's name until connected or error occurs.
			for attempt in xrange(0, 100):
				time.sleep(0.001)
				info = review.getScreenPosition(self)[0]
				info.expand(textInfos.UNIT_LINE)
				if info.text.endswith("Connected"):
					# We're on air, so exit.
					if self.focusToStudio: fetchSPLForegroundWindow().setFocus()
					tones.beep(1000, 150)
					break
			if not self.name.endswith("Connected"): ui.message(self.name[self.name.find("Transfer")+15:])
		script_connect.__doc__=_("Connects to a streaming server.")


		def initOverlayClass(self):
			# Can I switch to Studio when connected to a streaming server?
			try:
				self.focusToStudio = SAMFocusToStudio[self.name]
			except KeyError:
				pass

		def event_gainFocus(self):
			try:
				streamLabel = SPLStreamLabels[str(self.IAccessibleChildID)]
			except KeyError:
				streamLabel = None
			# Speak the stream label if it exists.
			if streamLabel is not None: speech.speakMessage(streamLabel)
			super(type(self), self).reportFocus()
			# Braille the stream label if present.
			if streamLabel is not None:
				brailleStreamLabel = str(self.IAccessibleChildID) + ": " + streamLabel
				braille.handler.message(brailleStreamLabel)



		__gestures={
			"kb:f9":"connect",
			"kb:f10":None
		}
<|MERGE_RESOLUTION|>--- conflicted
+++ resolved
@@ -243,21 +243,14 @@
 		focusToStudio = False # If true, Studio will gain focus after encoder connects.
 		encoderType = "SAM"
 
-<<<<<<< HEAD
-		def script_connect(self, gesture):
-			gesture.send()
-			# Translators: Presented when SAM/SPL Encoder is trying to connect to a streaming server.
-			ui.message(_("Connecting..."))
-=======
 		def reportConnectionStatus(self):
->>>>>>> 95e3392e
 			# Keep an eye on the stream's description field until connected or error occurs.
 			# In order to not block NVDA commands, this will be done using a different thread.
 			toneCounter = 0
 			while True:
 				time.sleep(0.001)
 				toneCounter+=1
-				if toneCounter%200 == 0: tones.beep(500, 100) # Play status tones every second.
+				if toneCounter%50 == 0: tones.beep(500, 50) # Play status tones every second.
 				info = review.getScreenPosition(self)[0]
 				info.expand(textInfos.UNIT_LINE)
 				if "Error" in info.text:
@@ -361,6 +354,20 @@
 		# A few more subclass flags.
 		encoderType = "SPL"
 
+		def reportConnectionStatus(self):
+			# Same routine as SAM encoder: use a thread to prevent blocking NVDA commands.
+			for attempt in xrange(0, 100):
+				time.sleep(0.001)
+				if attempt%50 == 0: tones.beep(500, 50)
+				info = review.getScreenPosition(self)[0]
+				info.expand(textInfos.UNIT_LINE)
+				if info.text.endswith("Connected"):
+					# We're on air, so exit.
+					if self.focusToStudio: fetchSPLForegroundWindow().setFocus()
+					tones.beep(1000, 150)
+					break
+			if not self.name.endswith("Connected"): ui.message(self.name[self.name.find("Transfer")+15:])
+
 		def script_connect(self, gesture):
 			# Same as SAM's connection routine, but this time, keep an eye on self.name and a different connection flag.
 			connectButton = api.getForegroundObject().children[2]
@@ -369,17 +376,10 @@
 			# Juggle the focus around.
 			connectButton.doAction()
 			self.setFocus()
-			# Keep an eye on the stream's name until connected or error occurs.
-			for attempt in xrange(0, 100):
-				time.sleep(0.001)
-				info = review.getScreenPosition(self)[0]
-				info.expand(textInfos.UNIT_LINE)
-				if info.text.endswith("Connected"):
-					# We're on air, so exit.
-					if self.focusToStudio: fetchSPLForegroundWindow().setFocus()
-					tones.beep(1000, 150)
-					break
-			if not self.name.endswith("Connected"): ui.message(self.name[self.name.find("Transfer")+15:])
+			# Same as SAM encoders.
+			statusThread = threading.Thread(target=self.reportConnectionStatus)
+			statusThread.name = "Connection Status Reporter"
+			statusThread.start()
 		script_connect.__doc__=_("Connects to a streaming server.")
 
 
