--- conflicted
+++ resolved
@@ -4,14 +4,6 @@
 # Provides needed routines during add-on installation and removal.
 # Routines are partly based on other add-ons, particularly Place Markers by Noelia Martinez (thanks add-on authors).
 
-<<<<<<< HEAD
-import sys
-import os
-import shutil
-import gui
-import wx
-=======
->>>>>>> 103bfbfb
 import addonHandler
 addonHandler.initTranslation()
 
@@ -29,6 +21,8 @@
 			# Translators: Title of a dialog shown when installing StationPlaylist add-on on old Windows releases.
 			_("Old Windows version"), wx.OK | wx.ICON_ERROR)
 		raise RuntimeError("SPL: minimum Windows version requirement not met, aborting")
+	import os
+	import shutil
 	profiles = os.path.join(os.path.dirname(__file__), "..", "stationPlaylist", "profiles")
 	# Import old profiles.
 	if os.path.exists(profiles):
