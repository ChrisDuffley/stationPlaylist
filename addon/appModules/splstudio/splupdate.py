--- conflicted
+++ resolved
@@ -56,13 +56,8 @@
 		if "pendingChannelChange" in SPLAddonState: del SPLAddonState["pendingChannelChange"]
 		if "UpdateChannel" in SPLAddonState:
 			SPLUpdateChannel = SPLAddonState["UpdateChannel"]
-<<<<<<< HEAD
 			if SPLUpdateChannel in ("beta", "lts"):
 				SPLUpdateChannel = "dev"
-=======
-			if SPLUpdateChannel in ("dev", "beta"):
-				SPLUpdateChannel = "stable"
->>>>>>> 2652e67d
 	except IOError, KeyError:
 		SPLAddonState["PDT"] = 0
 		_updateNow = False
