--- conflicted
+++ resolved
@@ -147,10 +147,5 @@
 	else: wx.CallAfter(getUpdateResponse, checkMessage, _("Studio add-on update"), updateURL)
 
 def getUpdateResponse(message, caption, updateURL):
-<<<<<<< HEAD
-	if gui.messageBox(message, caption, wx.YES | wx.NO | wx.CANCEL | wx.CENTER | wx.ICON_QUESTION) == wx.YES:
-		os.startfile(updateURL)
-=======
 	if gui.messageBox(message, caption, wx.YES_NO | wx.NO_DEFAULT | wx.CANCEL | wx.CENTER | wx.ICON_QUESTION) == wx.YES:
-		os.startfile(updateURL)
->>>>>>> 71475c3d
+		os.startfile(updateURL)