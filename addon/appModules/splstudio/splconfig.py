# SPL Studio Configuration Manager
# An app module and global plugin package for NVDA
# Copyright 2015-2016 Joseph Lee and others, released under GPL.
# Provides the configuration management package for SPL Studio app module.
# For miscellaneous dialogs and tool, see SPLMisc module.

import os
from cStringIO import StringIO
from configobj import ConfigObj
from validate import Validator
import weakref
import time
import globalVars
import ui
import api
import gui
import wx
from winUser import user32
import tones
import splupdate

# Configuration management
SPLIni = os.path.join(globalVars.appArgs.configPath, "splstudio.ini")
SPLProfiles = os.path.join(globalVars.appArgs.configPath, "addons", "stationPlaylist", "profiles")
confspec = ConfigObj(StringIO("""
BeepAnnounce = boolean(default=false)
MessageVerbosity = option("beginner", "advanced", default="beginner")
SayEndOfTrack = boolean(default=true)
EndOfTrackTime = integer(min=1, max=59, default=5)
SaySongRamp = boolean(default=true)
SongRampTime = integer(min=1, max=9, default=5)
BrailleTimer = option("off", "intro", "outro", "both", default="off")
MicAlarm = integer(min=0, max=7200, default="0")
MicAlarmInterval = integer(min=0, max=60, default=0)
AlarmAnnounce = option("beep", "message", "both", default="beep")
LibraryScanAnnounce = option("off", "ending", "progress", "numbers", default="off")
TrackDial = boolean(default=false)
TimeHourAnnounce = boolean(default=false)
MetadataReminder = option("off", "startup", "instant", default="off")
MetadataEnabled = bool_list(default=list(false,false,false,false,false))
UseScreenColumnOrder = boolean(default=true)
ColumnOrder = string_list(default=list("Artist","Title","Duration","Intro","Outro","Category","Year","Album","Genre","Mood","Energy","Tempo","BPM","Gender","Rating","Filename","Time Scheduled"))
IncludedColumns = string_list(default=list("Artist","Title","Duration","Intro","Outro","Category","Year","Album","Genre","Mood","Energy","Tempo","BPM","Gender","Rating","Filename","Time Scheduled"))
SayScheduledFor = boolean(default=true)
SayListenerCount = boolean(default=true)
SayPlayingCartName = boolean(default=true)
SayPlayingTrackName = string(default="True")
SPLConPassthrough = boolean(default=false)
CompatibilityLayer = option("off", "jfw", "wineyes", default="off")
<<<<<<< HEAD
AutoUpdateCheck = boolean(default=true)
=======
>>>>>>> 691fd6af
"""), encoding="UTF-8", list_values=False)
confspec.newlines = "\r\n"
SPLConfig = None
# A pool of broadcast profiles.
SPLConfigPool = []
# Default config spec container.
_SPLDefaults = ConfigObj(None, configspec = confspec, encoding="UTF-8")
_val = Validator()
_SPLDefaults.validate(_val, copy=True)

# The following settings can be changed in profiles:
_mutatableSettings=("SayEndOfTrack","EndOfTrackTime","SaySongRamp","SongRampTime","MicAlarm","MicAlarmInterval","MetadataEnabled","UseScreenColumnOrder","ColumnOrder","IncludedColumns")

# Display an error dialog when configuration validation fails.
def runConfigErrorDialog(errorText, errorType):
	wx.CallAfter(gui.messageBox, errorText, errorType, wx.OK|wx.ICON_ERROR)

# Reset settings to defaults.
# This will be called when validation fails or when the user asks for it.
# 6.0: The below function resets a single profile. A sister function will reset all of them.
# 7.0: This will be split into several functions, with one of them being the master copy/settings transfer routine.
def resetConfig(defaults, activeConfig, intentional=False):
	for setting in activeConfig:
		activeConfig[setting] = defaults[setting]
	activeConfig.write()
	if intentional:
		# Translators: A dialog message shown when settings were reset to defaults.
		wx.CallAfter(gui.messageBox, _("Successfully applied default add-on settings."),
		# Translators: Title of the reset config dialog.
		_("Reset configuration"), wx.OK|wx.ICON_INFORMATION)

# Reset all profiles upon request.
def resetAllConfig():
	for profile in SPLConfigPool:
		# Retrieve the profile path, as ConfigObj.reset nullifies it.
		profilePath = profile.filename
		profile.reset()
		profile.filename = profilePath
		for setting in _SPLDefaults:
			# Convert certain settings to a different format.
			if setting == "IncludedColumns": profile[setting] = set(_SPLDefaults[setting])
			else: profile[setting] = _SPLDefaults[setting]
	# Translators: A dialog message shown when settings were reset to defaults.
	wx.CallAfter(gui.messageBox, _("Successfully applied default add-on settings."),
	# Translators: Title of the reset config dialog.
	_("Reset configuration"), wx.OK|wx.ICON_INFORMATION)

# In case one or more profiles had config issues, look up the error message from the following map.
_configErrors ={
	"completeReset":"All settings reset to defaults",
	"partialReset":"Some settings reset to defaults",
	"columnOrderReset":"Column announcement order reset to defaults",
	"partialAndColumnOrderReset":"Some settings, including column announcement order reset to defaults",
	"noInstantProfile":"Cannot find instant profile"
}

# To be run in app module constructor.
# With the load function below, load the config upon request.
# The below init function is really a vehicle that traverses through config profiles in a loop.
# Prompt the config error dialog only once.
_configLoadStatus = {} # Key = filename, value is pass or no pass.

def initConfig():
	# Load the default config from a list of profiles.
	global SPLConfig, SPLConfigPool, _configLoadStatus, SPLActiveProfile, SPLSwitchProfile
	if SPLConfigPool is None: SPLConfigPool = []
	# Translators: The name of the default (normal) profile.
	if SPLActiveProfile is None: SPLActiveProfile = _("Normal profile")
	SPLConfigPool.append(unlockConfig(SPLIni, profileName=SPLActiveProfile, prefill=True))
	try:
		profiles = filter(lambda fn: os.path.splitext(fn)[-1] == ".ini", os.listdir(SPLProfiles))
		for profile in profiles:
			SPLConfigPool.append(unlockConfig(os.path.join(SPLProfiles, profile), profileName=os.path.splitext(profile)[0]))
	except WindowsError:
		pass
	SPLConfig = SPLConfigPool[0]
	# 7.0: Store add-on installer size in case one wishes to check for updates (default size is 0 or no update checked attempted).
<<<<<<< HEAD
	# Same goes to update check time and date (stored as Unix time stamp).
	if "PSZ" in SPLConfig: splupdate.SPLAddonSize = SPLConfig["PSZ"]
	if "PDT" in SPLConfig: splupdate.SPLAddonCheck = float(SPLConfig["PDT"])
=======
	if "PSZ" in SPLConfig: splupdate.SPLAddonSize != SPLConfig["PSZ"]
>>>>>>> 691fd6af
	# Locate instant profile.
	if "InstantProfile" in SPLConfig:
		try:
			SPLSwitchProfile = SPLConfigPool[getProfileIndexByName(SPLConfig["InstantProfile"])].name
		except ValueError:
			_configLoadStatus[SPLConfig.name] = "noInstantProfile"
	if len(_configLoadStatus):
		# Translators: Standard error title for configuration error.
		title = _("Studio add-on Configuration error")
		messages = []
		messages.append("One or more broadcast profiles had issues:\n\n")
		for profile in _configLoadStatus:
			error = _configErrors[_configLoadStatus[profile]]
			messages.append("{profileName}: {errorMessage}".format(profileName = profile, errorMessage = error))
		_configLoadStatus.clear()
		runConfigErrorDialog("\n".join(messages), title)

# Unlock (load) profiles from files.
def unlockConfig(path, profileName=None, prefill=False):
	global _configLoadStatus # To be mutated only during unlock routine.
	SPLConfigCheckpoint = ConfigObj(path, configspec = confspec, encoding="UTF-8")
	# 5.2 and later: check to make sure all values are correct.
	configTest = SPLConfigCheckpoint.validate(_val, copy=prefill)
	if configTest != True:
		# Translators: Standard error title for configuration error.
		title = _("Studio add-on Configuration error")
		if not configTest:
			# Case 1: restore settings to defaults when 5.x config validation has failed on all values.
			# 6.0: In case this is a user profile, apply base configuration.
			baseProfile = _SPLDefaults if prefill else SPLConfigPool[0]
			resetConfig(baseProfile, SPLConfigCheckpoint)
			_configLoadStatus[profileName] = "completeReset"
		elif isinstance(configTest, dict):
			# Case 2: For 5.x and later, attempt to reconstruct the failed values.
			# 6.0: Cherry-pick global settings only.
			for setting in configTest:
				if not configTest[setting]:
					if prefill: # Base profile only.
						SPLConfigCheckpoint[setting] = _SPLDefaults[setting]
					else: # Broadcast profiles.
						if setting not in _mutatableSettings:
							SPLConfigCheckpoint[setting] = SPLConfigPool[0][setting]
						else: SPLConfigCheckpoint[setting] = _SPLDefaults[setting]
			SPLConfigCheckpoint.write()
			_configLoadStatus[profileName] = "partialReset"
	_extraInitSteps(SPLConfigCheckpoint, profileName=profileName)
	# Only run when loading profiles other than normal profile.
	if not prefill: _applyBaseSettings(SPLConfigCheckpoint)
	SPLConfigCheckpoint.name = profileName
	return SPLConfigCheckpoint

# Extra initialization steps such as converting value types.
def _extraInitSteps(conf, profileName=None):
	global _configLoadStatus
	columnOrder = conf["ColumnOrder"]
	# Catch suttle errors.
	fields = ["Artist","Title","Duration","Intro","Outro","Category","Year","Album","Genre","Mood","Energy","Tempo","BPM","Gender","Rating","Filename","Time Scheduled"]
	invalidFields = 0
	for field in fields:
		if field not in columnOrder: invalidFields+=1
	if invalidFields or len(columnOrder) != 17:
		if profileName in _configLoadStatus and _configLoadStatus[profileName] == "partialReset":
			_configLoadStatus[profileName] = "partialAndColumnOrderReset"
		else:
			_configLoadStatus[profileName] = "columnOrderReset"
		columnOrder = fields
	conf["ColumnOrder"] = columnOrder
	conf["IncludedColumns"] = set(conf["IncludedColumns"])
	# Artist and Title must be present at all times (quite redundant, but just in case).
	conf["IncludedColumns"].add("Artist")
	conf["IncludedColumns"].add("Title")
	# Perform a similar check for metadata streaming.
	if len(conf["MetadataEnabled"]) != 5:
		if profileName in _configLoadStatus and _configLoadStatus[profileName] == "partialReset":
			_configLoadStatus[profileName] = "partialAndMetadataReset"
		else:
			_configLoadStatus[profileName] = "metadataReset"
		conf["MetadataEnabled"] = [False, False, False, False, False]

# Apply base profile if loading user-defined broadcast profiles.
def _applyBaseSettings(conf):
	for setting in SPLConfigPool[0]:
		# Ignore profile-specific settings.
		if setting not in _mutatableSettings:
			conf[setting] = SPLConfigPool[0][setting]

# Instant profile switch helpers.
# A number of helper functions assisting instant switch profile routine and others, including sorting and locating the needed profile upon request.

# Fetch the profile index with a given name.
def getProfileIndexByName(name):
	return [profile.name for profile in SPLConfigPool].index(name)

# And:
def getProfileByName(name):
	return SPLConfigPool[getProfileIndexByName(name)]

# Last but not least...
def getProfileFlags(name):
	flags = []
	if name == SPLActiveProfile:
		# Translators: A flag indicating the currently active broadcast profile.
		flags.append(_("active"))
	if name == SPLSwitchProfile:
		# Translators: A flag indicating the broadcast profile is an instant switch profile.
		flags.append(_("instant switch"))
	return name if len(flags) == 0 else "{0} <{1}>".format(name, ", ".join(flags))

# Is the config pool itself sorted?
# This check is performed when displaying broadcast profiles.
def isConfigPoolSorted():
		profileNames = [profile.name for profile in SPLConfigPool][1:]
		for pos in xrange(len(profileNames)-1):
			if profileNames[pos] > profileNames[pos+1]:
				return False
		return True


# Perform some extra work before writing the config file.
def _preSave(conf):
	# 6.1: Transform column inclusion data structure now.
	conf["IncludedColumns"] = list(conf["IncludedColumns"])
	# Perform global setting processing only for the normal profile.
	if SPLConfigPool.index(conf) == 0:
		# Cache instant profile for later use.
		if SPLSwitchProfile is not None:
			conf["InstantProfile"] = SPLSwitchProfile
		else:
			try:
				del conf["InstantProfile"]
			except KeyError:
				pass
		# 6.0 only: Remove obsolete keys.
		if "MetadataURL" in conf:
			del conf["MetadataURL"]
		# 7.0: Check if updates are pending.
		if (("PSZ" in conf and splupdate.SPLAddonSize != conf["PSZ"])
		or ("PSZ" not in conf and splupdate.SPLAddonSize != 0x0)):
			conf["PSZ"] = splupdate.SPLAddonSize
<<<<<<< HEAD
		# Same goes to update check time and date.
		if (("PDT" in conf and splupdate.SPLAddonCheck != conf["PDT"])
		or ("PDT" not in conf and splupdate.SPLAddonCheck != 0)):
			conf["PDT"] = splupdate.SPLAddonCheck
=======
>>>>>>> 691fd6af
	# For other profiles, remove global settings before writing to disk.
	else:
		# 6.1: Make sure column order and inclusion aren't same as default values.
		if len(conf["IncludedColumns"]) == 17:
			del conf["IncludedColumns"]
		if conf["ColumnOrder"] == ["Artist","Title","Duration","Intro","Outro","Category","Year","Album","Genre","Mood","Energy","Tempo","BPM","Gender","Rating","Filename","Time Scheduled"]:
			del conf["ColumnOrder"]
		for setting in conf.keys():
			if setting not in _mutatableSettings or (setting in _mutatableSettings and conf[setting] == _SPLDefaults[setting]):
				del conf[setting]


# Save configuration database.
def saveConfig():
	# Save all config profiles.
	global SPLConfig, SPLConfigPool, SPLActiveProfile, SPLPrevProfile, SPLSwitchProfile
	# 7.0: Turn off auto update check timer.
	if splupdate._SPLUpdateT is not None and splupdate._SPLUpdateT.IsRunning(): splupdate._SPLUpdateT.Stop()
	splupdate._SPLUpdateT = None
	# Apply any global settings changed in profiles to normal configuration.
	if SPLConfigPool.index(SPLConfig) > 0:
		for setting in SPLConfig:
			if setting not in _mutatableSettings:
				SPLConfigPool[0][setting] = SPLConfig[setting]
	for configuration in SPLConfigPool:
		if configuration is not None:
			_preSave(configuration)
			# Save broadcast profiles first.
			if SPLConfigPool.index(configuration) > 0:
				configuration.write()
	# Global flags, be gone.
	if "Reset" in SPLConfigPool[0]:
		del SPLConfigPool[0]["Reset"]
	SPLConfigPool[0].write()
	SPLConfig = None
	SPLConfigPool = None
	SPLActiveProfile = None
	SPLPrevProfile = None
	SPLSwitchProfile = None

# Switch between profiles.
SPLActiveProfile = None
SPLPrevProfile = None
SPLSwitchProfile = None

# Called from within the app module.
def instantProfileSwitch():
	global SPLPrevProfile, SPLConfig, SPLActiveProfile
	if _configDialogOpened:
		# Translators: Presented when trying to switch to an instant switch profile when add-on settings dialog is active.
		ui.message(_("Add-on settings dialog is open, cannot switch profiles"))
		return
	if SPLSwitchProfile is None:
		# Translators: Presented when trying to switch to an instant switch profile when the instant switch profile is not defined.
		ui.message(_("No instant switch profile is defined"))
	else:
		if SPLPrevProfile is None:
			if SPLActiveProfile == SPLSwitchProfile:
				# Translators: Presented when trying to switch to an instant switch profile when one is already using the instant switch profile.
				ui.message(_("You are already in the instant switch profile"))
				return
			# Switch to the given profile.
			switchProfileIndex = getProfileIndexByName(SPLSwitchProfile)
			SPLPrevProfile = SPLConfigPool.index(SPLConfig)
			SPLConfig = SPLConfigPool[switchProfileIndex]
			# Translators: Presented when switch to instant switch profile was successful.
			ui.message(_("Switching profiles"))
			# Use the focus.appModule's metadata reminder method if told to do so now.
			if SPLConfig["MetadataReminder"] in ("startup", "instant"):
				api.getFocusObject().appModule._metadataAnnouncer(reminder=True)
		else:
			SPLConfig = SPLConfigPool[SPLPrevProfile]
			SPLActiveProfile = SPLConfig.name
			SPLPrevProfile = None
			# Translators: Presented when switching from instant switch profile to a previous profile.
			ui.message(_("Returning to previous profile"))
			# 6.2: Don't forget to switch streaming status around.
			if SPLConfig["MetadataReminder"] in ("startup", "instant"):
				api.getFocusObject().appModule._metadataAnnouncer(reminder=True)


# Automatic update checker.

# The function below is called as part of the update check timer.
# Its only job is to call the update check function (splupdate) with the auto check enabled.
# The update checker will not be engaged if an instant switch profile is active or it is not time to check for it yet (check will be done every 24 hours).
def autoUpdateCheck():
	ui.message("Checking for add-on updates...")
	splupdate.updateCheck(auto=True, continuous=SPLConfig["AutoUpdateCheck"])

# The timer itself.
# A bit simpler than NVDA Core's auto update checker.
def updateInit():
	currentTime = time.time()
	nextCheck = splupdate.SPLAddonCheck+86400.0
	if splupdate.SPLAddonCheck < currentTime < nextCheck:
		interval = int(nextCheck - currentTime)
	elif splupdate.SPLAddonCheck < nextCheck < currentTime:
		interval = 86400
		# Call the update check now.
		splupdate.updateCheck(auto=True) # No repeat here.
	splupdate._SPLUpdateT = wx.PyTimer(autoUpdateCheck)
	splupdate._SPLUpdateT.Start(interval * 1000, True)


# Configuration dialog.
_configDialogOpened = False

class SPLConfigDialog(gui.SettingsDialog):
	# Translators: This is the label for the StationPlaylist Studio configuration dialog.
	title = _("Studio Add-on Settings")

	def makeSettings(self, settingsSizer):

		# Broadcast profile controls were inspired by Config Profiles dialog in NVDA Core.
		sizer = wx.BoxSizer(wx.HORIZONTAL)
		# Translators: The label for a setting in SPL add-on dialog to select a broadcast profile.
		label = wx.StaticText(self, wx.ID_ANY, label=_("Broadcast &profile:"))
		# Sort profiles for display purposes (the config pool might not be sorted).
		sortedProfiles = [profile.name for profile in SPLConfigPool]
		# No need to sort if the only living profile is the normal configuration or there is one other profile besides this.
		# Optimization: Only sort if config pool itself isn't  - usually after creating, renaming or deleting profile(s).
		if len(sortedProfiles) > 2 and not isConfigPoolSorted():
			firstProfile = SPLConfigPool[0].name
			sortedProfiles = [firstProfile] + sorted(sortedProfiles[1:])
		# 7.0: Have a copy of the sorted profiles so the actual combo box items can show profile flags.
		self.profileNames = list(sortedProfiles)
		self.profiles = wx.Choice(self, wx.ID_ANY, choices=self.displayProfiles(sortedProfiles))
		self.profiles.Bind(wx.EVT_CHOICE, self.onProfileSelection)
		try:
			self.profiles.SetSelection(self.profileNames.index(SPLConfig.name))
		except:
			pass
		sizer.Add(label)
		sizer.Add(self.profiles)
		settingsSizer.Add(sizer, border=10, flag=wx.BOTTOM)

		# Profile controls code credit: NV Access (except copy button).
		sizer = wx.BoxSizer(wx.HORIZONTAL)
		# Translators: The label of a button to create a new broadcast profile.
		item = newButton = wx.Button(self, label=_("&New"))
		item.Bind(wx.EVT_BUTTON, self.onNew)
		sizer.Add(item)
		# Translators: The label of a button to copy a broadcast profile.
		item = copyButton = wx.Button(self, label=_("Cop&y"))
		item.Bind(wx.EVT_BUTTON, self.onCopy)
		sizer.Add(item)
		# Translators: The label of a button to rename a broadcast profile.
		item = self.renameButton = wx.Button(self, label=_("&Rename"))
		item.Bind(wx.EVT_BUTTON, self.onRename)
		sizer.Add(item)
		# Translators: The label of a button to delete a broadcast profile.
		item = self.deleteButton = wx.Button(self, label=_("&Delete"))
		item.Bind(wx.EVT_BUTTON, self.onDelete)
		sizer.Add(item)
		# Translators: The label of a button to toggle instant profile switching on and off.
		if SPLSwitchProfile is None: switchLabel = _("Enable instant profile switching")
		else:
			# Translators: The label of a button to toggle instant profile switching on and off.
			switchLabel = _("Disable instant profile switching")
		item = self.instantSwitchButton = wx.Button(self, label=switchLabel)
		item.Bind(wx.EVT_BUTTON, self.onInstantSwitch)
		self.switchProfile = SPLSwitchProfile
		self.activeProfile = SPLActiveProfile
		# Used as sanity check in case switch profile is renamed or deleted.
		self.switchProfileRenamed = False
		self.switchProfileDeleted = False
		sizer.Add(item)
		if SPLConfigPool.index(SPLConfig) == 0:
			self.renameButton.Disable()
			self.deleteButton.Disable()
			self.instantSwitchButton.Disable()
		settingsSizer.Add(sizer)

	# Translators: the label for a setting in SPL add-on settings to set status announcement between words and beeps.
		self.beepAnnounceCheckbox=wx.CheckBox(self,wx.NewId(),label=_("&Beep for status announcements"))
		self.beepAnnounceCheckbox.SetValue(SPLConfig["BeepAnnounce"])
		settingsSizer.Add(self.beepAnnounceCheckbox, border=10,flag=wx.TOP)

		sizer = wx.BoxSizer(wx.HORIZONTAL)
		# Translators: The label for a setting in SPL add-on dialog to set message verbosity.
		label = wx.StaticText(self, wx.ID_ANY, label=_("Message &verbosity:"))
		# Translators: One of the message verbosity levels.
		self.verbosityLevels=[("beginner",_("beginner")),
		# Translators: One of the message verbosity levels.
		("advanced",_("advanced"))]
		self.verbosityList = wx.Choice(self, wx.ID_ANY, choices=[x[1] for x in self.verbosityLevels])
		currentVerbosity=SPLConfig["MessageVerbosity"]
		selection = (x for x,y in enumerate(self.verbosityLevels) if y[0]==currentVerbosity).next()  
		try:
			self.verbosityList.SetSelection(selection)
		except:
			pass
		sizer.Add(label)
		sizer.Add(self.verbosityList)
		settingsSizer.Add(sizer, border=10, flag=wx.BOTTOM)

		self.outroSizer = wx.BoxSizer(wx.HORIZONTAL)
		# Check box hiding method comes from Alberto Buffolino's Columns Review add-on.
		# Translators: Label for a check box in SPL add-on settings to notify when end of track (outro) is approaching.
		self.outroCheckBox=wx.CheckBox(self,wx.NewId(),label=_("&Notify when end of track is approaching"))
		self.outroCheckBox.SetValue(SPLConfig["SayEndOfTrack"])
		self.outroCheckBox.Bind(wx.EVT_CHECKBOX, self.onOutroCheck)
		self.outroSizer.Add(self.outroCheckBox, border=10,flag=wx.BOTTOM)

		# Translators: The label for a setting in SPL Add-on settings to specify end of track (outro) alarm.
		self.outroAlarmLabel = wx.StaticText(self, wx.ID_ANY, label=_("&End of track alarm in seconds"))
		self.outroSizer.Add(self.outroAlarmLabel)
		self.endOfTrackAlarm = wx.SpinCtrl(self, wx.ID_ANY, min=1, max=59)
		self.endOfTrackAlarm.SetValue(long(SPLConfig["EndOfTrackTime"]))
		self.endOfTrackAlarm.SetSelection(-1, -1)
		self.outroSizer.Add(self.endOfTrackAlarm)
		self.onOutroCheck(None)
		settingsSizer.Add(self.outroSizer, border=10, flag=wx.BOTTOM)

		self.introSizer = wx.BoxSizer(wx.HORIZONTAL)
		# Translators: Label for a check box in SPL add-on settings to notify when end of intro is approaching.
		self.introCheckBox=wx.CheckBox(self,wx.NewId(),label=_("&Notify when end of introduction is approaching"))
		self.introCheckBox.SetValue(SPLConfig["SaySongRamp"])
		self.introCheckBox.Bind(wx.EVT_CHECKBOX, self.onIntroCheck)
		self.introSizer.Add(self.introCheckBox, border=10,flag=wx.BOTTOM)

		# Translators: The label for a setting in SPL Add-on settings to specify track intro alarm.
		self.introAlarmLabel = wx.StaticText(self, wx.ID_ANY, label=_("&Track intro alarm in seconds"))
		self.introSizer.Add(self.introAlarmLabel)
		self.songRampAlarm = wx.SpinCtrl(self, wx.ID_ANY, min=1, max=9)
		self.songRampAlarm.SetValue(long(SPLConfig["SongRampTime"]))
		self.songRampAlarm.SetSelection(-1, -1)
		self.introSizer.Add(self.songRampAlarm)
		self.onIntroCheck(None)
		settingsSizer.Add(self.introSizer, border=10, flag=wx.BOTTOM)

		sizer = wx.BoxSizer(wx.HORIZONTAL)
		# Translators: The label for a setting in SPL add-on dialog to control braille timer.
		label = wx.StaticText(self, wx.ID_ANY, label=_("&Braille timer:"))
		self.brailleTimerValues=[("off",_("Off")),
		# Translators: One of the braille timer settings.
		("outro",_("Track ending")),
		# Translators: One of the braille timer settings.
		("intro",_("Track intro")),
		# Translators: One of the braille timer settings.
		("both",_("Track intro and ending"))]
		self.brailleTimerList = wx.Choice(self, wx.ID_ANY, choices=[x[1] for x in self.brailleTimerValues])
		brailleTimerCurValue=SPLConfig["BrailleTimer"]
		selection = (x for x,y in enumerate(self.brailleTimerValues) if y[0]==brailleTimerCurValue).next()  
		try:
			self.brailleTimerList.SetSelection(selection)
		except:
			pass
		sizer.Add(label)
		sizer.Add(self.brailleTimerList)
		settingsSizer.Add(sizer, border=10, flag=wx.BOTTOM)

		self.micSizer = wx.BoxSizer(wx.HORIZONTAL)
		# Translators: The label for a setting in SPL Add-on settings to change microphone alarm setting.
		label = wx.StaticText(self, wx.ID_ANY, label=_("&Microphone alarm in seconds"))
		self.micSizer.Add(label)
		self.micAlarm = wx.SpinCtrl(self, wx.ID_ANY, min=0, max=7200)
		self.micAlarm.SetValue(long(SPLConfig["MicAlarm"]))
		self.micAlarm.SetSelection(-1, -1)
		self.micSizer.Add(self.micAlarm)

		# Translators: The label for a setting in SPL Add-on settings to specify mic alarm interval.
		self.micAlarmIntervalLabel = wx.StaticText(self, wx.ID_ANY, label=_("Microphone alarm &interval in seconds"))
		self.micSizer.Add(self.micAlarmIntervalLabel)
		self.micAlarmInterval = wx.SpinCtrl(self, wx.ID_ANY, min=0, max=60)
		self.micAlarmInterval.SetValue(long(SPLConfig["MicAlarmInterval"]))
		self.micAlarmInterval.SetSelection(-1, -1)
		self.micSizer.Add(self.micAlarmInterval)
		settingsSizer.Add(self.micSizer, border=10, flag=wx.BOTTOM)

		sizer = wx.BoxSizer(wx.HORIZONTAL)
		# Translators: The label for a setting in SPL add-on dialog to control alarm announcement type.
		label = wx.StaticText(self, wx.ID_ANY, label=_("&Alarm notification:"))
		# Translators: One of the alarm notification options.
		self.alarmAnnounceValues=[("beep",_("beep")),
		# Translators: One of the alarm notification options.
		("message",_("message")),
		# Translators: One of the alarm notification options.
		("both",_("both beep and message"))]
		self.alarmAnnounceList = wx.Choice(self, wx.ID_ANY, choices=[x[1] for x in self.alarmAnnounceValues])
		alarmAnnounceCurValue=SPLConfig["AlarmAnnounce"]
		selection = (x for x,y in enumerate(self.alarmAnnounceValues) if y[0]==alarmAnnounceCurValue).next()  
		try:
			self.alarmAnnounceList.SetSelection(selection)
		except:
			pass
		sizer.Add(label)
		sizer.Add(self.alarmAnnounceList)
		settingsSizer.Add(sizer, border=10, flag=wx.BOTTOM)

		sizer = wx.BoxSizer(wx.HORIZONTAL)
		# Translators: The label for a setting in SPL add-on dialog to control library scan announcement.
		label = wx.StaticText(self, wx.ID_ANY, label=_("&Library scan announcement:"))
		self.libScanValues=[("off",_("Off")),
		# Translators: One of the library scan announcement settings.
		("ending",_("Start and end only")),
		# Translators: One of the library scan announcement settings.
		("progress",_("Scan progress")),
		# Translators: One of the library scan announcement settings.
		("numbers",_("Scan count"))]
		self.libScanList = wx.Choice(self, wx.ID_ANY, choices=[x[1] for x in self.libScanValues])
		libScanCurValue=SPLConfig["LibraryScanAnnounce"]
		selection = (x for x,y in enumerate(self.libScanValues) if y[0]==libScanCurValue).next()  
		try:
			self.libScanList.SetSelection(selection)
		except:
			pass
		sizer.Add(label)
		sizer.Add(self.libScanList)
		settingsSizer.Add(sizer, border=10, flag=wx.BOTTOM)

		self.hourAnnounceCheckbox=wx.CheckBox(self,wx.NewId(),label="Include &hours when announcing track or playlist duration")
		self.hourAnnounceCheckbox.SetValue(SPLConfig["TimeHourAnnounce"])
		settingsSizer.Add(self.hourAnnounceCheckbox, border=10,flag=wx.BOTTOM)

		# Translators: the label for a setting in SPL add-on settings to toggle track dial mode on and off.
		self.trackDialCheckbox=wx.CheckBox(self,wx.NewId(),label=_("&Track Dial mode"))
		self.trackDialCheckbox.SetValue(SPLConfig["TrackDial"])
		settingsSizer.Add(self.trackDialCheckbox, border=10,flag=wx.BOTTOM)

		sizer = wx.BoxSizer(wx.HORIZONTAL)
		# Translators: the label for a setting in SPL add-on settings to be notified that metadata streaming is enabled.
		label = wx.StaticText(self, wx.ID_ANY, label=_("&Metadata streaming notification and connection"))
		self.metadataValues=[("off",_("Off")),
		# Translators: One of the metadata notification settings.
		("startup",_("When Studio starts")),
		# Translators: One of the metadata notification settings.
		("instant",_("When instant switch profile is active"))]
		self.metadataList = wx.Choice(self, wx.ID_ANY, choices=[x[1] for x in self.metadataValues])
		metadataCurValue=SPLConfig["MetadataReminder"]
		selection = (x for x,y in enumerate(self.metadataValues) if y[0]==metadataCurValue).next()  
		try:
			self.metadataList.SetSelection(selection)
		except:
			pass
		sizer.Add(label)
		sizer.Add(self.metadataList)
		self.metadataStreams = list(SPLConfig["MetadataEnabled"])
		# Translators: The label of a button to manage column announcements.
		item = manageMetadataButton = wx.Button(self, label=_("Configure metadata &streaming connection options..."))
		item.Bind(wx.EVT_BUTTON, self.onManageMetadata)
		sizer.Add(item)
		settingsSizer.Add(sizer, border=10, flag=wx.BOTTOM)

		# Translators: the label for a setting in SPL add-on settings to toggle custom column announcement.
		self.columnOrderCheckbox=wx.CheckBox(self,wx.NewId(),label=_("Announce columns in the &order shown on screen"))
		self.columnOrderCheckbox.SetValue(SPLConfig["UseScreenColumnOrder"])
		self.columnOrder = SPLConfig["ColumnOrder"]
		# Without manual conversion below, it produces a rare bug where clicking cancel after changing column inclusion causes new set to be retained.
		self.includedColumns = set(SPLConfig["IncludedColumns"])
		settingsSizer.Add(self.columnOrderCheckbox, border=10,flag=wx.BOTTOM)
		# Translators: The label of a button to manage column announcements.
		item = manageColumnsButton = wx.Button(self, label=_("&Manage track column announcements..."))
		item.Bind(wx.EVT_BUTTON, self.onManageColumns)
		settingsSizer.Add(item)

		# Translators: the label for a setting in SPL add-on settings to announce scheduled time.
		self.scheduledForCheckbox=wx.CheckBox(self,wx.NewId(),label=_("Announce &scheduled time for the selected track"))
		self.scheduledForCheckbox.SetValue(SPLConfig["SayScheduledFor"])
		settingsSizer.Add(self.scheduledForCheckbox, border=10,flag=wx.BOTTOM)

		# Translators: the label for a setting in SPL add-on settings to announce listener count.
		self.listenerCountCheckbox=wx.CheckBox(self,wx.NewId(),label=_("Announce &listener count"))
		self.listenerCountCheckbox.SetValue(SPLConfig["SayListenerCount"])
		settingsSizer.Add(self.listenerCountCheckbox, border=10,flag=wx.BOTTOM)

		# Translators: the label for a setting in SPL add-on settings to announce currently playing cart.
		self.cartNameCheckbox=wx.CheckBox(self,wx.NewId(),label=_("&Announce name of the currently playing cart"))
		self.cartNameCheckbox.SetValue(SPLConfig["SayPlayingCartName"])
		settingsSizer.Add(self.cartNameCheckbox, border=10,flag=wx.BOTTOM)

		# Translators: the label for a setting in SPL add-on settings to announce currently playing track name.
		self.playingTrackNameCheckbox=wx.CheckBox(self,wx.NewId(),label=_("Announce name of the currently playing &track automatically"))
		self.playingTrackNameCheckbox.SetValue(SPLConfig["SayPlayingTrackName"] == "True")
		settingsSizer.Add(self.playingTrackNameCheckbox, border=10,flag=wx.BOTTOM)

		# Translators: The label of a button to open advanced options such as using SPL Controller command to invoke Assistant layer.
		item = advancedOptButton = wx.Button(self, label=_("&Advanced options..."))
		item.Bind(wx.EVT_BUTTON, self.onAdvancedOptions)
		self.splConPassthrough = SPLConfig["SPLConPassthrough"]
		self.compLayer = SPLConfig["CompatibilityLayer"]
		self.autoUpdateCheck = SPLConfig["AutoUpdateCheck"]
		settingsSizer.Add(item)

		# Translators: The label for a button in SPL add-on configuration dialog to reset settings to defaults.
		self.resetConfigButton = wx.Button(self, wx.ID_ANY, label=_("Reset settings"))
		self.resetConfigButton.Bind(wx.EVT_BUTTON,self.onResetConfig)
		settingsSizer.Add(self.resetConfigButton)

	def postInit(self):
		global _configDialogOpened
		_configDialogOpened = True
		self.profiles.SetFocus()

	def onOk(self, evt):
		global SPLConfig, SPLActiveProfile, _configDialogOpened, SPLSwitchProfile, SPLPrevProfile
		selectedProfile = self.profiles.GetStringSelection().split(" <")[0]
		SPLConfig = getProfileByName(selectedProfile)
		SPLConfig["BeepAnnounce"] = self.beepAnnounceCheckbox.Value
		SPLConfig["MessageVerbosity"] = self.verbosityLevels[self.verbosityList.GetSelection()][0]
		SPLConfig["SayEndOfTrack"] = self.outroCheckBox.Value
		SPLConfig["EndOfTrackTime"] = self.endOfTrackAlarm.Value
		SPLConfig["SaySongRamp"] = self.introCheckBox.Value
		SPLConfig["SongRampTime"] = self.songRampAlarm.Value
		SPLConfig["BrailleTimer"] = self.brailleTimerValues[self.brailleTimerList.GetSelection()][0]
		SPLConfig["MicAlarm"] = self.micAlarm.Value
		SPLConfig["MicAlarmInterval"] = self.micAlarmInterval.Value
		SPLConfig["AlarmAnnounce"] = self.alarmAnnounceValues[self.alarmAnnounceList.GetSelection()][0]
		SPLConfig["LibraryScanAnnounce"] = self.libScanValues[self.libScanList.GetSelection()][0]
		SPLConfig["TimeHourAnnounce"] = self.hourAnnounceCheckbox.Value
		SPLConfig["TrackDial"] = self.trackDialCheckbox.Value
		SPLConfig["MetadataReminder"] = self.metadataValues[self.metadataList.GetSelection()][0]
		SPLConfig["MetadataEnabled"] = self.metadataStreams
		SPLConfig["UseScreenColumnOrder"] = self.columnOrderCheckbox.Value
		SPLConfig["ColumnOrder"] = self.columnOrder
		SPLConfig["IncludedColumns"] = self.includedColumns
		SPLConfig["SayScheduledFor"] = self.scheduledForCheckbox.Value
		SPLConfig["SayListenerCount"] = self.listenerCountCheckbox.Value
		SPLConfig["SayPlayingCartName"] = self.cartNameCheckbox.Value
		SPLConfig["SayPlayingTrackName"] = str(self.playingTrackNameCheckbox.Value)
		SPLConfig["SPLConPassthrough"] = self.splConPassthrough
		SPLConfig["CompatibilityLayer"] = self.compLayer
		SPLConfig["AutoUpdateCheck"] = self.autoUpdateCheck
		SPLActiveProfile = SPLConfig.name
		SPLSwitchProfile = self.switchProfile
		# Without nullifying prev profile while switch profile is undefined, NVDA will assume it can switch back to that profile when it can't.
		# It also causes NVDA to display wrong label for switch button.
		if self.switchProfile is None:
			SPLPrevProfile = None
		global _configDialogOpened
		_configDialogOpened = False
		# 7.0: Perform extra action such as restarting auto update timer.
		self.onCloseExtraAction()
		super(SPLConfigDialog,  self).onOk(evt)

	def onCancel(self, evt):
		global _configDialogOpened, SPLActiveProfile, SPLSwitchProfile, SPLConfig
		# 6.1: Discard changes to included columns set.
		print len(self.includedColumns)
		self.includedColumns.clear()
		self.includedColumns = None
		SPLActiveProfile = self.activeProfile
		if self.switchProfileRenamed or self.switchProfileDeleted:
			SPLSwitchProfile = self.switchProfile
		if self.switchProfileDeleted:
			SPLConfig = SPLConfigPool[0]
		_configDialogOpened = False
		#super(SPLConfigDialog,  self).onCancel(evt)
		self.Destroy()

	# Perform extra action when closing this dialog such as restarting update timer.
	def onCloseExtraAction(self):
		# Change metadata streaming.
		hwnd = user32.FindWindowA("SPLStudio", None)
		if hwnd:
			for url in xrange(5):
				dataLo = 0x00010000 if SPLConfig["MetadataEnabled"][url] else 0xffff0000
				user32.SendMessageW(hwnd, 1024, dataLo | url, 36)
		# Coordinate auto update timer restart routine if told to do so.
		if not SPLConfig["AutoUpdateCheck"]:
			if splupdate._SPLUpdateT is not None and splupdate._SPLUpdateT.IsRunning(): splupdate._SPLUpdateT.Stop()
			splupdate._SPLUpdateT = None
		else:
			if splupdate._SPLUpdateT is None: updateInit()

	# Check events for outro and intro alarms, respectively.
	def onOutroCheck(self, evt):
		if not self.outroCheckBox.IsChecked():
			self.outroSizer.Hide(self.outroAlarmLabel)
			self.outroSizer.Hide(self.endOfTrackAlarm)
		else:
			self.outroSizer.Show(self.outroAlarmLabel)
			self.outroSizer.Show(self.endOfTrackAlarm)
		self.Fit()

	def onIntroCheck(self, evt):
		if not self.introCheckBox.IsChecked():
			self.introSizer.Hide(self.introAlarmLabel)
			self.introSizer.Hide(self.songRampAlarm)
		else:
			self.introSizer.Show(self.introAlarmLabel)
			self.introSizer.Show(self.songRampAlarm)
		self.Fit()

	# Include profile flags such as instant profile string for display purposes.
	def displayProfiles(self, profiles):
		for index in xrange(len(profiles)):
			profiles[index] = getProfileFlags(profiles[index])
		return profiles


	# Load settings from profiles.
	def onProfileSelection(self, evt):
		# Don't rely on SPLConfig here, as we don't want to interupt the show.
		selection = self.profiles.GetSelection()
		# No need to look at the profile flag.
		selectedProfile = self.profiles.GetStringSelection().split(" <")[0]
		# Play a tone to indicate active profile.
		if self.activeProfile == selectedProfile:
			tones.beep(512, 40)
		if selection == 0:
			self.renameButton.Disable()
			self.deleteButton.Disable()
			self.instantSwitchButton.Disable()
		else:
			self.renameButton.Enable()
			self.deleteButton.Enable()
			if selectedProfile != self.switchProfile:
				self.instantSwitchButton.Label = _("Enable instant profile switching")
			else:
				self.instantSwitchButton.Label = _("Disable instant profile switching")
			self.instantSwitchButton.Enable()
		curProfile = getProfileByName(selectedProfile)
		self.outroCheckBox.SetValue(curProfile["SayEndOfTrack"])
		self.endOfTrackAlarm.SetValue(long(curProfile["EndOfTrackTime"]))
		self.onOutroCheck(None)
		self.introCheckBox.SetValue(curProfile["SaySongRamp"])
		self.songRampAlarm.SetValue(long(curProfile["SongRampTime"]))
		self.onIntroCheck(None)
		self.micAlarm.SetValue(long(curProfile["MicAlarm"]))
		self.micAlarmInterval.SetValue(long(curProfile["MicAlarmInterval"]))
		# 6.1: Take care of profile-specific column and metadata settings.
		self.metadataStreams = curProfile["MetadataEnabled"]
		self.columnOrderCheckbox.SetValue(curProfile["UseScreenColumnOrder"])
		self.columnOrder = curProfile["ColumnOrder"]
		# 6.1: Again convert list to set.
		self.includedColumns = set(curProfile["IncludedColumns"])

	# Profile controls.
	# Rename and delete events come from GUI/config profiles dialog from NVDA core.
	def onNew(self, evt):
		self.Disable()
		NewProfileDialog(self).Show()

	def onCopy(self, evt):
		self.Disable()
		NewProfileDialog(self, copy=True).Show()

	def onRename(self, evt):
		global SPLConfigPool
		oldName = self.profiles.GetStringSelection().split(" <")[0]
		index = self.profiles.Selection
		configPos = getProfileIndexByName(oldName)
		profilePos = self.profileNames.index(oldName)
		# Translators: The label of a field to enter a new name for a broadcast profile.
		with wx.TextEntryDialog(self, _("New name:"),
				# Translators: The title of the dialog to rename a profile.
				_("Rename Profile"), defaultValue=oldName) as d:
			if d.ShowModal() == wx.ID_CANCEL:
				return
			newName = api.filterFileName(d.Value)
		if oldName == newName: return
		newNamePath = newName + ".ini"
		newProfile = os.path.join(SPLProfiles, newNamePath)
		if oldName.lower() != newName.lower() and os.path.isfile(newProfile):
			# Translators: An error displayed when renaming a configuration profile
			# and a profile with the new name already exists.
			gui.messageBox(_("That profile already exists. Please choose a different name."),
				_("Error"), wx.OK | wx.ICON_ERROR, self)
			return
		oldNamePath = oldName + ".ini"
		oldProfile = os.path.join(SPLProfiles, oldNamePath)
		os.rename(oldProfile, newProfile)
		if self.switchProfile == oldName:
			self.switchProfile = newName
			self.switchProfileRenamed = True
		if self.activeProfile == oldName:
			self.activeProfile = newName
		self.profileNames[profilePos] = newName
		SPLConfigPool[configPos].name = newName
		SPLConfigPool[configPos].filename = newProfile
		self.profiles.SetString(index, newName)
		self.profiles.Selection = index
		self.profiles.SetFocus()

	def onDelete(self, evt):
		index = self.profiles.Selection
		name = self.profiles.GetStringSelection().split(" <")[0]
		configPos = getProfileIndexByName(name)
		profilePos = self.profileNames.index(name)
		if gui.messageBox(
			# Translators: The confirmation prompt displayed when the user requests to delete a broadcast profile.
			_("Are you sure you want to delete this profile? This cannot be undone."),
			# Translators: The title of the confirmation dialog for deletion of a profile.
			_("Confirm Deletion"),
			wx.YES | wx.NO | wx.ICON_QUESTION, self
		) == wx.NO:
			return
		global SPLConfigPool, SPLSwitchProfile, SPLPrevProfile
		path = SPLConfigPool[configPos].filename
		del SPLConfigPool[configPos]
		try:
			os.remove(path)
		except WindowsError:
			pass
		if name == self.switchProfile or name == self.activeProfile:
			self.switchProfile = None
			SPLPrevProfile = None
			self.switchProfileDeleted = True
		self.profiles.Delete(index)
		del self.profileNames[profilePos]
		self.profiles.SetString(0, getProfileFlags(SPLConfigPool[0].name))
		self.activeProfile = SPLConfigPool[0].name
		self.profiles.Selection = 0
		self.onProfileSelection(None)
		self.profiles.SetFocus()

	def onInstantSwitch(self, evt):
		selection = self.profiles.GetSelection()
		selectedName = self.profiles.GetStringSelection().split(" <")[0]
		if self.switchProfile is None or (selectedName != self.switchProfile):
			self.instantSwitchButton.Label = _("Disable instant profile switching")
			self.switchProfile = selectedName
			tones.beep(1000, 500)
		else:
			self.instantSwitchButton.Label = _("Enable instant profile switching")
			self.switchProfile = None
			tones.beep(500, 500)

	# Manage metadata streaming.
	def onManageMetadata(self, evt):
		self.Disable()
		MetadataStreamingDialog(self).Show()

	# Manage column announcements.
	def onManageColumns(self, evt):
		self.Disable()
		ColumnAnnouncementsDialog(self).Show()

	# Advanced options.
	# See advanced options class for more details.
	def onAdvancedOptions(self, evt):
		self.Disable()
		AdvancedOptionsDialog(self).Show()

	# Reset settings to defaults.
	# This affects the currently selected profile.
	def onResetConfig(self, evt):
		if gui.messageBox(
		# Translators: A message to warn about resetting SPL config settings to factory defaults.
		_("Are you sure you wish to reset SPL add-on settings to defaults?"),
		# Translators: The title of the warning dialog.
		_("Warning"),wx.YES_NO|wx.NO_DEFAULT|wx.ICON_WARNING,self
		)==wx.YES:
			# Reset all profiles.
			resetAllConfig()
			global SPLConfig, SPLActiveProfile, _configDialogOpened, SPLSwitchProfile, SPLPrevProfile
			SPLConfig = SPLConfigPool[0]
			SPLActiveProfile = SPLConfig.name
			# Workaround: store the reset flag in the normal profile to prevent config databases from becoming references to old generation.
			SPLConfig["Reset"] = True
		if SPLSwitchProfile is not None:
			SPLSwitchProfile = None
		SPLPrevProfile = None
		_configDialogOpened = False
		self.Destroy()


# Open the above dialog upon request.
def onConfigDialog(evt):
	# 5.2: Guard against alarm dialogs.
	if _alarmDialogOpened:
		# Translators: Presented when an alarm dialog is opened.
		wx.CallAfter(gui.messageBox, _("An alarm dialog is already opened. Please close the alarm dialog first."), _("Error"), wx.OK|wx.ICON_ERROR)
	else: gui.mainFrame._popupSettingsDialog(SPLConfigDialog)

# Helper dialogs for add-on settings dialog.

# New broadcast profile dialog: Modification of new config profile dialog from NvDA Core.
class NewProfileDialog(wx.Dialog):

	def __init__(self, parent, copy=False):
		self.copy = copy
		if not self.copy:
			# Translators: The title of the dialog to create a new broadcast profile.
			dialogTitle = _("New Profile")
		else:
			# Translators: The title of the dialog to copy a broadcast profile.
			dialogTitle = _("Copy Profile")
		super(NewProfileDialog, self).__init__(parent, title=dialogTitle)
		mainSizer = wx.BoxSizer(wx.VERTICAL)

		sizer = wx.BoxSizer(wx.HORIZONTAL)
		# Translators: The label of a field to enter the name of a new broadcast profile.
		sizer.Add(wx.StaticText(self, label=_("Profile name:")))
		item = self.profileName = wx.TextCtrl(self)
		sizer.Add(item)
		mainSizer.Add(sizer)

		sizer = wx.BoxSizer(wx.HORIZONTAL)
		# Translators: The label for a setting in SPL add-on dialog to select a base  profile for copying.
		label = wx.StaticText(self, wx.ID_ANY, label=_("&Base profile:"))
		self.baseProfiles = wx.Choice(self, wx.ID_ANY, choices=[profile.split(" <")[0] for profile in parent.profiles.GetItems()])
		try:
			self.baseProfiles.SetSelection(self.baseProfiles.GetItems().index(parent.profiles.GetStringSelection().split(" <")[0]))
		except:
			pass
		sizer.Add(label)
		sizer.Add(self.baseProfiles)
		if not self.copy:
			sizer.Hide(label)
			sizer.Hide(self.baseProfiles)
		mainSizer.Add(sizer, border=10, flag=wx.BOTTOM)

		mainSizer.Add(self.CreateButtonSizer(wx.OK | wx.CANCEL))
		self.Bind(wx.EVT_BUTTON, self.onOk, id=wx.ID_OK)
		self.Bind(wx.EVT_BUTTON, self.onCancel, id=wx.ID_CANCEL)
		mainSizer.Fit(self)
		self.Sizer = mainSizer
		self.profileName.SetFocus()
		self.Center(wx.BOTH | wx.CENTER_ON_SCREEN)

	def onOk(self, evt):
		global SPLConfigPool
		profileNames = [profile.name for profile in SPLConfigPool]
		name = api.filterFileName(self.profileName.Value)
		if not name:
			return
		if name in profileNames:
			# Translators: An error displayed when the user attempts to create a profile which already exists.
			gui.messageBox(_("That profile already exists. Please choose a different name."),
				_("Error"), wx.OK | wx.ICON_ERROR, self)
			return
		namePath = name + ".ini"
		if not os.path.exists(SPLProfiles):
			os.mkdir(SPLProfiles)
		newProfilePath = os.path.join(SPLProfiles, namePath)
		SPLConfigPool.append(unlockConfig(newProfilePath, profileName=name))
		if self.copy:
			newProfile = SPLConfigPool[-1]
			baseProfile = getProfileByName(self.baseProfiles.GetStringSelection())
			for setting in baseProfile:
				try:
					# Go through all settings (including profile-specific ones for now).
					# 6.1/7.0: Only iterate through mutatable keys.
					if baseProfile[setting] != newProfile[setting]:
						newProfile[setting] = baseProfile[setting]
				except KeyError:
					pass
		parent = self.Parent
		parent.profileNames.append(name)
		parent.profiles.Append(name)
		parent.profiles.Selection = parent.profiles.Count - 1
		parent.onProfileSelection(None)
		parent.profiles.SetFocus()
		parent.Enable()
		self.Destroy()
		return

	def onCancel(self, evt):
		self.Parent.Enable()
		self.Destroy()

# Metadata reminder controller.
# Select notification/streaming URL's for metadata streaming.
_metadataDialogOpened = False

class MetadataStreamingDialog(wx.Dialog):
	"""A dialog to toggle metadata streaming quickly and from add-on settings dialog.
	"""
	_instance = None

	def __new__(cls, parent, *args, **kwargs):
		# Make this a singleton and prompt an error dialog if it isn't.
		if _metadataDialogOpened:
			raise RuntimeError("An instance of metadata stremaing dialog is opened")
		inst = cls._instance() if cls._instance else None
		if not inst:
			return super(cls, cls).__new__(cls, parent, *args, **kwargs)
		return inst

	def __init__(self, parent, func=None):
		inst = MetadataStreamingDialog._instance() if MetadataStreamingDialog._instance else None
		if inst:
			return
		# Use a weakref so the instance can die.
		MetadataStreamingDialog._instance = weakref.ref(self)

		super(MetadataStreamingDialog, self).__init__(parent, title=_("Metadata streaming options"))
		self.func = func

		# WX's CheckListBox isn't user friendly.
		# Therefore use checkboxes laid out across the top.
		self.checkedStreams = []
		# Add the DSP encoder checkbox first before adding other URL's.
		checkedDSP=wx.CheckBox(self,wx.NewId(),label="DSP encoder")
		if func:
			streaming = func(0, 36, ret=True)
			if streaming == -1: streaming += 1
			checkedDSP.SetValue(streaming)
		else: checkedDSP.SetValue(self.Parent.metadataStreams[0])
		self.checkedStreams.append(checkedDSP)
		# Now the rest.
		for url in xrange(1, 5):
			checkedURL=wx.CheckBox(self,wx.NewId(),label="URL {URL}".format(URL = url))
			if func:
				streaming = func(url, 36, ret=True)
				if streaming == -1: streaming += 1
				checkedURL.SetValue(streaming)
			else: checkedURL.SetValue(self.Parent.metadataStreams[url])
			self.checkedStreams.append(checkedURL)

		mainSizer = wx.BoxSizer(wx.VERTICAL)
		# First, a help text.
		if func is None: labelText=_("Select the URL for metadata streaming upon request.")
		else: labelText=_("Check to enable metadata streaming, uncheck to disable.")
		label = wx.StaticText(self, wx.ID_ANY, label=labelText)
		mainSizer.Add(label,border=20,flag=wx.LEFT|wx.RIGHT|wx.TOP)

		sizer = wx.BoxSizer(wx.HORIZONTAL)
		for checkedStream in self.checkedStreams:
			sizer.Add(checkedStream)
		mainSizer.Add(sizer, border=10, flag=wx.BOTTOM)

		if self.func is not None:
			self.applyCheckbox=wx.CheckBox(self,wx.NewId(),label="&Apply streaming changes to the selected profile")
			self.applyCheckbox.SetValue(False)
			mainSizer.Add(self.applyCheckbox, border=10,flag=wx.TOP)

		mainSizer.Add(self.CreateButtonSizer(wx.OK | wx.CANCEL))
		self.Bind(wx.EVT_BUTTON, self.onOk, id=wx.ID_OK)
		self.Bind(wx.EVT_BUTTON, self.onCancel, id=wx.ID_CANCEL)
		mainSizer.Fit(self)
		self.Sizer = mainSizer
		self.checkedStreams[0].SetFocus()
		self.Center(wx.BOTH | wx.CENTER_ON_SCREEN)

	def onOk(self, evt):
		global _metadataDialogOpened
		if self.func is None: parent = self.Parent
		metadataEnabled = []
		for url in xrange(5):
			if self.func is None: parent.metadataStreams[url] = self.checkedStreams[url].Value
			else:
				dataLo = 0x00010000 if self.checkedStreams[url].Value else 0xffff0000
				self.func(dataLo | url, 36)
				if self.applyCheckbox.Value: metadataEnabled.append(self.checkedStreams[url].Value)
		if self.func is None:
			parent.profiles.SetFocus()
			parent.Enable()
		else:
			# 6.1: Store just toggled settings to profile if told to do so.
			if len(metadataEnabled): SPLConfig["MetadataEnabled"] = metadataEnabled
		self.Destroy()
		_metadataDialogOpened = False
		return

	def onCancel(self, evt):
		global _metadataDialogOpened
		if self.func is None: self.Parent.Enable()
		self.Destroy()
		_metadataDialogOpened = False

# Column announcement manager.
# Select which track columns should be announced and in which order.
class ColumnAnnouncementsDialog(wx.Dialog):

	def __init__(self, parent):
		super(ColumnAnnouncementsDialog, self).__init__(parent, title=_("Manage column announcements"))

		# Same as metadata dialog (wx.CheckListBox isn't user friendly).
		# Gather values for checkboxes except artist and title.
		# 6.1: Split these columns into rows.
		self.checkedColumns = []
		for column in ("Duration", "Intro", "Category", "Filename"):
			checkedColumn=wx.CheckBox(self,wx.NewId(),label=column)
			checkedColumn.SetValue(column in self.Parent.includedColumns)
			self.checkedColumns.append(checkedColumn)
		self.checkedColumns2 = []
		for column in ("Outro","Year","Album","Genre","Mood","Energy"):
			checkedColumn=wx.CheckBox(self,wx.NewId(),label=column)
			checkedColumn.SetValue(column in self.Parent.includedColumns)
			self.checkedColumns2.append(checkedColumn)
		self.checkedColumns3 = []
		for column in ("Tempo","BPM","Gender","Rating","Time Scheduled"):
			checkedColumn=wx.CheckBox(self,wx.NewId(),label=column)
			checkedColumn.SetValue(column in self.Parent.includedColumns)
			self.checkedColumns3.append(checkedColumn)


		mainSizer = wx.BoxSizer(wx.VERTICAL)
		# First, a help text.
		label = wx.StaticText(self, wx.ID_ANY, label=_("Select columns to be announced (artist and title are announced by default"))
		mainSizer.Add(label,border=20,flag=wx.LEFT|wx.RIGHT|wx.TOP)

		sizer = wx.BoxSizer(wx.HORIZONTAL)
		for checkedColumn in self.checkedColumns:
			sizer.Add(checkedColumn)
		mainSizer.Add(sizer, border=10, flag=wx.BOTTOM)

		sizer = wx.BoxSizer(wx.HORIZONTAL)
		for checkedColumn in self.checkedColumns2:
			sizer.Add(checkedColumn)
		mainSizer.Add(sizer, border=10, flag=wx.BOTTOM)

		sizer = wx.BoxSizer(wx.HORIZONTAL)
		for checkedColumn in self.checkedColumns3:
			sizer.Add(checkedColumn)
		mainSizer.Add(sizer, border=10, flag=wx.BOTTOM)

		sizer = wx.BoxSizer(wx.HORIZONTAL)
		# Translators: The label for a setting in SPL add-on dialog to select column announcement order.
		label = wx.StaticText(self, wx.ID_ANY, label=_("Column &order:"))
		# WXPython Phoenix contains RearrangeList to allow item orders to be changed automatically.
		# Because WXPython Classic doesn't include this, work around by using a variant of list box and move up/down buttons.
		self.trackColumns= wx.ListBox(self, wx.ID_ANY, choices=parent.columnOrder)
		self.trackColumns.Bind(wx.EVT_LISTBOX,self.onColumnSelection)
		try:
			self.trackColumns.SetSelection(0)
		except:
			pass
		sizer.Add(label)
		sizer.Add(self.trackColumns)
		mainSizer.Add(sizer, border=10, flag=wx.BOTTOM)

		sizer = wx.BoxSizer(wx.HORIZONTAL)
		# Translators: The label for a button in SPL add-on configuration dialog to reset settings to defaults.
		self.upButton = wx.Button(self, wx.ID_ANY, label=_("Move &up"))
		self.upButton.Bind(wx.EVT_BUTTON,self.onMoveUp)
		self.upButton.Disable()
		sizer.Add(self.upButton)
				# Translators: The label for a button in SPL add-on configuration dialog to reset settings to defaults.
		self.dnButton = wx.Button(self, wx.ID_ANY, label=_("Move &down"))
		self.dnButton.Bind(wx.EVT_BUTTON,self.onMoveDown)
		sizer.Add(self.dnButton)
		mainSizer.Add(sizer, border=10, flag=wx.BOTTOM)

		mainSizer.Add(self.CreateButtonSizer(wx.OK | wx.CANCEL))
		self.Bind(wx.EVT_BUTTON, self.onOk, id=wx.ID_OK)
		self.Bind(wx.EVT_BUTTON, self.onCancel, id=wx.ID_CANCEL)
		mainSizer.Fit(self)
		self.Sizer = mainSizer
		self.checkedColumns[0].SetFocus()
		self.Center(wx.BOTH | wx.CENTER_ON_SCREEN)

	def onOk(self, evt):
		parent = self.Parent
		parent.columnOrder = self.trackColumns.GetItems()
		# Make sure artist and title are always included.
		parent.includedColumns.add("Artist")
		parent.includedColumns.add("Title")
		for checkbox in self.checkedColumns + self.checkedColumns2 + self.checkedColumns3:
			action = parent.includedColumns.add if checkbox.Value else parent.includedColumns.remove
			try:
				action(checkbox.Label)
			except KeyError:
				pass
		parent.profiles.SetFocus()
		parent.Enable()
		self.Destroy()
		return

	def onCancel(self, evt):
		self.Parent.Enable()
		self.Destroy()

	def onColumnSelection(self, evt):
		selIndex = self.trackColumns.GetSelection()
		self.upButton.Disable() if selIndex == 0 else self.upButton.Enable()
		if selIndex == self.trackColumns.GetCount()-1:
			self.dnButton.Disable()
		else: self.dnButton.Enable()

	def onMoveUp(self, evt):
		tones.beep(1000, 200)
		selIndex = self.trackColumns.GetSelection()
		if selIndex > 0:
			selItem = self.trackColumns.GetString(selIndex)
			self.trackColumns.Delete(selIndex)
			self.trackColumns.Insert(selItem, selIndex-1)
			self.trackColumns.Select(selIndex-1)
			self.onColumnSelection(None)

	def onMoveDown(self, evt):
		tones.beep(500, 200)
		selIndex = self.trackColumns.GetSelection()
		if selIndex < self.trackColumns.GetCount()-1:
			selItem = self.trackColumns.GetString(selIndex)
			self.trackColumns.Delete(selIndex)
			self.trackColumns.Insert(selItem, selIndex+1)
			self.trackColumns.Select(selIndex+1)
			self.onColumnSelection(None)
			# Hack: Wen the last item is selected, forcefully move the focus to "move up" button.
			# This will cause NVDA to say "unavailable" as focus is lost momentarily. A bit anoying but a necessary hack.
			if self.FindFocus().GetId() == wx.ID_OK:
				self.upButton.SetFocus()

# Advanced options
# This dialog houses advanced options such as using SPL Controller command to invoke SPL Assistant.
# More options will be added in 7.0.
# 7.0: Auto update check will be configurable from this dialog.
class AdvancedOptionsDialog(wx.Dialog):

	def __init__(self, parent):
		super(AdvancedOptionsDialog, self).__init__(parent, title=_("Advanced options"))

		mainSizer = wx.BoxSizer(wx.VERTICAL)

		sizer = wx.BoxSizer(wx.HORIZONTAL)
		# Translators: A checkbox to toggle automatic add-on updates.
		self.autoUpdateCheckbox=wx.CheckBox(self,wx.NewId(),label=_("Automatically check for add-on &updates"))
		self.autoUpdateCheckbox.SetValue(self.Parent.autoUpdateCheck)
		sizer.Add(self.autoUpdateCheckbox, border=10,flag=wx.TOP)
		mainSizer.Add(sizer, border=10, flag=wx.BOTTOM)

		sizer = wx.BoxSizer(wx.HORIZONTAL)
		# Translators: A checkbox to toggle if SPL Controller command can be used to invoke Assistant layer.
		self.splConPassthroughCheckbox=wx.CheckBox(self,wx.NewId(),label=_("Allow SPL C&ontroller command to invoke SPL Assistant layer"))
		self.splConPassthroughCheckbox.SetValue(self.Parent.splConPassthrough)
		sizer.Add(self.splConPassthroughCheckbox, border=10,flag=wx.TOP)
		mainSizer.Add(sizer, border=10, flag=wx.BOTTOM)

		sizer = wx.BoxSizer(wx.HORIZONTAL)
		# Translators: The label for a setting in SPL add-on dialog to set keyboard layout for SPL Assistant.
		label = wx.StaticText(self, wx.ID_ANY, label=_("SPL Assistant command &layout:"))
		self.compatibilityLayouts=[("off","NVDA"),
		("jfw","JAWS for Windows"),
		("wineyes","Window-Eyes")]
		self.compatibilityList= wx.Choice(self, wx.ID_ANY, choices=[x[1] for x in self.compatibilityLayouts])
<<<<<<< HEAD
		selection = (x for x,y in enumerate(self.compatibilityLayouts) if y[0]==SPLConfig["CompatibilityLayer"]).next()  
=======
		selection = (x for x,y in enumerate(self.compatibilityLayouts) if y[0]==self.Parent.compLayer).next()  
>>>>>>> 691fd6af
		try:
			self.compatibilityList.SetSelection(selection)
		except:
			pass
		sizer.Add(label)
		sizer.Add(self.compatibilityList)
		mainSizer.Add(sizer, border=10, flag=wx.BOTTOM)

		mainSizer.Add(self.CreateButtonSizer(wx.OK | wx.CANCEL))
		self.Bind(wx.EVT_BUTTON, self.onOk, id=wx.ID_OK)
		self.Bind(wx.EVT_BUTTON, self.onCancel, id=wx.ID_CANCEL)
		mainSizer.Fit(self)
		self.Sizer = mainSizer
		self.autoUpdateCheckbox.SetFocus()
		self.Center(wx.BOTH | wx.CENTER_ON_SCREEN)

	def onOk(self, evt):
		parent = self.Parent
		parent.splConPassthrough = self.splConPassthroughCheckbox.Value
		parent.compLayer = self.compatibilityLayouts[self.compatibilityList.GetSelection()][0]
<<<<<<< HEAD
		parent.autoUpdateCheck = self.autoUpdateCheckbox.Value
=======
>>>>>>> 691fd6af
		parent.profiles.SetFocus()
		parent.Enable()
		self.Destroy()
		return

	def onCancel(self, evt):
		self.Parent.Enable()
		self.Destroy()

# Additional configuration dialogs

# A common alarm dialog
# Based on NVDA core's find dialog code (implemented by the author of this add-on).
# Only one instance can be active at a given moment (code borrowed from GUI's exit dialog routine).
_alarmDialogOpened = False

# A common alarm error dialog.
def _alarmError():
	# Translators: Text of the dialog when another alarm dialog is open.
	gui.messageBox(_("Another alarm dialog is open."),_("Error"),style=wx.OK | wx.ICON_ERROR)

class SPLAlarmDialog(wx.Dialog):
	"""A dialog providing common alarm settings.
	This dialog contains a number entry field for alarm duration and a check box to enable or disable the alarm.
	"""

	# The following comes from exit dialog class from GUI package (credit: NV Access and Zahari from Bulgaria).
	_instance = None

	def __new__(cls, parent, *args, **kwargs):
		# Make this a singleton and prompt an error dialog if it isn't.
		if _alarmDialogOpened:
			raise RuntimeError("An instance of alarm dialog is opened")
		inst = cls._instance() if cls._instance else None
		if not inst:
			return super(cls, cls).__new__(cls, parent, *args, **kwargs)
		return inst

	def __init__(self, parent, setting, toggleSetting, title, alarmPrompt, alarmToggleLabel, min, max):
		inst = SPLAlarmDialog._instance() if SPLAlarmDialog._instance else None
		if inst:
			return
		# Use a weakref so the instance can die.
		SPLAlarmDialog._instance = weakref.ref(self)

		# Now the actual alarm dialog code.
		super(SPLAlarmDialog, self).__init__(parent, wx.ID_ANY, title)
		self.setting = setting
		self.toggleSetting = toggleSetting
		mainSizer = wx.BoxSizer(wx.VERTICAL)

		alarmSizer = wx.BoxSizer(wx.HORIZONTAL)
		alarmMessage = wx.StaticText(self, wx.ID_ANY, label=alarmPrompt)
		alarmSizer.Add(alarmMessage)
		self.alarmEntry = wx.SpinCtrl(self, wx.ID_ANY, min=min, max=max)
		self.alarmEntry.SetValue(SPLConfig[setting])
		self.alarmEntry.SetSelection(-1, -1)
		alarmSizer.Add(self.alarmEntry)
		mainSizer.Add(alarmSizer,border=20,flag=wx.LEFT|wx.RIGHT|wx.TOP)

		self.toggleCheckBox=wx.CheckBox(self,wx.NewId(),label=alarmToggleLabel)
		self.toggleCheckBox.SetValue(SPLConfig[toggleSetting])
		mainSizer.Add(self.toggleCheckBox,border=10,flag=wx.BOTTOM)

		mainSizer.AddSizer(self.CreateButtonSizer(wx.OK|wx.CANCEL))
		self.Bind(wx.EVT_BUTTON,self.onOk,id=wx.ID_OK)
		self.Bind(wx.EVT_BUTTON,self.onCancel,id=wx.ID_CANCEL)
		mainSizer.Fit(self)
		self.SetSizer(mainSizer)
		self.Center(wx.BOTH | wx.CENTER_ON_SCREEN)
		self.alarmEntry.SetFocus()

	def onOk(self, evt):
		global _alarmDialogOpened
		# Optimization: don't bother if Studio is dead and if the same value has been entered.
		if user32.FindWindowA("SPLStudio", None):
			newVal = self.alarmEntry.GetValue()
			newToggle = self.toggleCheckBox.GetValue()
			if SPLConfig[self.setting] != newVal: SPLConfig[self.setting] = newVal
			elif SPLConfig[self.toggleSetting] != newToggle: SPLConfig[self.toggleSetting] = newToggle
		self.Destroy()
		_alarmDialogOpened = False

	def onCancel(self, evt):
		self.Destroy()
		global _alarmDialogOpened
		_alarmDialogOpened = False

# Message verbosity pool.
# To be moved to its own module in add-on 7.0.
# This is a multimap, consisting of category, value and message.
# Most of the categories are same as confspec keys, hence the below message function is invoked when settings are changed.
def message(category, value):
	verbosityLevels = ("beginner", "advanced")
	ui.message(messagePool[category][value][verbosityLevels.index(SPLConfig["MessageVerbosity"])])

messagePool={
	"BeepAnnounce":
		{True:
			# Translators: Reported when status announcement is set to beeps in SPL Studio.
			(_("Status announcement beeps"),
			# Translators: Reported when status announcement is set to beeps in SPL Studio.
			_("Beeps")),
		False:
			# Translators: Reported when status announcement is set to beeps in SPL Studio.
			(_("Status announcement words"),
			# Translators: Reported when status announcement is set to beeps in SPL Studio.
			_("Words"))},
	"BrailleTimer":
		{"off":
			# Translators: A setting in braille timer options.
			(_("Braille timer off"), _("Off")),
		"outro":
			# Translators: A setting in braille timer options.
			(_("Braille track endings"),
						# Translators: A setting in braille timer options.
			_("Outro")),
		"intro":
			# Translators: A setting in braille timer options.
			(_("Braille intro endings"),
						# Translators: A setting in braille timer options.
			_("Intro")),
		"both":
			# Translators: A setting in braille timer options.
			(_("Braille intro and track endings"),
						# Translators: A setting in braille timer options.
			_("Both"))},
	"LibraryScanAnnounce":
		{"off":
			# Translators: A setting in library scan announcement options.
			(_("Do not announce library scans"), _("Off")),
		"ending":
			# Translators: A setting in library scan announcement options.
			(_("Announce start and end of a library scan"),
			_("Start and end only")),
		"progress":
			# Translators: A setting in library scan announcement options.
			(_("Announce the progress of a library scan"),
			_("Scan progress")),
		"numbers":
			# Translators: A setting in library scan announcement options.
			(_("Announce progress and item count of a library scan"),
			_("Scan count"))}}<|MERGE_RESOLUTION|>--- conflicted
+++ resolved
@@ -47,10 +47,7 @@
 SayPlayingTrackName = string(default="True")
 SPLConPassthrough = boolean(default=false)
 CompatibilityLayer = option("off", "jfw", "wineyes", default="off")
-<<<<<<< HEAD
 AutoUpdateCheck = boolean(default=true)
-=======
->>>>>>> 691fd6af
 """), encoding="UTF-8", list_values=False)
 confspec.newlines = "\r\n"
 SPLConfig = None
@@ -128,13 +125,9 @@
 		pass
 	SPLConfig = SPLConfigPool[0]
 	# 7.0: Store add-on installer size in case one wishes to check for updates (default size is 0 or no update checked attempted).
-<<<<<<< HEAD
 	# Same goes to update check time and date (stored as Unix time stamp).
 	if "PSZ" in SPLConfig: splupdate.SPLAddonSize = SPLConfig["PSZ"]
 	if "PDT" in SPLConfig: splupdate.SPLAddonCheck = float(SPLConfig["PDT"])
-=======
-	if "PSZ" in SPLConfig: splupdate.SPLAddonSize != SPLConfig["PSZ"]
->>>>>>> 691fd6af
 	# Locate instant profile.
 	if "InstantProfile" in SPLConfig:
 		try:
@@ -274,13 +267,10 @@
 		if (("PSZ" in conf and splupdate.SPLAddonSize != conf["PSZ"])
 		or ("PSZ" not in conf and splupdate.SPLAddonSize != 0x0)):
 			conf["PSZ"] = splupdate.SPLAddonSize
-<<<<<<< HEAD
 		# Same goes to update check time and date.
 		if (("PDT" in conf and splupdate.SPLAddonCheck != conf["PDT"])
 		or ("PDT" not in conf and splupdate.SPLAddonCheck != 0)):
 			conf["PDT"] = splupdate.SPLAddonCheck
-=======
->>>>>>> 691fd6af
 	# For other profiles, remove global settings before writing to disk.
 	else:
 		# 6.1: Make sure column order and inclusion aren't same as default values.
@@ -1301,11 +1291,7 @@
 		("jfw","JAWS for Windows"),
 		("wineyes","Window-Eyes")]
 		self.compatibilityList= wx.Choice(self, wx.ID_ANY, choices=[x[1] for x in self.compatibilityLayouts])
-<<<<<<< HEAD
-		selection = (x for x,y in enumerate(self.compatibilityLayouts) if y[0]==SPLConfig["CompatibilityLayer"]).next()  
-=======
 		selection = (x for x,y in enumerate(self.compatibilityLayouts) if y[0]==self.Parent.compLayer).next()  
->>>>>>> 691fd6af
 		try:
 			self.compatibilityList.SetSelection(selection)
 		except:
@@ -1326,10 +1312,7 @@
 		parent = self.Parent
 		parent.splConPassthrough = self.splConPassthroughCheckbox.Value
 		parent.compLayer = self.compatibilityLayouts[self.compatibilityList.GetSelection()][0]
-<<<<<<< HEAD
 		parent.autoUpdateCheck = self.autoUpdateCheckbox.Value
-=======
->>>>>>> 691fd6af
 		parent.profiles.SetFocus()
 		parent.Enable()
 		self.Destroy()
