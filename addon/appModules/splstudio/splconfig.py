# SPL Studio Configuration Manager
# An app module and global plugin package for NVDA
# Copyright 2015-2016 Joseph Lee and others, released under GPL.
# Provides the configuration management package for SPL Studio app module.
# For miscellaneous dialogs and tool, see SPLMisc module.

import os
from cStringIO import StringIO
from configobj import ConfigObj
from validate import Validator
import weakref
import globalVars
import ui
import api
import gui
import wx
from winUser import user32
import tones
import splupdate

# Configuration management
SPLIni = os.path.join(globalVars.appArgs.configPath, "splstudio.ini")
SPLProfiles = os.path.join(globalVars.appArgs.configPath, "addons", "stationPlaylist", "profiles")
confspec = ConfigObj(StringIO("""
BeepAnnounce = boolean(default=false)
MessageVerbosity = option("beginner", "advanced", default="beginner")
SayEndOfTrack = boolean(default=true)
EndOfTrackTime = integer(min=1, max=59, default=5)
SaySongRamp = boolean(default=true)
SongRampTime = integer(min=1, max=9, default=5)
BrailleTimer = option("off", "intro", "outro", "both", default="off")
MicAlarm = integer(min=0, max=7200, default="0")
MicAlarmInterval = integer(min=0, max=60, default=0)
AlarmAnnounce = option("beep", "message", "both", default="beep")
LibraryScanAnnounce = option("off", "ending", "progress", "numbers", default="off")
TrackDial = boolean(default=false)
TimeHourAnnounce = boolean(default=false)
MetadataReminder = option("off", "startup", "instant", default="off")
MetadataEnabled = bool_list(default=list(false,false,false,false,false))
UseScreenColumnOrder = boolean(default=true)
ColumnOrder = string_list(default=list("Artist","Title","Duration","Intro","Outro","Category","Year","Album","Genre","Mood","Energy","Tempo","BPM","Gender","Rating","Filename","Time Scheduled"))
IncludedColumns = string_list(default=list("Artist","Title","Duration","Intro","Outro","Category","Year","Album","Genre","Mood","Energy","Tempo","BPM","Gender","Rating","Filename","Time Scheduled"))
SayScheduledFor = boolean(default=true)
SayListenerCount = boolean(default=true)
SayPlayingCartName = boolean(default=true)
SayPlayingTrackName = string(default="True")
SPLConPassthrough = boolean(default=false)
CompatibilityLayer = option("off", "jfw", "wineyes", default="off")
"""), encoding="UTF-8", list_values=False)
confspec.newlines = "\r\n"
SPLConfig = None
# A pool of broadcast profiles.
SPLConfigPool = []
# Default config spec container.
_SPLDefaults = ConfigObj(None, configspec = confspec, encoding="UTF-8")
_val = Validator()
_SPLDefaults.validate(_val, copy=True)

# The following settings can be changed in profiles:
_mutatableSettings=("SayEndOfTrack","EndOfTrackTime","SaySongRamp","SongRampTime","MicAlarm","MicAlarmInterval","MetadataEnabled","UseScreenColumnOrder","ColumnOrder","IncludedColumns")

# Display an error dialog when configuration validation fails.
def runConfigErrorDialog(errorText, errorType):
	wx.CallAfter(gui.messageBox, errorText, errorType, wx.OK|wx.ICON_ERROR)

# Reset settings to defaults.
# This will be called when validation fails or when the user asks for it.
# 6.0: The below function resets a single profile. A sister function will reset all of them.
# 7.0: This will be split into several functions, with one of them being the master copy/settings transfer routine.
def resetConfig(defaults, activeConfig, intentional=False):
	for setting in activeConfig:
		activeConfig[setting] = defaults[setting]
	activeConfig.write()
	if intentional:
		# Translators: A dialog message shown when settings were reset to defaults.
		wx.CallAfter(gui.messageBox, _("Successfully applied default add-on settings."),
		# Translators: Title of the reset config dialog.
		_("Reset configuration"), wx.OK|wx.ICON_INFORMATION)

# Reset all profiles upon request.
def resetAllConfig():
	for profile in SPLConfigPool:
		# Retrieve the profile path, as ConfigObj.reset nullifies it.
		profilePath = profile.filename
		profile.reset()
		profile.filename = profilePath
		for setting in _SPLDefaults:
			# Convert certain settings to a different format.
			if setting == "IncludedColumns": profile[setting] = set(_SPLDefaults[setting])
			else: profile[setting] = _SPLDefaults[setting]
	# Translators: A dialog message shown when settings were reset to defaults.
	wx.CallAfter(gui.messageBox, _("Successfully applied default add-on settings."),
	# Translators: Title of the reset config dialog.
	_("Reset configuration"), wx.OK|wx.ICON_INFORMATION)

# In case one or more profiles had config issues, look up the error message from the following map.
_configErrors ={
	"completeReset":"All settings reset to defaults",
	"partialReset":"Some settings reset to defaults",
	"columnOrderReset":"Column announcement order reset to defaults",
	"partialAndColumnOrderReset":"Some settings, including column announcement order reset to defaults",
	"noInstantProfile":"Cannot find instant profile"
}

# To be run in app module constructor.
# With the load function below, load the config upon request.
# The below init function is really a vehicle that traverses through config profiles in a loop.
# Prompt the config error dialog only once.
_configLoadStatus = {} # Key = filename, value is pass or no pass.

def initConfig():
	# Load the default config from a list of profiles.
	global SPLConfig, SPLConfigPool, _configLoadStatus, SPLActiveProfile, SPLSwitchProfile
	if SPLConfigPool is None: SPLConfigPool = []
	# Translators: The name of the default (normal) profile.
	if SPLActiveProfile is None: SPLActiveProfile = _("Normal profile")
	SPLConfigPool.append(unlockConfig(SPLIni, profileName=SPLActiveProfile, prefill=True))
	try:
		profiles = filter(lambda fn: os.path.splitext(fn)[-1] == ".ini", os.listdir(SPLProfiles))
		for profile in profiles:
			SPLConfigPool.append(unlockConfig(os.path.join(SPLProfiles, profile), profileName=os.path.splitext(profile)[0]))
	except WindowsError:
		pass
	SPLConfig = SPLConfigPool[0]
	# 7.0: Store add-on installer size in case one wishes to check for updates (default size is 0 or no update checked attempted).
	if "PSZ" in SPLConfig: splupdate.SPLAddonSize != SPLConfig["PSZ"]
	# Locate instant profile.
	if "InstantProfile" in SPLConfig:
		try:
			SPLSwitchProfile = SPLConfigPool[getProfileIndexByName(SPLConfig["InstantProfile"])].name
		except ValueError:
			_configLoadStatus[SPLConfig.name] = "noInstantProfile"
	if len(_configLoadStatus):
		# Translators: Standard error title for configuration error.
		title = _("Studio add-on Configuration error")
		messages = []
		messages.append("One or more broadcast profiles had issues:\n\n")
		for profile in _configLoadStatus:
			error = _configErrors[_configLoadStatus[profile]]
			messages.append("{profileName}: {errorMessage}".format(profileName = profile, errorMessage = error))
		_configLoadStatus.clear()
		runConfigErrorDialog("\n".join(messages), title)

# Unlock (load) profiles from files.
def unlockConfig(path, profileName=None, prefill=False):
	global _configLoadStatus # To be mutated only during unlock routine.
	SPLConfigCheckpoint = ConfigObj(path, configspec = confspec, encoding="UTF-8")
	# 5.2 and later: check to make sure all values are correct.
	configTest = SPLConfigCheckpoint.validate(_val, copy=prefill)
	if configTest != True:
		# Translators: Standard error title for configuration error.
		title = _("Studio add-on Configuration error")
		if not configTest:
			# Case 1: restore settings to defaults when 5.x config validation has failed on all values.
			# 6.0: In case this is a user profile, apply base configuration.
			baseProfile = _SPLDefaults if prefill else SPLConfigPool[0]
			resetConfig(baseProfile, SPLConfigCheckpoint)
			_configLoadStatus[profileName] = "completeReset"
		elif isinstance(configTest, dict):
			# Case 2: For 5.x and later, attempt to reconstruct the failed values.
			# 6.0: Cherry-pick global settings only.
			for setting in configTest:
				if not configTest[setting]:
					if prefill: # Base profile only.
						SPLConfigCheckpoint[setting] = _SPLDefaults[setting]
					else: # Broadcast profiles.
						if setting not in _mutatableSettings:
							SPLConfigCheckpoint[setting] = SPLConfigPool[0][setting]
						else: SPLConfigCheckpoint[setting] = _SPLDefaults[setting]
			SPLConfigCheckpoint.write()
			_configLoadStatus[profileName] = "partialReset"
	_extraInitSteps(SPLConfigCheckpoint, profileName=profileName)
	# Only run when loading profiles other than normal profile.
	if not prefill: _applyBaseSettings(SPLConfigCheckpoint)
	SPLConfigCheckpoint.name = profileName
	return SPLConfigCheckpoint

# Extra initialization steps such as converting value types.
def _extraInitSteps(conf, profileName=None):
	global _configLoadStatus
	columnOrder = conf["ColumnOrder"]
	# Catch suttle errors.
	fields = ["Artist","Title","Duration","Intro","Outro","Category","Year","Album","Genre","Mood","Energy","Tempo","BPM","Gender","Rating","Filename","Time Scheduled"]
	invalidFields = 0
	for field in fields:
		if field not in columnOrder: invalidFields+=1
	if invalidFields or len(columnOrder) != 17:
		if profileName in _configLoadStatus and _configLoadStatus[profileName] == "partialReset":
			_configLoadStatus[profileName] = "partialAndColumnOrderReset"
		else:
			_configLoadStatus[profileName] = "columnOrderReset"
		columnOrder = fields
	conf["ColumnOrder"] = columnOrder
	conf["IncludedColumns"] = set(conf["IncludedColumns"])
	# Artist and Title must be present at all times (quite redundant, but just in case).
	conf["IncludedColumns"].add("Artist")
	conf["IncludedColumns"].add("Title")
	# Perform a similar check for metadata streaming.
	if len(conf["MetadataEnabled"]) != 5:
		if profileName in _configLoadStatus and _configLoadStatus[profileName] == "partialReset":
			_configLoadStatus[profileName] = "partialAndMetadataReset"
		else:
			_configLoadStatus[profileName] = "metadataReset"
		conf["MetadataEnabled"] = [False, False, False, False, False]

# Apply base profile if loading user-defined broadcast profiles.
def _applyBaseSettings(conf):
	for setting in SPLConfigPool[0]:
		# Ignore profile-specific settings.
		if setting not in _mutatableSettings:
			conf[setting] = SPLConfigPool[0][setting]

# Instant profile switch helpers.
# A number of helper functions assisting instant switch profile routine, including sorting and locating the needed profile upon request.

# Fetch the profile index with a given name.
def getProfileIndexByName(name):
	return [profile.name for profile in SPLConfigPool].index(name)

# And:
def getProfileByName(name):
	return SPLConfigPool[getProfileIndexByName(name)]

# Is the config pool itself sorted?
# This check is performed when displaying broadcast profiles.
def isConfigPoolSorted():
		profileNames = [profile.name for profile in SPLConfigPool][1:]
		for pos in xrange(len(profileNames)-1):
			if profileNames[pos] > profileNames[pos+1]:
				return False
		return True


# Perform some extra work before writing the config file.
def _preSave(conf):
	# 6.1: Transform column inclusion data structure now.
	conf["IncludedColumns"] = list(conf["IncludedColumns"])
	# Perform global setting processing only for the normal profile.
	if SPLConfigPool.index(conf) == 0:
		conf["IncludedColumns"] = list(conf["IncludedColumns"])
		# Cache instant profile for later use.
		if SPLSwitchProfile is not None:
			conf["InstantProfile"] = SPLSwitchProfile
		else:
			try:
				del conf["InstantProfile"]
			except KeyError:
				pass
		# 6.0 only: Remove obsolete keys.
		if "MetadataURL" in conf:
			del conf["MetadataURL"]
		# 7.0: Check if updates are pending.
		if (("PSZ" in conf and splupdate.SPLAddonSize != conf["PSZ"])
		or ("PSZ" not in conf and splupdate.SPLAddonSize != 0x0)):
			conf["PSZ"] = splupdate.SPLAddonSize
	# For other profiles, remove global settings before writing to disk.
	else:
		# 6.1: Make sure column order and inclusion aren't same as default values.
		if len(conf["IncludedColumns"]) == 17:
			del conf["IncludedColumns"]
		if conf["ColumnOrder"] == ["Artist","Title","Duration","Intro","Outro","Category","Year","Album","Genre","Mood","Energy","Tempo","BPM","Gender","Rating","Filename","Time Scheduled"]:
			del conf["ColumnOrder"]
		for setting in conf.keys():
			if setting not in _mutatableSettings or (setting in _mutatableSettings and conf[setting] == _SPLDefaults[setting]):
				del conf[setting]


# Save configuration database.
def saveConfig():
	# Save all config profiles.
	global SPLConfig, SPLConfigPool, SPLActiveProfile, SPLPrevProfile, SPLSwitchProfile
	# Apply any global settings changed in profiles to normal configuration.
	if SPLConfigPool.index(SPLConfig) > 0:
		for setting in SPLConfig:
			if setting not in _mutatableSettings:
				SPLConfigPool[0][setting] = SPLConfig[setting]
	for configuration in SPLConfigPool:
		if configuration is not None:
			_preSave(configuration)
			# Save broadcast profiles first.
			if SPLConfigPool.index(configuration) > 0:
				configuration.write()
	# Global flags, be gone.
	if "Reset" in SPLConfigPool[0]:
		del SPLConfigPool[0]["Reset"]
	SPLConfigPool[0].write()
	SPLConfig = None
	SPLConfigPool = None
	SPLActiveProfile = None
	SPLPrevProfile = None
	SPLSwitchProfile = None

# Switch between profiles.
SPLActiveProfile = None
SPLPrevProfile = None
SPLSwitchProfile = None

# Called from within the app module.
def instantProfileSwitch():
	global SPLPrevProfile, SPLConfig, SPLActiveProfile
	if _configDialogOpened:
		# Translators: Presented when trying to switch to an instant switch profile when add-on settings dialog is active.
		ui.message(_("Add-on settings dialog is open, cannot switch profiles"))
		return
	if SPLSwitchProfile is None:
		# Translators: Presented when trying to switch to an instant switch profile when the instant switch profile is not defined.
		ui.message(_("No instant switch profile is defined"))
	else:
		if SPLPrevProfile is None:
			if SPLActiveProfile == SPLSwitchProfile:
				# Translators: Presented when trying to switch to an instant switch profile when one is already using the instant switch profile.
				ui.message(_("You are already in the instant switch profile"))
				return
			# Switch to the given profile.
			switchProfileIndex = getProfileIndexByName(SPLSwitchProfile)
			SPLPrevProfile = SPLConfigPool.index(SPLConfig)
			SPLConfig = SPLConfigPool[switchProfileIndex]
			# Translators: Presented when switch to instant switch profile was successful.
			ui.message(_("Switching profiles"))
			# Use the focus.appModule's metadata reminder method if told to do so now.
			if SPLConfig["MetadataReminder"] in ("startup", "instant"):
				api.getFocusObject().appModule._metadataAnnouncer(reminder=True)
		else:
			SPLConfig = SPLConfigPool[SPLPrevProfile]
			SPLActiveProfile = SPLConfig.name
			SPLPrevProfile = None
			# Translators: Presented when switching from instant switch profile to a previous profile.
			ui.message(_("Returning to previous profile"))
			# 6.2: Don't forget to switch streaming status around.
			if SPLConfig["MetadataReminder"] in ("startup", "instant"):
				api.getFocusObject().appModule._metadataAnnouncer(reminder=True)


# Configuration dialog.
_configDialogOpened = False

class SPLConfigDialog(gui.SettingsDialog):
	# Translators: This is the label for the StationPlaylist Studio configuration dialog.
	title = _("Studio Add-on Settings")

	def makeSettings(self, settingsSizer):

		# Broadcast profile controls were inspired by Config Profiles dialog in NVDA Core.
		sizer = wx.BoxSizer(wx.HORIZONTAL)
		# Translators: The label for a setting in SPL add-on dialog to select a broadcast profile.
		label = wx.StaticText(self, wx.ID_ANY, label=_("Broadcast &profile:"))
		# Sort profiles for display purposes (the config pool might not be sorted).
		sortedProfiles = [profile.name for profile in SPLConfigPool]
		# No need to sort if the only living profile is the normal configuration or there is one other profile besides this.
		# Optimization: Only sort if config pool itself isn't  - usually after creating, renaming or deleting profile(s).
		if len(sortedProfiles) > 2 and not isConfigPoolSorted():
			firstProfile = SPLConfigPool[0].name
			sortedProfiles = [firstProfile] + sorted(sortedProfiles[1:])
		self.profiles = wx.Choice(self, wx.ID_ANY, choices=sortedProfiles)
		self.profiles.Bind(wx.EVT_CHOICE, self.onProfileSelection)
		try:
			self.profiles.SetSelection(sortedProfiles.index(SPLConfig.name))
		except:
			pass
		sizer.Add(label)
		sizer.Add(self.profiles)
		settingsSizer.Add(sizer, border=10, flag=wx.BOTTOM)

		# Profile controls code credit: NV Access (except copy button).
		sizer = wx.BoxSizer(wx.HORIZONTAL)
		# Translators: The label of a button to create a new broadcast profile.
		item = newButton = wx.Button(self, label=_("&New"))
		item.Bind(wx.EVT_BUTTON, self.onNew)
		sizer.Add(item)
		# Translators: The label of a button to copy a broadcast profile.
		item = copyButton = wx.Button(self, label=_("Cop&y"))
		item.Bind(wx.EVT_BUTTON, self.onCopy)
		sizer.Add(item)
		# Translators: The label of a button to rename a broadcast profile.
		item = self.renameButton = wx.Button(self, label=_("&Rename"))
		item.Bind(wx.EVT_BUTTON, self.onRename)
		sizer.Add(item)
		# Translators: The label of a button to delete a broadcast profile.
		item = self.deleteButton = wx.Button(self, label=_("&Delete"))
		item.Bind(wx.EVT_BUTTON, self.onDelete)
		sizer.Add(item)
		# Translators: The label of a button to toggle instant profile switching on and off.
		if SPLSwitchProfile is None: switchLabel = _("Enable instant profile switching")
		else:
			# Translators: The label of a button to toggle instant profile switching on and off.
			switchLabel = _("Disable instant profile switching")
		item = self.instantSwitchButton = wx.Button(self, label=switchLabel)
		item.Bind(wx.EVT_BUTTON, self.onInstantSwitch)
		self.switchProfile = SPLSwitchProfile
		self.activeProfile = SPLActiveProfile
		# Used as sanity check in case switch profile is renamed or deleted.
		self.switchProfileRenamed = False
		self.switchProfileDeleted = False
		sizer.Add(item)
		if SPLConfigPool.index(SPLConfig) == 0:
			self.renameButton.Disable()
			self.deleteButton.Disable()
			self.instantSwitchButton.Disable()
		settingsSizer.Add(sizer)

	# Translators: the label for a setting in SPL add-on settings to set status announcement between words and beeps.
		self.beepAnnounceCheckbox=wx.CheckBox(self,wx.NewId(),label=_("&Beep for status announcements"))
		self.beepAnnounceCheckbox.SetValue(SPLConfig["BeepAnnounce"])
		settingsSizer.Add(self.beepAnnounceCheckbox, border=10,flag=wx.TOP)

		sizer = wx.BoxSizer(wx.HORIZONTAL)
		# Translators: The label for a setting in SPL add-on dialog to set message verbosity.
		label = wx.StaticText(self, wx.ID_ANY, label=_("Message &verbosity:"))
		# Translators: One of the message verbosity levels.
		self.verbosityLevels=[("beginner",_("beginner")),
		# Translators: One of the message verbosity levels.
		("advanced",_("advanced"))]
		self.verbosityList = wx.Choice(self, wx.ID_ANY, choices=[x[1] for x in self.verbosityLevels])
		currentVerbosity=SPLConfig["MessageVerbosity"]
		selection = (x for x,y in enumerate(self.verbosityLevels) if y[0]==currentVerbosity).next()  
		try:
			self.verbosityList.SetSelection(selection)
		except:
			pass
		sizer.Add(label)
		sizer.Add(self.verbosityList)
		settingsSizer.Add(sizer, border=10, flag=wx.BOTTOM)

		self.outroSizer = wx.BoxSizer(wx.HORIZONTAL)
		# Check box hiding method comes from Alberto Buffolino's Columns Review add-on.
		# Translators: Label for a check box in SPL add-on settings to notify when end of track (outro) is approaching.
		self.outroCheckBox=wx.CheckBox(self,wx.NewId(),label=_("&Notify when end of track is approaching"))
		self.outroCheckBox.SetValue(SPLConfig["SayEndOfTrack"])
		self.outroCheckBox.Bind(wx.EVT_CHECKBOX, self.onOutroCheck)
		self.outroSizer.Add(self.outroCheckBox, border=10,flag=wx.BOTTOM)

		# Translators: The label for a setting in SPL Add-on settings to specify end of track (outro) alarm.
		self.outroAlarmLabel = wx.StaticText(self, wx.ID_ANY, label=_("&End of track alarm in seconds"))
		self.outroSizer.Add(self.outroAlarmLabel)
		self.endOfTrackAlarm = wx.SpinCtrl(self, wx.ID_ANY, min=1, max=59)
		self.endOfTrackAlarm.SetValue(long(SPLConfig["EndOfTrackTime"]))
		self.endOfTrackAlarm.SetSelection(-1, -1)
		self.outroSizer.Add(self.endOfTrackAlarm)
		self.onOutroCheck(None)
		settingsSizer.Add(self.outroSizer, border=10, flag=wx.BOTTOM)

		self.introSizer = wx.BoxSizer(wx.HORIZONTAL)
		# Translators: Label for a check box in SPL add-on settings to notify when end of intro is approaching.
		self.introCheckBox=wx.CheckBox(self,wx.NewId(),label=_("&Notify when end of introduction is approaching"))
		self.introCheckBox.SetValue(SPLConfig["SaySongRamp"])
		self.introCheckBox.Bind(wx.EVT_CHECKBOX, self.onIntroCheck)
		self.introSizer.Add(self.introCheckBox, border=10,flag=wx.BOTTOM)

		# Translators: The label for a setting in SPL Add-on settings to specify track intro alarm.
		self.introAlarmLabel = wx.StaticText(self, wx.ID_ANY, label=_("&Track intro alarm in seconds"))
		self.introSizer.Add(self.introAlarmLabel)
		self.songRampAlarm = wx.SpinCtrl(self, wx.ID_ANY, min=1, max=9)
		self.songRampAlarm.SetValue(long(SPLConfig["SongRampTime"]))
		self.songRampAlarm.SetSelection(-1, -1)
		self.introSizer.Add(self.songRampAlarm)
		self.onIntroCheck(None)
		settingsSizer.Add(self.introSizer, border=10, flag=wx.BOTTOM)

		sizer = wx.BoxSizer(wx.HORIZONTAL)
		# Translators: The label for a setting in SPL add-on dialog to control braille timer.
		label = wx.StaticText(self, wx.ID_ANY, label=_("&Braille timer:"))
		self.brailleTimerValues=[("off",_("Off")),
		# Translators: One of the braille timer settings.
		("outro",_("Track ending")),
		# Translators: One of the braille timer settings.
		("intro",_("Track intro")),
		# Translators: One of the braille timer settings.
		("both",_("Track intro and ending"))]
		self.brailleTimerList = wx.Choice(self, wx.ID_ANY, choices=[x[1] for x in self.brailleTimerValues])
		brailleTimerCurValue=SPLConfig["BrailleTimer"]
		selection = (x for x,y in enumerate(self.brailleTimerValues) if y[0]==brailleTimerCurValue).next()  
		try:
			self.brailleTimerList.SetSelection(selection)
		except:
			pass
		sizer.Add(label)
		sizer.Add(self.brailleTimerList)
		settingsSizer.Add(sizer, border=10, flag=wx.BOTTOM)

		self.micSizer = wx.BoxSizer(wx.HORIZONTAL)
		# Translators: The label for a setting in SPL Add-on settings to change microphone alarm setting.
		label = wx.StaticText(self, wx.ID_ANY, label=_("&Microphone alarm in seconds"))
		self.micSizer.Add(label)
		self.micAlarm = wx.SpinCtrl(self, wx.ID_ANY, min=0, max=7200)
		self.micAlarm.SetValue(long(SPLConfig["MicAlarm"]))
		self.micAlarm.SetSelection(-1, -1)
		self.micSizer.Add(self.micAlarm)

		# Translators: The label for a setting in SPL Add-on settings to specify mic alarm interval.
		self.micAlarmIntervalLabel = wx.StaticText(self, wx.ID_ANY, label=_("Microphone alarm &interval in seconds"))
		self.micSizer.Add(self.micAlarmIntervalLabel)
		self.micAlarmInterval = wx.SpinCtrl(self, wx.ID_ANY, min=0, max=60)
		self.micAlarmInterval.SetValue(long(SPLConfig["MicAlarmInterval"]))
		self.micAlarmInterval.SetSelection(-1, -1)
		self.micSizer.Add(self.micAlarmInterval)
		settingsSizer.Add(self.micSizer, border=10, flag=wx.BOTTOM)

		sizer = wx.BoxSizer(wx.HORIZONTAL)
		# Translators: The label for a setting in SPL add-on dialog to control alarm announcement type.
		label = wx.StaticText(self, wx.ID_ANY, label=_("&Alarm notification:"))
		# Translators: One of the alarm notification options.
		self.alarmAnnounceValues=[("beep",_("beep")),
		# Translators: One of the alarm notification options.
		("message",_("message")),
		# Translators: One of the alarm notification options.
		("both",_("both beep and message"))]
		self.alarmAnnounceList = wx.Choice(self, wx.ID_ANY, choices=[x[1] for x in self.alarmAnnounceValues])
		alarmAnnounceCurValue=SPLConfig["AlarmAnnounce"]
		selection = (x for x,y in enumerate(self.alarmAnnounceValues) if y[0]==alarmAnnounceCurValue).next()  
		try:
			self.alarmAnnounceList.SetSelection(selection)
		except:
			pass
		sizer.Add(label)
		sizer.Add(self.alarmAnnounceList)
		settingsSizer.Add(sizer, border=10, flag=wx.BOTTOM)

		sizer = wx.BoxSizer(wx.HORIZONTAL)
		# Translators: The label for a setting in SPL add-on dialog to control library scan announcement.
		label = wx.StaticText(self, wx.ID_ANY, label=_("&Library scan announcement:"))
		self.libScanValues=[("off",_("Off")),
		# Translators: One of the library scan announcement settings.
		("ending",_("Start and end only")),
		# Translators: One of the library scan announcement settings.
		("progress",_("Scan progress")),
		# Translators: One of the library scan announcement settings.
		("numbers",_("Scan count"))]
		self.libScanList = wx.Choice(self, wx.ID_ANY, choices=[x[1] for x in self.libScanValues])
		libScanCurValue=SPLConfig["LibraryScanAnnounce"]
		selection = (x for x,y in enumerate(self.libScanValues) if y[0]==libScanCurValue).next()  
		try:
			self.libScanList.SetSelection(selection)
		except:
			pass
		sizer.Add(label)
		sizer.Add(self.libScanList)
		settingsSizer.Add(sizer, border=10, flag=wx.BOTTOM)

		self.hourAnnounceCheckbox=wx.CheckBox(self,wx.NewId(),label="Include &hours when announcing track or playlist duration")
		self.hourAnnounceCheckbox.SetValue(SPLConfig["TimeHourAnnounce"])
		settingsSizer.Add(self.hourAnnounceCheckbox, border=10,flag=wx.BOTTOM)

		# Translators: the label for a setting in SPL add-on settings to toggle track dial mode on and off.
		self.trackDialCheckbox=wx.CheckBox(self,wx.NewId(),label=_("&Track Dial mode"))
		self.trackDialCheckbox.SetValue(SPLConfig["TrackDial"])
		settingsSizer.Add(self.trackDialCheckbox, border=10,flag=wx.BOTTOM)

		sizer = wx.BoxSizer(wx.HORIZONTAL)
		# Translators: the label for a setting in SPL add-on settings to be notified that metadata streaming is enabled.
		label = wx.StaticText(self, wx.ID_ANY, label=_("&Metadata streaming notification and connection"))
		self.metadataValues=[("off",_("Off")),
		# Translators: One of the metadata notification settings.
		("startup",_("When Studio starts")),
		# Translators: One of the metadata notification settings.
		("instant",_("When instant switch profile is active"))]
		self.metadataList = wx.Choice(self, wx.ID_ANY, choices=[x[1] for x in self.metadataValues])
		metadataCurValue=SPLConfig["MetadataReminder"]
		selection = (x for x,y in enumerate(self.metadataValues) if y[0]==metadataCurValue).next()  
		try:
			self.metadataList.SetSelection(selection)
		except:
			pass
		sizer.Add(label)
		sizer.Add(self.metadataList)
		self.metadataStreams = list(SPLConfig["MetadataEnabled"])
		# Translators: The label of a button to manage column announcements.
		item = manageMetadataButton = wx.Button(self, label=_("Configure metadata &streaming connection options..."))
		item.Bind(wx.EVT_BUTTON, self.onManageMetadata)
		sizer.Add(item)
		settingsSizer.Add(sizer, border=10, flag=wx.BOTTOM)

		# Translators: the label for a setting in SPL add-on settings to toggle custom column announcement.
		self.columnOrderCheckbox=wx.CheckBox(self,wx.NewId(),label=_("Announce columns in the &order shown on screen"))
		self.columnOrderCheckbox.SetValue(SPLConfig["UseScreenColumnOrder"])
		self.columnOrder = SPLConfig["ColumnOrder"]
		# Without manual conversion below, it produces a rare bug where clicking cancel after changing column inclusion causes new set to be retained.
		self.includedColumns = set(SPLConfig["IncludedColumns"])
		settingsSizer.Add(self.columnOrderCheckbox, border=10,flag=wx.BOTTOM)
		# Translators: The label of a button to manage column announcements.
		item = manageColumnsButton = wx.Button(self, label=_("&Manage track column announcements..."))
		item.Bind(wx.EVT_BUTTON, self.onManageColumns)
		settingsSizer.Add(item)

		# Translators: the label for a setting in SPL add-on settings to announce scheduled time.
		self.scheduledForCheckbox=wx.CheckBox(self,wx.NewId(),label=_("Announce &scheduled time for the selected track"))
		self.scheduledForCheckbox.SetValue(SPLConfig["SayScheduledFor"])
		settingsSizer.Add(self.scheduledForCheckbox, border=10,flag=wx.BOTTOM)

		# Translators: the label for a setting in SPL add-on settings to announce listener count.
		self.listenerCountCheckbox=wx.CheckBox(self,wx.NewId(),label=_("Announce &listener count"))
		self.listenerCountCheckbox.SetValue(SPLConfig["SayListenerCount"])
		settingsSizer.Add(self.listenerCountCheckbox, border=10,flag=wx.BOTTOM)

		# Translators: the label for a setting in SPL add-on settings to announce currently playing cart.
		self.cartNameCheckbox=wx.CheckBox(self,wx.NewId(),label=_("&Announce name of the currently playing cart"))
		self.cartNameCheckbox.SetValue(SPLConfig["SayPlayingCartName"])
		settingsSizer.Add(self.cartNameCheckbox, border=10,flag=wx.BOTTOM)

		# Translators: the label for a setting in SPL add-on settings to announce currently playing track name.
		self.playingTrackNameCheckbox=wx.CheckBox(self,wx.NewId(),label=_("Announce name of the currently playing &track automatically"))
		self.playingTrackNameCheckbox.SetValue(SPLConfig["SayPlayingTrackName"] == "True")
		settingsSizer.Add(self.playingTrackNameCheckbox, border=10,flag=wx.BOTTOM)

		# Translators: The label of a button to open advanced options such as using SPL Controller command to invoke Assistant layer.
		item = advancedOptButton = wx.Button(self, label=_("&Advanced options..."))
		item.Bind(wx.EVT_BUTTON, self.onAdvancedOptions)
		self.splConPassthrough = SPLConfig["SPLConPassthrough"]
		self.compLayer = SPLConfig["CompatibilityLayer"]
		settingsSizer.Add(item)

		# Translators: The label for a button in SPL add-on configuration dialog to reset settings to defaults.
		self.resetConfigButton = wx.Button(self, wx.ID_ANY, label=_("Reset settings"))
		self.resetConfigButton.Bind(wx.EVT_BUTTON,self.onResetConfig)
		settingsSizer.Add(self.resetConfigButton)

	def postInit(self):
		global _configDialogOpened
		_configDialogOpened = True
		self.profiles.SetFocus()

	def onOk(self, evt):
		global SPLConfig, SPLActiveProfile, _configDialogOpened, SPLSwitchProfile, SPLPrevProfile
		selectedProfile = self.profiles.GetStringSelection()
		SPLConfig = getProfileByName(selectedProfile)
		SPLConfig["BeepAnnounce"] = self.beepAnnounceCheckbox.Value
		SPLConfig["MessageVerbosity"] = self.verbosityLevels[self.verbosityList.GetSelection()][0]
		SPLConfig["SayEndOfTrack"] = self.outroCheckBox.Value
		SPLConfig["EndOfTrackTime"] = self.endOfTrackAlarm.Value
		SPLConfig["SaySongRamp"] = self.introCheckBox.Value
		SPLConfig["SongRampTime"] = self.songRampAlarm.Value
		SPLConfig["BrailleTimer"] = self.brailleTimerValues[self.brailleTimerList.GetSelection()][0]
		SPLConfig["MicAlarm"] = self.micAlarm.Value
		SPLConfig["MicAlarmInterval"] = self.micAlarmInterval.Value
		SPLConfig["AlarmAnnounce"] = self.alarmAnnounceValues[self.alarmAnnounceList.GetSelection()][0]
		SPLConfig["LibraryScanAnnounce"] = self.libScanValues[self.libScanList.GetSelection()][0]
		SPLConfig["TimeHourAnnounce"] = self.hourAnnounceCheckbox.Value
		SPLConfig["TrackDial"] = self.trackDialCheckbox.Value
		SPLConfig["MetadataReminder"] = self.metadataValues[self.metadataList.GetSelection()][0]
		SPLConfig["MetadataEnabled"] = self.metadataStreams
		SPLConfig["UseScreenColumnOrder"] = self.columnOrderCheckbox.Value
		SPLConfig["ColumnOrder"] = self.columnOrder
		SPLConfig["IncludedColumns"] = self.includedColumns
		SPLConfig["SayScheduledFor"] = self.scheduledForCheckbox.Value
		SPLConfig["SayListenerCount"] = self.listenerCountCheckbox.Value
		SPLConfig["SayPlayingCartName"] = self.cartNameCheckbox.Value
		SPLConfig["SayPlayingTrackName"] = str(self.playingTrackNameCheckbox.Value)
		SPLConfig["SPLConPassthrough"] = self.splConPassthrough
		SPLConfig["CompatibilityLayer"] = self.compLayer
		SPLActiveProfile = SPLConfig.name
		SPLSwitchProfile = self.switchProfile
		# Without nullifying prev profile while switch profile is undefined, NVDA will assume it can switch back to that profile when it can't.
		# It also causes NVDA to display wrong label for switch button.
		if self.switchProfile is None:
			SPLPrevProfile = None
		global _configDialogOpened
		_configDialogOpened = False
		super(SPLConfigDialog,  self).onOk(evt)

	def onCancel(self, evt):
		global _configDialogOpened, SPLActiveProfile, SPLSwitchProfile, SPLConfig
		# 6.1: Discard changes to included columns set.
		print len(self.includedColumns)
		self.includedColumns.clear()
		self.includedColumns = None
		SPLActiveProfile = self.activeProfile
		if self.switchProfileRenamed or self.switchProfileDeleted:
			SPLSwitchProfile = self.switchProfile
		if self.switchProfileDeleted:
			SPLConfig = SPLConfigPool[0]
		_configDialogOpened = False
		#super(SPLConfigDialog,  self).onCancel(evt)
		self.Destroy()

	# Check events for outro and intro alarms, respectively.
	def onOutroCheck(self, evt):
		if not self.outroCheckBox.IsChecked():
			self.outroSizer.Hide(self.outroAlarmLabel)
			self.outroSizer.Hide(self.endOfTrackAlarm)
		else:
			self.outroSizer.Show(self.outroAlarmLabel)
			self.outroSizer.Show(self.endOfTrackAlarm)
		self.Fit()

	def onIntroCheck(self, evt):
		if not self.introCheckBox.IsChecked():
			self.introSizer.Hide(self.introAlarmLabel)
			self.introSizer.Hide(self.songRampAlarm)
		else:
			self.introSizer.Show(self.introAlarmLabel)
			self.introSizer.Show(self.songRampAlarm)
		self.Fit()

	# Load settings from profiles.
	def onProfileSelection(self, evt):
		# Don't rely on SPLConfig here, as we don't want to interupt the show.
		selection = self.profiles.GetSelection()
		selectedProfile = self.profiles.GetStringSelection()
		# Play a tone to indicate active profile.
		if self.activeProfile == selectedProfile:
			tones.beep(512, 40)
		if selection == 0:
			self.renameButton.Disable()
			self.deleteButton.Disable()
			self.instantSwitchButton.Disable()
		else:
			self.renameButton.Enable()
			self.deleteButton.Enable()
			if selectedProfile != self.switchProfile:
				self.instantSwitchButton.Label = _("Enable instant profile switching")
			else:
				self.instantSwitchButton.Label = _("Disable instant profile switching")
			self.instantSwitchButton.Enable()
		curProfile = getProfileByName(selectedProfile)
		self.outroCheckBox.SetValue(curProfile["SayEndOfTrack"])
		self.endOfTrackAlarm.SetValue(long(curProfile["EndOfTrackTime"]))
		self.onOutroCheck(None)
		self.introCheckBox.SetValue(curProfile["SaySongRamp"])
		self.songRampAlarm.SetValue(long(curProfile["SongRampTime"]))
		self.onIntroCheck(None)
		self.micAlarm.SetValue(long(curProfile["MicAlarm"]))
		self.micAlarmInterval.SetValue(long(curProfile["MicAlarmInterval"]))
		# 6.1: Take care of profile-specific column and metadata settings.
		self.metadataStreams = curProfile["MetadataEnabled"]
		self.columnOrderCheckbox.SetValue(curProfile["UseScreenColumnOrder"])
		self.columnOrder = curProfile["ColumnOrder"]
		# 6.1: Again convert list to set.
		self.includedColumns = set(curProfile["IncludedColumns"])

	# Profile controls.
	# Rename and delete events come from GUI/config profiles dialog from NVDA core.
	def onNew(self, evt):
		self.Disable()
		NewProfileDialog(self).Show()

	def onCopy(self, evt):
		self.Disable()
		NewProfileDialog(self, copy=True).Show()

	def onRename(self, evt):
		global SPLConfigPool
		oldName = self.profiles.GetStringSelection()
		index = self.profiles.Selection
		configPos = getProfileIndexByName(oldName)
		# Translators: The label of a field to enter a new name for a broadcast profile.
		with wx.TextEntryDialog(self, _("New name:"),
				# Translators: The title of the dialog to rename a profile.
				_("Rename Profile"), defaultValue=oldName) as d:
			if d.ShowModal() == wx.ID_CANCEL:
				return
			newName = api.filterFileName(d.Value)
		if oldName == newName: return
		newNamePath = newName + ".ini"
		newProfile = os.path.join(SPLProfiles, newNamePath)
		if oldName.lower() != newName.lower() and os.path.isfile(newProfile):
			# Translators: An error displayed when renaming a configuration profile
			# and a profile with the new name already exists.
			gui.messageBox(_("That profile already exists. Please choose a different name."),
				_("Error"), wx.OK | wx.ICON_ERROR, self)
			return
		oldNamePath = oldName + ".ini"
		oldProfile = os.path.join(SPLProfiles, oldNamePath)
		os.rename(oldProfile, newProfile)
		if self.switchProfile == oldName:
			self.switchProfile = newName
			self.switchProfileRenamed = True
		if self.activeProfile == oldName:
			self.activeProfile = newName
		SPLConfigPool[configPos].name = newName
		SPLConfigPool[configPos].filename = newProfile
		self.profiles.SetString(index, newName)
		self.profiles.Selection = index
		self.profiles.SetFocus()

	def onDelete(self, evt):
		index = self.profiles.Selection
		name = self.profiles.GetStringSelection()
		configPos = getProfileIndexByName(name)
		if gui.messageBox(
			# Translators: The confirmation prompt displayed when the user requests to delete a broadcast profile.
			_("Are you sure you want to delete this profile? This cannot be undone."),
			# Translators: The title of the confirmation dialog for deletion of a profile.
			_("Confirm Deletion"),
			wx.YES | wx.NO | wx.ICON_QUESTION, self
		) == wx.NO:
			return
		global SPLConfigPool, SPLSwitchProfile, SPLPrevProfile
		path = SPLConfigPool[configPos].filename
		del SPLConfigPool[configPos]
		try:
			os.remove(path)
		except WindowsError:
			pass
		if name == self.switchProfile or name == self.activeProfile:
			self.switchProfile = None
			SPLPrevProfile = None
			self.switchProfileDeleted = True
		self.profiles.Delete(index)
		self.profiles.SetString(0, SPLConfigPool[0].name)
		self.activeProfile = SPLConfigPool[0].name
		self.profiles.Selection = 0
		self.onProfileSelection(None)
		self.profiles.SetFocus()

	def onInstantSwitch(self, evt):
		selection = self.profiles.GetSelection()
		selectedName = self.profiles.GetStringSelection()
		if self.switchProfile is None or (selectedName != self.switchProfile):
			self.instantSwitchButton.Label = _("Disable instant profile switching")
			self.switchProfile = selectedName
			tones.beep(1000, 500)
		else:
			self.instantSwitchButton.Label = _("Enable instant profile switching")
			self.switchProfile = None
			tones.beep(500, 500)

	# Manage metadata streaming.
	def onManageMetadata(self, evt):
		self.Disable()
		MetadataStreamingDialog(self).Show()

	# Manage column announcements.
	def onManageColumns(self, evt):
		self.Disable()
		ColumnAnnouncementsDialog(self).Show()

	# Advanced options.
	# See advanced options class for more details.
	def onAdvancedOptions(self, evt):
		self.Disable()
		AdvancedOptionsDialog(self).Show()

	# Reset settings to defaults.
	# This affects the currently selected profile.
	def onResetConfig(self, evt):
		if gui.messageBox(
		# Translators: A message to warn about resetting SPL config settings to factory defaults.
		_("Are you sure you wish to reset SPL add-on settings to defaults?"),
		# Translators: The title of the warning dialog.
		_("Warning"),wx.YES_NO|wx.NO_DEFAULT|wx.ICON_WARNING,self
		)==wx.YES:
			# Reset all profiles.
			resetAllConfig()
			global SPLConfig, SPLActiveProfile, _configDialogOpened, SPLSwitchProfile, SPLPrevProfile
			SPLConfig = SPLConfigPool[0]
			SPLActiveProfile = SPLConfig.name
			# Workaround: store the reset flag in the normal profile to prevent config databases from becoming references to old generation.
			SPLConfig["Reset"] = True
		if SPLSwitchProfile is not None:
			SPLSwitchProfile = None
		SPLPrevProfile = None
		_configDialogOpened = False
		self.Destroy()


# Open the above dialog upon request.
def onConfigDialog(evt):
	# 5.2: Guard against alarm dialogs.
	if _alarmDialogOpened:
		# Translators: Presented when an alarm dialog is opened.
		wx.CallAfter(gui.messageBox, _("An alarm dialog is already opened. Please close the alarm dialog first."), _("Error"), wx.OK|wx.ICON_ERROR)
	else: gui.mainFrame._popupSettingsDialog(SPLConfigDialog)

# Helper dialogs for add-on settings dialog.

# New broadcast profile dialog: Modification of new config profile dialog from NvDA Core.
class NewProfileDialog(wx.Dialog):

	def __init__(self, parent, copy=False):
		self.copy = copy
		if not self.copy:
			# Translators: The title of the dialog to create a new broadcast profile.
			dialogTitle = _("New Profile")
		else:
			# Translators: The title of the dialog to copy a broadcast profile.
			dialogTitle = _("Copy Profile")
		super(NewProfileDialog, self).__init__(parent, title=dialogTitle)
		mainSizer = wx.BoxSizer(wx.VERTICAL)

		sizer = wx.BoxSizer(wx.HORIZONTAL)
		# Translators: The label of a field to enter the name of a new broadcast profile.
		sizer.Add(wx.StaticText(self, label=_("Profile name:")))
		item = self.profileName = wx.TextCtrl(self)
		sizer.Add(item)
		mainSizer.Add(sizer)

		sizer = wx.BoxSizer(wx.HORIZONTAL)
		# Translators: The label for a setting in SPL add-on dialog to select a base  profile for copying.
		label = wx.StaticText(self, wx.ID_ANY, label=_("&Base profile:"))
		self.baseProfiles = wx.Choice(self, wx.ID_ANY, choices=parent.profiles.GetItems())
		try:
			self.baseProfiles.SetSelection(self.baseProfiles.GetItems().index(parent.profiles.GetStringSelection()))
		except:
			pass
		sizer.Add(label)
		sizer.Add(self.baseProfiles)
		if not self.copy:
			sizer.Hide(label)
			sizer.Hide(self.baseProfiles)
		mainSizer.Add(sizer, border=10, flag=wx.BOTTOM)

		mainSizer.Add(self.CreateButtonSizer(wx.OK | wx.CANCEL))
		self.Bind(wx.EVT_BUTTON, self.onOk, id=wx.ID_OK)
		self.Bind(wx.EVT_BUTTON, self.onCancel, id=wx.ID_CANCEL)
		mainSizer.Fit(self)
		self.Sizer = mainSizer
		self.profileName.SetFocus()
		self.Center(wx.BOTH | wx.CENTER_ON_SCREEN)

	def onOk(self, evt):
		global SPLConfigPool
		profileNames = [profile.name for profile in SPLConfigPool]
		name = api.filterFileName(self.profileName.Value)
		if not name:
			return
		if name in profileNames:
			# Translators: An error displayed when the user attempts to create a profile which already exists.
			gui.messageBox(_("That profile already exists. Please choose a different name."),
				_("Error"), wx.OK | wx.ICON_ERROR, self)
			return
		namePath = name + ".ini"
		if not os.path.exists(SPLProfiles):
			os.mkdir(SPLProfiles)
		newProfilePath = os.path.join(SPLProfiles, namePath)
		SPLConfigPool.append(unlockConfig(newProfilePath, profileName=name))
		if self.copy:
			newProfile = SPLConfigPool[-1]
			baseProfile = getProfileByName(self.baseProfiles.GetStringSelection())
			for setting in baseProfile:
				try:
					# Go through all settings (including profile-specific ones for now).
					# 6.1/7.0: Only iterate through mutatable keys.
					if baseProfile[setting] != newProfile[setting]:
						newProfile[setting] = baseProfile[setting]
				except KeyError:
					pass
		parent = self.Parent
		parent.profiles.Append(name)
		parent.profiles.Selection = parent.profiles.Count - 1
		parent.onProfileSelection(None)
		parent.profiles.SetFocus()
		parent.Enable()
		self.Destroy()
		return

	def onCancel(self, evt):
		self.Parent.Enable()
		self.Destroy()

# Metadata reminder controller.
# Select notification/streaming URL's for metadata streaming.
_metadataDialogOpened = False

class MetadataStreamingDialog(wx.Dialog):
	"""A dialog to toggle metadata streaming quickly and from add-on settings dialog.
	"""
	_instance = None

	def __new__(cls, parent, *args, **kwargs):
		# Make this a singleton and prompt an error dialog if it isn't.
		if _metadataDialogOpened:
			raise RuntimeError("An instance of metadata stremaing dialog is opened")
		inst = cls._instance() if cls._instance else None
		if not inst:
			return super(cls, cls).__new__(cls, parent, *args, **kwargs)
		return inst

	def __init__(self, parent, func=None):
		inst = MetadataStreamingDialog._instance() if MetadataStreamingDialog._instance else None
		if inst:
			return
		# Use a weakref so the instance can die.
		MetadataStreamingDialog._instance = weakref.ref(self)

		super(MetadataStreamingDialog, self).__init__(parent, title=_("Metadata streaming options"))
		self.func = func

		# WX's CheckListBox isn't user friendly.
		# Therefore use checkboxes laid out across the top.
		self.checkedStreams = []
		# Add the DSP encoder checkbox first before adding other URL's.
		checkedDSP=wx.CheckBox(self,wx.NewId(),label="DSP encoder")
		if func:
			streaming = func(0, 36, ret=True)
			if streaming == -1: streaming += 1
			checkedDSP.SetValue(streaming)
		else: checkedDSP.SetValue(self.Parent.metadataStreams[0])
		self.checkedStreams.append(checkedDSP)
		# Now the rest.
		for url in xrange(1, 5):
			checkedURL=wx.CheckBox(self,wx.NewId(),label="URL {URL}".format(URL = url))
			if func:
				streaming = func(url, 36, ret=True)
				if streaming == -1: streaming += 1
				checkedURL.SetValue(streaming)
			else: checkedURL.SetValue(self.Parent.metadataStreams[url])
			self.checkedStreams.append(checkedURL)

		mainSizer = wx.BoxSizer(wx.VERTICAL)
		# First, a help text.
		if func is None: labelText=_("Select the URL for metadata streaming upon request.")
		else: labelText=_("Check to enable metadata streaming, uncheck to disable.")
		label = wx.StaticText(self, wx.ID_ANY, label=labelText)
		mainSizer.Add(label,border=20,flag=wx.LEFT|wx.RIGHT|wx.TOP)

		sizer = wx.BoxSizer(wx.HORIZONTAL)
		for checkedStream in self.checkedStreams:
			sizer.Add(checkedStream)
		mainSizer.Add(sizer, border=10, flag=wx.BOTTOM)

		if self.func is not None:
			self.applyCheckbox=wx.CheckBox(self,wx.NewId(),label="&Apply streaming changes to the selected profile")
			self.applyCheckbox.SetValue(False)
			mainSizer.Add(self.applyCheckbox, border=10,flag=wx.TOP)

		mainSizer.Add(self.CreateButtonSizer(wx.OK | wx.CANCEL))
		self.Bind(wx.EVT_BUTTON, self.onOk, id=wx.ID_OK)
		self.Bind(wx.EVT_BUTTON, self.onCancel, id=wx.ID_CANCEL)
		mainSizer.Fit(self)
		self.Sizer = mainSizer
		self.checkedStreams[0].SetFocus()
		self.Center(wx.BOTH | wx.CENTER_ON_SCREEN)

	def onOk(self, evt):
		global _metadataDialogOpened
		if self.func is None: parent = self.Parent
		metadataEnabled = []
		for url in xrange(5):
			if self.func is None: parent.metadataStreams[url] = self.checkedStreams[url].Value
			else:
				dataLo = 0x00010000 if self.checkedStreams[url].Value else 0xffff0000
				self.func(dataLo | url, 36)
				if self.applyCheckbox.Value: metadataEnabled.append(self.checkedStreams[url].Value)
		if self.func is None:
			parent.profiles.SetFocus()
			parent.Enable()
		else:
			# 6.1: Store just toggled settings to profile if told to do so.
			if len(metadataEnabled): SPLConfig["MetadataEnabled"] = metadataEnabled
		self.Destroy()
		_metadataDialogOpened = False
		return

	def onCancel(self, evt):
		global _metadataDialogOpened
		if self.func is None: self.Parent.Enable()
		self.Destroy()
		_metadataDialogOpened = False

# Column announcement manager.
# Select which track columns should be announced and in which order.
class ColumnAnnouncementsDialog(wx.Dialog):

	def __init__(self, parent):
		super(ColumnAnnouncementsDialog, self).__init__(parent, title=_("Manage column announcements"))

		# Same as metadata dialog (wx.CheckListBox isn't user friendly).
		# Gather values for checkboxes except artist and title.
		# 6.1: Split these columns into rows.
		self.checkedColumns = []
		for column in ("Duration", "Intro", "Category", "Filename"):
			checkedColumn=wx.CheckBox(self,wx.NewId(),label=column)
			checkedColumn.SetValue(column in self.Parent.includedColumns)
			self.checkedColumns.append(checkedColumn)
		self.checkedColumns2 = []
		for column in ("Outro","Year","Album","Genre","Mood","Energy"):
			checkedColumn=wx.CheckBox(self,wx.NewId(),label=column)
			checkedColumn.SetValue(column in self.Parent.includedColumns)
			self.checkedColumns2.append(checkedColumn)
		self.checkedColumns3 = []
		for column in ("Tempo","BPM","Gender","Rating","Time Scheduled"):
			checkedColumn=wx.CheckBox(self,wx.NewId(),label=column)
			checkedColumn.SetValue(column in self.Parent.includedColumns)
			self.checkedColumns3.append(checkedColumn)


		mainSizer = wx.BoxSizer(wx.VERTICAL)
		# First, a help text.
		label = wx.StaticText(self, wx.ID_ANY, label=_("Select columns to be announced (artist and title are announced by default"))
		mainSizer.Add(label,border=20,flag=wx.LEFT|wx.RIGHT|wx.TOP)

		sizer = wx.BoxSizer(wx.HORIZONTAL)
		for checkedColumn in self.checkedColumns:
			sizer.Add(checkedColumn)
		mainSizer.Add(sizer, border=10, flag=wx.BOTTOM)

		sizer = wx.BoxSizer(wx.HORIZONTAL)
		for checkedColumn in self.checkedColumns2:
			sizer.Add(checkedColumn)
		mainSizer.Add(sizer, border=10, flag=wx.BOTTOM)

		sizer = wx.BoxSizer(wx.HORIZONTAL)
		for checkedColumn in self.checkedColumns3:
			sizer.Add(checkedColumn)
		mainSizer.Add(sizer, border=10, flag=wx.BOTTOM)

		sizer = wx.BoxSizer(wx.HORIZONTAL)
		# Translators: The label for a setting in SPL add-on dialog to select column announcement order.
		label = wx.StaticText(self, wx.ID_ANY, label=_("Column &order:"))
		# WXPython Phoenix contains RearrangeList to allow item orders to be changed automatically.
		# Because WXPython Classic doesn't include this, work around by using a variant of list box and move up/down buttons.
		self.trackColumns= wx.ListBox(self, wx.ID_ANY, choices=parent.columnOrder)
		self.trackColumns.Bind(wx.EVT_LISTBOX,self.onColumnSelection)
		try:
			self.trackColumns.SetSelection(0)
		except:
			pass
		sizer.Add(label)
		sizer.Add(self.trackColumns)
		mainSizer.Add(sizer, border=10, flag=wx.BOTTOM)

		sizer = wx.BoxSizer(wx.HORIZONTAL)
		# Translators: The label for a button in SPL add-on configuration dialog to reset settings to defaults.
		self.upButton = wx.Button(self, wx.ID_ANY, label=_("Move &up"))
		self.upButton.Bind(wx.EVT_BUTTON,self.onMoveUp)
		self.upButton.Disable()
		sizer.Add(self.upButton)
				# Translators: The label for a button in SPL add-on configuration dialog to reset settings to defaults.
		self.dnButton = wx.Button(self, wx.ID_ANY, label=_("Move &down"))
		self.dnButton.Bind(wx.EVT_BUTTON,self.onMoveDown)
		sizer.Add(self.dnButton)
		mainSizer.Add(sizer, border=10, flag=wx.BOTTOM)

		mainSizer.Add(self.CreateButtonSizer(wx.OK | wx.CANCEL))
		self.Bind(wx.EVT_BUTTON, self.onOk, id=wx.ID_OK)
		self.Bind(wx.EVT_BUTTON, self.onCancel, id=wx.ID_CANCEL)
		mainSizer.Fit(self)
		self.Sizer = mainSizer
		self.checkedColumns[0].SetFocus()
		self.Center(wx.BOTH | wx.CENTER_ON_SCREEN)

	def onOk(self, evt):
		parent = self.Parent
		parent.columnOrder = self.trackColumns.GetItems()
		# Make sure artist and title are always included.
		parent.includedColumns.add("Artist")
		parent.includedColumns.add("Title")
		for checkbox in self.checkedColumns + self.checkedColumns2 + self.checkedColumns3:
			action = parent.includedColumns.add if checkbox.Value else parent.includedColumns.remove
			try:
				action(checkbox.Label)
			except KeyError:
				pass
		parent.profiles.SetFocus()
		parent.Enable()
		self.Destroy()
		return

	def onCancel(self, evt):
		self.Parent.Enable()
		self.Destroy()

	def onColumnSelection(self, evt):
		selIndex = self.trackColumns.GetSelection()
		self.upButton.Disable() if selIndex == 0 else self.upButton.Enable()
		if selIndex == self.trackColumns.GetCount()-1:
			self.dnButton.Disable()
		else: self.dnButton.Enable()

	def onMoveUp(self, evt):
		tones.beep(1000, 200)
		selIndex = self.trackColumns.GetSelection()
		if selIndex > 0:
			selItem = self.trackColumns.GetString(selIndex)
			self.trackColumns.Delete(selIndex)
			self.trackColumns.Insert(selItem, selIndex-1)
			self.trackColumns.Select(selIndex-1)
			self.onColumnSelection(None)

	def onMoveDown(self, evt):
		tones.beep(500, 200)
		selIndex = self.trackColumns.GetSelection()
		if selIndex < self.trackColumns.GetCount()-1:
			selItem = self.trackColumns.GetString(selIndex)
			self.trackColumns.Delete(selIndex)
			self.trackColumns.Insert(selItem, selIndex+1)
			self.trackColumns.Select(selIndex+1)
			self.onColumnSelection(None)
			# Hack: Wen the last item is selected, forcefully move the focus to "move up" button.
			# This will cause NVDA to say "unavailable" as focus is lost momentarily. A bit anoying but a necessary hack.
			if self.FindFocus().GetId() == wx.ID_OK:
				self.upButton.SetFocus()

# Advanced options
# This dialog houses advanced options such as using SPL Controller command to invoke SPL Assistant.
# More options will be added in Project Rainbow.
class AdvancedOptionsDialog(wx.Dialog):

	def __init__(self, parent):
		super(AdvancedOptionsDialog, self).__init__(parent, title=_("Advanced options"))

		mainSizer = wx.BoxSizer(wx.VERTICAL)

		sizer = wx.BoxSizer(wx.HORIZONTAL)
		# Translators: A checkbox to toggle if SPL Controller command can be used to invoke Assistant layer.
		self.splConPassthroughCheckbox=wx.CheckBox(self,wx.NewId(),label=_("Allow SPL C&ontroller command to invoke SPL Assistant layer"))
		self.splConPassthroughCheckbox.SetValue(self.Parent.splConPassthrough)
		sizer.Add(self.splConPassthroughCheckbox, border=10,flag=wx.TOP)
		mainSizer.Add(sizer, border=10, flag=wx.BOTTOM)

		sizer = wx.BoxSizer(wx.HORIZONTAL)
<<<<<<< HEAD
		# Translators: The label for a setting in SPL add-on dialog to set keyboard layout for SPL Assistant.
		label = wx.StaticText(self, wx.ID_ANY, label=_("SPL Assistant command &layout:"))
		self.compatibilityLayouts=[("off","NVDA"),
		("jfw","JAWS for Windows"),
		("wineyes","Window-Eyes")]
		self.compatibilityList= wx.Choice(self, wx.ID_ANY, choices=[x[1] for x in self.compatibilityLayouts])
		selection = (x for x,y in enumerate(self.compatibilityLayouts) if y[0]==SPLConfig["CompatibilityLayer"]).next()  
		try:
			self.compatibilityList.SetSelection(selection)
		except:
			pass
		sizer.Add(label)
		sizer.Add(self.compatibilityList)
=======
		self.compLayerCheckbox=wx.CheckBox(self,wx.NewId(),label="Screen &reader compatibility Mode")
		# Project Rainbow: change the UI for this control.
		self.compLayerCheckbox.SetValue(self.Parent.compLayer != "off")
		sizer.Add(self.compLayerCheckbox, border=10,flag=wx.TOP)
>>>>>>> 61b3bcf6
		mainSizer.Add(sizer, border=10, flag=wx.BOTTOM)

		mainSizer.Add(self.CreateButtonSizer(wx.OK | wx.CANCEL))
		self.Bind(wx.EVT_BUTTON, self.onOk, id=wx.ID_OK)
		self.Bind(wx.EVT_BUTTON, self.onCancel, id=wx.ID_CANCEL)
		mainSizer.Fit(self)
		self.Sizer = mainSizer
		self.splConPassthroughCheckbox.SetFocus()
		self.Center(wx.BOTH | wx.CENTER_ON_SCREEN)

	def onOk(self, evt):
		parent = self.Parent
		parent.splConPassthrough = self.splConPassthroughCheckbox.Value
		parent.compLayer = self.compatibilityLayouts[self.compatibilityList.GetSelection()][0]
		parent.profiles.SetFocus()
		parent.Enable()
		self.Destroy()
		return

	def onCancel(self, evt):
		self.Parent.Enable()
		self.Destroy()

# Additional configuration dialogs

# A common alarm dialog
# Based on NVDA core's find dialog code (implemented by the author of this add-on).
# Only one instance can be active at a given moment (code borrowed from GUI's exit dialog routine).
_alarmDialogOpened = False

# A common alarm error dialog.
def _alarmError():
	# Translators: Text of the dialog when another alarm dialog is open.
	gui.messageBox(_("Another alarm dialog is open."),_("Error"),style=wx.OK | wx.ICON_ERROR)

class SPLAlarmDialog(wx.Dialog):
	"""A dialog providing common alarm settings.
	This dialog contains a number entry field for alarm duration and a check box to enable or disable the alarm.
	"""

	# The following comes from exit dialog class from GUI package (credit: NV Access and Zahari from Bulgaria).
	_instance = None

	def __new__(cls, parent, *args, **kwargs):
		# Make this a singleton and prompt an error dialog if it isn't.
		if _alarmDialogOpened:
			raise RuntimeError("An instance of alarm dialog is opened")
		inst = cls._instance() if cls._instance else None
		if not inst:
			return super(cls, cls).__new__(cls, parent, *args, **kwargs)
		return inst

	def __init__(self, parent, setting, toggleSetting, title, alarmPrompt, alarmToggleLabel, min, max):
		inst = SPLAlarmDialog._instance() if SPLAlarmDialog._instance else None
		if inst:
			return
		# Use a weakref so the instance can die.
		SPLAlarmDialog._instance = weakref.ref(self)

		# Now the actual alarm dialog code.
		super(SPLAlarmDialog, self).__init__(parent, wx.ID_ANY, title)
		self.setting = setting
		self.toggleSetting = toggleSetting
		mainSizer = wx.BoxSizer(wx.VERTICAL)

		alarmSizer = wx.BoxSizer(wx.HORIZONTAL)
		alarmMessage = wx.StaticText(self, wx.ID_ANY, label=alarmPrompt)
		alarmSizer.Add(alarmMessage)
		self.alarmEntry = wx.SpinCtrl(self, wx.ID_ANY, min=min, max=max)
		self.alarmEntry.SetValue(SPLConfig[setting])
		self.alarmEntry.SetSelection(-1, -1)
		alarmSizer.Add(self.alarmEntry)
		mainSizer.Add(alarmSizer,border=20,flag=wx.LEFT|wx.RIGHT|wx.TOP)

		self.toggleCheckBox=wx.CheckBox(self,wx.NewId(),label=alarmToggleLabel)
		self.toggleCheckBox.SetValue(SPLConfig[toggleSetting])
		mainSizer.Add(self.toggleCheckBox,border=10,flag=wx.BOTTOM)

		mainSizer.AddSizer(self.CreateButtonSizer(wx.OK|wx.CANCEL))
		self.Bind(wx.EVT_BUTTON,self.onOk,id=wx.ID_OK)
		self.Bind(wx.EVT_BUTTON,self.onCancel,id=wx.ID_CANCEL)
		mainSizer.Fit(self)
		self.SetSizer(mainSizer)
		self.Center(wx.BOTH | wx.CENTER_ON_SCREEN)
		self.alarmEntry.SetFocus()

	def onOk(self, evt):
		global _alarmDialogOpened
		# Optimization: don't bother if Studio is dead and if the same value has been entered.
		if user32.FindWindowA("SPLStudio", None):
			newVal = self.alarmEntry.GetValue()
			newToggle = self.toggleCheckBox.GetValue()
			if SPLConfig[self.setting] != newVal: SPLConfig[self.setting] = newVal
			elif SPLConfig[self.toggleSetting] != newToggle: SPLConfig[self.toggleSetting] = newToggle
		self.Destroy()
		_alarmDialogOpened = False

	def onCancel(self, evt):
		self.Destroy()
		global _alarmDialogOpened
		_alarmDialogOpened = False

# Message verbosity pool.
# To be moved to its own module in add-on 7.0.
# This is a multimap, consisting of category, value and message.
# Most of the categories are same as confspec keys, hence the below message function is invoked when settings are changed.
def message(category, value):
	verbosityLevels = ("beginner", "advanced")
	ui.message(messagePool[category][value][verbosityLevels.index(SPLConfig["MessageVerbosity"])])

messagePool={
	"BeepAnnounce":
		{True:
			# Translators: Reported when status announcement is set to beeps in SPL Studio.
			(_("Status announcement beeps"),
			# Translators: Reported when status announcement is set to beeps in SPL Studio.
			_("Beeps")),
		False:
			# Translators: Reported when status announcement is set to beeps in SPL Studio.
			(_("Status announcement words"),
			# Translators: Reported when status announcement is set to beeps in SPL Studio.
			_("Words"))},
	"BrailleTimer":
		{"off":
			# Translators: A setting in braille timer options.
			(_("Braille timer off"), _("Off")),
		"outro":
			# Translators: A setting in braille timer options.
			(_("Braille track endings"),
						# Translators: A setting in braille timer options.
			_("Outro")),
		"intro":
			# Translators: A setting in braille timer options.
			(_("Braille intro endings"),
						# Translators: A setting in braille timer options.
			_("Intro")),
		"both":
			# Translators: A setting in braille timer options.
			(_("Braille intro and track endings"),
						# Translators: A setting in braille timer options.
			_("Both"))},
	"LibraryScanAnnounce":
		{"off":
			# Translators: A setting in library scan announcement options.
			(_("Do not announce library scans"), _("Off")),
		"ending":
			# Translators: A setting in library scan announcement options.
			(_("Announce start and end of a library scan"),
			_("Start and end only")),
		"progress":
			# Translators: A setting in library scan announcement options.
			(_("Announce the progress of a library scan"),
			_("Scan progress")),
		"numbers":
			# Translators: A setting in library scan announcement options.
			(_("Announce progress and item count of a library scan"),
			_("Scan count"))}}<|MERGE_RESOLUTION|>--- conflicted
+++ resolved
@@ -1198,26 +1198,19 @@
 		mainSizer.Add(sizer, border=10, flag=wx.BOTTOM)
 
 		sizer = wx.BoxSizer(wx.HORIZONTAL)
-<<<<<<< HEAD
 		# Translators: The label for a setting in SPL add-on dialog to set keyboard layout for SPL Assistant.
 		label = wx.StaticText(self, wx.ID_ANY, label=_("SPL Assistant command &layout:"))
 		self.compatibilityLayouts=[("off","NVDA"),
 		("jfw","JAWS for Windows"),
 		("wineyes","Window-Eyes")]
 		self.compatibilityList= wx.Choice(self, wx.ID_ANY, choices=[x[1] for x in self.compatibilityLayouts])
-		selection = (x for x,y in enumerate(self.compatibilityLayouts) if y[0]==SPLConfig["CompatibilityLayer"]).next()  
+		selection = (x for x,y in enumerate(self.compatibilityLayouts) if y[0]==self.Parent.compLayer).next()  
 		try:
 			self.compatibilityList.SetSelection(selection)
 		except:
 			pass
 		sizer.Add(label)
 		sizer.Add(self.compatibilityList)
-=======
-		self.compLayerCheckbox=wx.CheckBox(self,wx.NewId(),label="Screen &reader compatibility Mode")
-		# Project Rainbow: change the UI for this control.
-		self.compLayerCheckbox.SetValue(self.Parent.compLayer != "off")
-		sizer.Add(self.compLayerCheckbox, border=10,flag=wx.TOP)
->>>>>>> 61b3bcf6
 		mainSizer.Add(sizer, border=10, flag=wx.BOTTOM)
 
 		mainSizer.Add(self.CreateButtonSizer(wx.OK | wx.CANCEL))
