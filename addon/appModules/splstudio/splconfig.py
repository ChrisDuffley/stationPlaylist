--- conflicted
+++ resolved
@@ -294,7 +294,6 @@
 def saveConfig():
 	# Save all config profiles.
 	global SPLConfig, SPLConfigPool, SPLActiveProfile, SPLPrevProfile, SPLSwitchProfile
-<<<<<<< HEAD
 	# 7.0: Turn off auto update check timer.
 	if splupdate._SPLUpdateT is not None and splupdate._SPLUpdateT.IsRunning(): splupdate._SPLUpdateT.Stop()
 	splupdate._SPLUpdateT = None
@@ -303,8 +302,6 @@
 		for setting in SPLConfig:
 			if setting not in _mutatableSettings:
 				SPLConfigPool[0][setting] = SPLConfig[setting]
-=======
->>>>>>> 4ed2d7a9
 	for configuration in SPLConfigPool:
 		if configuration is not None:
 			_preSave(configuration)
@@ -732,19 +729,10 @@
 			SPLPrevProfile = None
 		global _configDialogOpened
 		_configDialogOpened = False
-<<<<<<< HEAD
 		# 7.0: Perform extra action such as restarting auto update timer.
 		self.onCloseExtraAction()
-=======
-		# 6.1: Activate metadata streams, split this into a new function in 7.0.
-		hwnd = user32.FindWindowA("SPLStudio", None)
-		if hwnd:
-			for url in xrange(5):
-				dataLo = 0x00010000 if SPLConfig["MetadataEnabled"][url] else 0xffff0000
-				user32.SendMessageA(hwnd, 1024, dataLo | url, 36)
 		# 6.1: Propagate global settings.
 		_propagateChanges()
->>>>>>> 4ed2d7a9
 		super(SPLConfigDialog,  self).onOk(evt)
 
 	def onCancel(self, evt):
