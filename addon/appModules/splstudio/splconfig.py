--- conflicted
+++ resolved
@@ -42,12 +42,9 @@
 SayScheduledFor = boolean(default=true)
 SayListenerCount = boolean(default=true)
 SayPlayingCartName = boolean(default=true)
-<<<<<<< HEAD
+SayPlayingTrackName = boolean(default=true)
 SPLConPassthrough = boolean(default=false)
 CompatibilityLayer = option("off", "jfw", default="off")
-=======
-SayPlayingTrackName = boolean(default=true)
->>>>>>> 13231287
 """), encoding="UTF-8", list_values=False)
 confspec.newlines = "\r\n"
 SPLConfig = None
@@ -597,19 +594,17 @@
 		self.cartNameCheckbox.SetValue(SPLConfig["SayPlayingCartName"])
 		settingsSizer.Add(self.cartNameCheckbox, border=10,flag=wx.BOTTOM)
 
-<<<<<<< HEAD
+		# Translators: the label for a setting in SPL add-on settings to announce currently playing track name.
+		self.playingTrackNameCheckbox=wx.CheckBox(self,wx.NewId(),label=_("Announce name of the currently playing &track automatically"))
+		self.playingTrackNameCheckbox.SetValue(SPLConfig["SayPlayingTrackName"])
+		settingsSizer.Add(self.playingTrackNameCheckbox, border=10,flag=wx.BOTTOM)
+
 		# Translators: The label of a button to open advanced options such as using SPL Controller command to invoke Assistant layer.
 		item = advancedOptButton = wx.Button(self, label=_("&Advanced options..."))
 		item.Bind(wx.EVT_BUTTON, self.onAdvancedOptions)
 		self.splConPassthrough = SPLConfig["SPLConPassthrough"]
 		self.compLayer = SPLConfig["CompatibilityLayer"]
 		settingsSizer.Add(item)
-=======
-		# Translators: the label for a setting in SPL add-on settings to announce currently playing track name.
-		self.playingTrackNameCheckbox=wx.CheckBox(self,wx.NewId(),label=_("Announce name of the currently playing &track automatically"))
-		self.playingTrackNameCheckbox.SetValue(SPLConfig["SayPlayingTrackName"])
-		settingsSizer.Add(self.playingTrackNameCheckbox, border=10,flag=wx.BOTTOM)
->>>>>>> 13231287
 
 		# Translators: The label for a button in SPL add-on configuration dialog to reset settings to defaults.
 		self.resetConfigButton = wx.Button(self, wx.ID_ANY, label=_("Reset settings"))
@@ -646,7 +641,7 @@
 		SPLConfig["SayScheduledFor"] = self.scheduledForCheckbox.Value
 		SPLConfig["SayListenerCount"] = self.listenerCountCheckbox.Value
 		SPLConfig["SayPlayingCartName"] = self.cartNameCheckbox.Value
-<<<<<<< HEAD
+		SPLConfig["SayPlayingTrackName"] = self.playingTrackNameCheckbox.Value
 		SPLConfig["SPLConPassthrough"] = self.splConPassthrough
 		SPLConfig["CompatibilityLayer"] = self.compLayer
 		SPLActiveProfile = SPLConfig.name
@@ -655,10 +650,7 @@
 		# It also causes NVDA to display wrong label for switch button.
 		if self.switchProfile is None:
 			SPLPrevProfile = None
-=======
-		SPLConfig["SayPlayingTrackName"] = self.playingTrackNameCheckbox.Value
 		global _configDialogOpened
->>>>>>> 13231287
 		_configDialogOpened = False
 		super(SPLConfigDialog,  self).onOk(evt)
 
