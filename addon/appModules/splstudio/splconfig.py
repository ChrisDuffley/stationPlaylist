# SPL Studio Configuration Manager
# An app module and global plugin package for NVDA
# Copyright 2015-2016 Joseph Lee and others, released under GPL.
# Provides the configuration management package for SPL Studio app module.
# For miscellaneous dialogs and tool, see SPLMisc module.
# For UI surrounding this module, see splconfui module.

import os
from cStringIO import StringIO
from configobj import ConfigObj
from validate import Validator
import time
import datetime
import cPickle
import copy
import globalVars
import ui
import api
import gui
import wx
import splupdate
from splmisc import SPLCountdownTimer, _metadataAnnouncer

# Until NVDA Core uses Python 3 (preferably 3.3 or later), use a backported version of chain map class.
# Backported by Jonathan Eunice.
# Python Package Index: https://pypi.python.org/pypi/chainmap/1.0.2
try:
	from collections import ChainMap
except ImportError:
	from chainmap import ChainMap

# Configuration management
SPLIni = os.path.join(globalVars.appArgs.configPath, "splstudio.ini")
SPLProfiles = os.path.join(globalVars.appArgs.configPath, "addons", "stationPlaylist", "profiles")
# New (7.0) style config.
confspec7 = ConfigObj(StringIO("""
[General]
BeepAnnounce = boolean(default=false)
MessageVerbosity = option("beginner", "advanced", default="beginner")
BrailleTimer = option("off", "intro", "outro", "both", default="off")
AlarmAnnounce = option("beep", "message", "both", default="beep")
TrackCommentAnnounce = option("off", "beep", "message", "both", default="off")
LibraryScanAnnounce = option("off", "ending", "progress", "numbers", default="off")
TrackDial = boolean(default=false)
CategorySounds = boolean(default=false)
TopBottomAnnounce = boolean(default=true)
MetadataReminder = option("off", "startup", "instant", default="off")
TimeHourAnnounce = boolean(default=true)
ExploreColumns = string_list(default=list("Artist","Title","Duration","Intro","Category","Filename","Year","Album","Genre","Time Scheduled"))
ExploreColumnsTT = string_list(default=list("Artist","Title","Duration","Cue","Overlap","Intro","Segue","Filename","Album","CD Code"))
[IntroOutroAlarms]
SayEndOfTrack = boolean(default=true)
EndOfTrackTime = integer(min=1, max=59, default=5)
SaySongRamp = boolean(default=true)
SongRampTime = integer(min=1, max=9, default=5)
[MicrophoneAlarm]
MicAlarm = integer(min=0, max=7200, default="0")
MicAlarmInterval = integer(min=0, max=60, default=0)
[MetadataStreaming]
MetadataEnabled = bool_list(default=list(false,false,false,false,false))
[ColumnAnnouncement]
UseScreenColumnOrder = boolean(default=true)
ColumnOrder = string_list(default=list("Artist","Title","Duration","Intro","Outro","Category","Year","Album","Genre","Mood","Energy","Tempo","BPM","Gender","Rating","Filename","Time Scheduled"))
IncludedColumns = string_list(default=list("Artist","Title","Duration","Intro","Outro","Category","Year","Album","Genre","Mood","Energy","Tempo","BPM","Gender","Rating","Filename","Time Scheduled"))
[SayStatus]
SayScheduledFor = boolean(default=true)
SayListenerCount = boolean(default=true)
SayPlayingCartName = boolean(default=true)
SayPlayingTrackName = option("auto", "background", "off", default="auto")
[Advanced]
SPLConPassthrough = boolean(default=false)
CompatibilityLayer = option("off", "jfw", "wineyes", default="off")
ProfileTriggerThreshold = integer(min=5, max=60, default=15)
[Update]
AutoUpdateCheck = boolean(default=true)
UpdateInterval = integer(min=1, max=30, default=7)
[Startup]
AudioDuckingReminder = boolean(default=true)
WelcomeDialog = boolean(default=true)
Studio500 = boolean(default=true)
"""), encoding="UTF-8", list_values=False)
confspec7.newlines = "\r\n"
SPLConfig = None
# The following settings can be changed in profiles:
_mutatableSettings7=("IntroOutroAlarms", "MicrophoneAlarm", "MetadataStreaming", "ColumnAnnouncement")
# 7.0: Profile-specific confspec (might be removed once a more optimal way to validate sections is found).
# Dictionary comprehension is better here.
confspecprofiles = {sect:key for sect, key in confspec7.iteritems() if sect in _mutatableSettings7}

# 8.0: Run-time config storage and management will use ConfigHub data structure, a subclass of chain map.
# A chain map allows a dictionary to look up predefined mappings to locate a key.
# When mutating a value, chain map defaults to using the topmost (zeroth) map, which isn't desirable if one wishes to use a specific map.
# This also introduces a problem whereby new key/value pairs are created (highly undesirable if global settings are modified via scripts).
# Therefore the ConfigHub subclass modifies item getter/setter to give favorable treatment to the currently active "map" (broadcast profile in use), with a flag indicating the name of the currently active map.
# Using chain map also simplifies profile switching routine, as all that is needed is move the active map flag around.
# Finally, because this is a class, additional methods and properties are used, which frees the config dictionary from the burden of carrying global flags such as the name of the instant switch profile and others.
# To preserve backward compatibility with add-on 7.x, module-level functions formerly used for profile management will call corresponding methods in ConfigHub structure (to be deprecated in 9.0 and will be gone no later than 10.0).

class ConfigHub(ChainMap):
	"""A hub of broadcast profiles, a subclass of ChainMap.
	Apart from giving favorable treatments to the active map and adding custom methods and properties, this structure is identical to chain map structure.
	"""

	def __init__(self):
		# Create a "fake" map entry, to be replaced by the normal profile later.
		super(ConfigHub, self).__init__()
		# For presentational purposes.
		self.profileNames = []
		# Translators: The name of the default (normal) profile.
		self.maps[0] = self._unlockConfig(SPLIni, profileName=_("Normal profile"), prefill=True, validateNow=True)
		self.profileNames.append(None) # Signifying normal profile.
		# Always cache normal profile upon startup.
		self._cacheConfig(self.maps[0])
		try:
			profiles = filter(lambda fn: os.path.splitext(fn)[-1] == ".ini", os.listdir(SPLProfiles))
			for profile in profiles:
				self.maps.append(self._unlockConfig(os.path.join(SPLProfiles, profile), profileName=os.path.splitext(profile)[0], validateNow=True))
				self.profileNames.append(self.maps[-1].name)
		except WindowsError:
			pass
	# Runtime flags (profiles and profile switching/triggers flags come from NVDA Core's ConfigManager).
		self.profiles = self.maps
		self.activeProfile = self.profiles[0].name
		self.instantSwitch = self.profiles[0]["InstantProfile"] if "InstantProfile" in self.profiles[0] else None
		self.timedSwitch = None
		# Switch history is a stack of previously activated profile(s), replacing prev profile flag from 7.x days.
		# Initially normal profile will sit in here.
		self.switchHistory = [self.activeProfile]
		# Record new profiles if any.
		self.newProfiles = set()
		# Reset flag (only engaged if reset did happen).
		self.resetHappened = False

	# Unlock (load) profiles from files.
	# LTS: Allow new profile settings to be overridden by a parent profile.
	# 8.0: Don't validate profiles other than normal profile in the beginning.
	def _unlockConfig(self, path, profileName=None, prefill=False, parent=None, validateNow=False):
		# LTS: Suppose this is one of the steps taken when copying settings when instantiating a new profile.
		# If so, go through same procedure as though config passes validation tests, as all values from parent are in the right format.
		if parent is not None:
			SPLConfigCheckpoint = ConfigObj(parent, encoding="UTF-8")
			SPLConfigCheckpoint.filename = path
			SPLConfigCheckpoint.name = profileName
			return SPLConfigCheckpoint
		# For the rest.
		global _configLoadStatus # To be mutated only during unlock routine.
		# Optimization: Profiles other than normal profile contains profile-specific sections only.
		# This speeds up profile loading routine significantly as there is no need to call a function to strip global settings.
		# 7.0: What if profiles have parsing errors?
		# If so, reset everything back to factory defaults.
		try:
			SPLConfigCheckpoint = ConfigObj(path, configspec = confspec7 if prefill else confspecprofiles, encoding="UTF-8")
		except:
			open(path, "w").close()
			SPLConfigCheckpoint = ConfigObj(path, configspec = confspec7 if prefill else confspecprofiles, encoding="UTF-8")
			_configLoadStatus[profileName] = "fileReset"
		# 5.2 and later: check to make sure all values are correct.
		# 7.0: Make sure errors are displayed as config keys are now sections and may need to go through subkeys.
		# 8.0: Don't validate unless told to do so.
		if validateNow:
			self._validateConfig(SPLConfigCheckpoint, prefill=prefill)
		# Until it is brought in here...
		try:
			_extraInitSteps(SPLConfigCheckpoint, profileName=profileName)
		except KeyError:
			pass
		SPLConfigCheckpoint.name = profileName
		return SPLConfigCheckpoint

	# Config validation.
	# Separated from unlock routine in 8.0.
	def _validateConfig(self, SPLConfigCheckpoint, prefill=False):
		global _configLoadStatus
		configTest = SPLConfigCheckpoint.validate(_val, copy=prefill, preserve_errors=True)
		if configTest != True:
			if not configTest:
				# Case 1: restore settings to defaults when 5.x config validation has failed on all values.
				# 6.0: In case this is a user profile, apply base configuration.
				# 8.0: Call copy profile function directly to reduce overhead.
				copyProfile(_SPLDefaults7, SPLConfigCheckpoint, complete=SPLConfigCheckpoint.filename == SPLIni)
				_configLoadStatus[profileName] = "completeReset"
			elif isinstance(configTest, dict):
				# Case 2: For 5.x and later, attempt to reconstruct the failed values.
				# 6.0: Cherry-pick global settings only.
				# 7.0: Go through failed sections.
				for setting in configTest.keys():
					if isinstance(configTest[setting], dict):
						for failedKey in configTest[setting].keys():
							# 7.0 optimization: just reload from defaults dictionary, as broadcast profiles contain profile-specific settings only.
							SPLConfigCheckpoint[setting][failedKey] = _SPLDefaults7[setting][failedKey]
				# 7.0: Disqualified from being cached this time.
				SPLConfigCheckpoint.write()
				_configLoadStatus[profileName] = "partialReset"

	# Create profile: public function to access the two private ones above (used when creating a new profile).
	# Mechanics borrowed from NVDA Core's config.conf with modifications for this add-on.
	def createProfile(self, path, profileName=None, parent=None):
		self.maps.append(self._unlockConfig(path, profileName=profileName, parent=parent, validateNow=True))
		self.profileNames.append(profileName)
		self.newProfiles.add(profileName)

	# A class version of rename and delete operations.
	# Mechanics powered by similar routines in NVDA Core's config.conf.
	def renameProfile(self, oldName, newName):
		newNamePath = newName + ".ini"
		newProfile = os.path.join(SPLProfiles, newNamePath)
		if oldName.lower() != newName.lower() and os.path.isfile(newProfile):
			raise RuntimeError("New profile path already exists")
		configPos = self.profileIndexByName(oldName)
		profilePos = self.profileNames.index(oldName)
		oldProfile = self.profiles[configPos].filename
		try:
			os.rename(oldProfile, newProfile)
		except WindowsError:
			pass
		self.profileNames[profilePos] = newName
		self.profiles[configPos].name = newName
		self.profiles[configPos].filename = newProfile
		# Just in case a new profile has been renamed...
		if oldName in self.newProfiles:
			self.newProfiles.discard(oldName)
			self.newProfiles.add(newName)

	def deleteProfile(self, name):
		# Bring normal profile to the front if it isn't.
		# Optimization: Tell the swapper that we need index to the normal profile for this case.
		configPos = self.swapProfiles(name, _("Normal profile"), showSwitchIndex=True) if self.profiles[0].name == name else self.profileIndexByName(name)
		profilePos = self.profileNames.index(name)
		try:
			os.remove(self.profiles[configPos].filename)
		except WindowsError:
			pass
		del self.profiles[configPos]
		del self.profileNames[profilePos]
		self.newProfiles.discard(name)

	def _cacheConfig(self, conf):
		global _SPLCache
		if _SPLCache is None: _SPLCache = {}
		key = None if conf.filename == SPLIni else conf.name
		_SPLCache[key] = {}
		# 8.0: Caching the dictionary (items) is enough.
		# Do not just say dict(conf) because of referencing nature of Python, hence perform a deepcopy (copying everything to a new address).
		_SPLCache[key] = copy.deepcopy(dict(conf))

	def __delitem__(self, key):
		# Consult profile-specific key first before deleting anything.
		pos = 0 if key in _mutatableSettings7 else [profile.name for profile in self.maps].index(_("Normal Profile"))
		try:
			del self.maps[pos][key]
		except KeyError:
			raise KeyError('Key not found: {0!r}'.format(key))

	def save(self):
		# Save all config profiles.
		# 7.0: Save normal profile first.
		# Temporarily merge normal profile.
		# 8.0: Locate the index instead.
		normalProfile = self.profileIndexByName(_("Normal profile"))
		_preSave(self.profiles[normalProfile])
		# Disk write optimization check please.
		# 8.0: Bypass this if profiles were reset.
		if self.resetHappened or shouldSave(self.profiles[normalProfile]):
			# 6.1: Transform column inclusion data structure (for normal profile) now.
			# 7.0: This will be repeated for broadcast profiles later.
			# 8.0: Conversion will happen here, as conversion to list is necessary before writing it to disk (if told to do so).
			self.profiles[normalProfile]["ColumnAnnouncement"]["IncludedColumns"] = list(self.profiles[normalProfile]["ColumnAnnouncement"]["IncludedColumns"])
			self.profiles[normalProfile].write()
		del self.profiles[normalProfile]
		# Now save broadcast profiles.
		for configuration in self.profiles:
			if configuration is not None:
				# 7.0: See if profiles themselves must be saved.
				# This must be done now, otherwise changes to broadcast profiles (cached) will not be saved as presave removes them.
				# 8.0: Bypass cache check routine if this is a new profile or if reset happened.
				# Takes advantage of the fact that Python's "or" operator evaluates from left to right, considerably saving time.
				if self.resetHappened or configuration.name in self.newProfiles or (configuration.name in _SPLCache and shouldSave(configuration)):
					configuration["ColumnAnnouncement"]["IncludedColumns"] = list(configuration["ColumnAnnouncement"]["IncludedColumns"])
					_preSave(configuration)
					configuration.write()
		self.newProfiles.clear()
		self.activeProfile = None
		self.profileHistory = None

			# Class version of module-level functions.

	# Reset config.
	# Profile indicates the name of the profile to be reset.
	def reset(self, profile=None):
		profilePool = [] if profile is not None else self.profiles
		if profile is not None:
			if not self.profileExists(profile):
				raise ValueError("The specified profile does not exist")
			else: profilePool.append(self.profileByName(profile))
		for conf in profilePool:
			# Retrieve the profile path, as ConfigObj.reset nullifies it.
			profilePath = conf.filename
			conf.reset()
			conf.filename = profilePath
			resetConfig(_SPLDefaults7, conf)
			# Convert certain settings to a different format.
			conf["ColumnAnnouncement"]["IncludedColumns"] = set(_SPLDefaults7["ColumnAnnouncement"]["IncludedColumns"])
		# Switch back to normal profile via a custom variant of swap routine.
		if self.profiles[0].name != _("Normal profile"):
			npIndex = self.profileIndexByName(_("Normal profile"))
			self.profiles[0], self.profiles[npIndex] = self.profiles[npIndex], self.profiles[0]
			self.activeProfile = _("Normal profile")
		# 8.0 optimization: Tell other modules that reset was done in order to postpone disk writes until the end.
		self.resetHappened = True

	def profileIndexByName(self, name):
		# 8.0 optimization: Only traverse the profiles list if head (active profile) or tail does not yield profile name in question.
		if name == self.profiles[0].name:
			return 0
		elif name == self.profiles[-1].name:
			return -1
		try:
			return [profile.name for profile in self.profiles].index(name)
		except ValueError:
			raise ValueError("The specified profile does not exist")

	def profileByName(self, name):
		return self.profiles[self.profileIndexByName(name)]

	# Switch between profiles.
	# This involves promoting and demoting normal profile.
	def switchProfile(self, prevProfile, newProfile):
		from splconfui import _configDialogOpened
		if _configDialogOpened:
			# Translators: Presented when trying to switch to an instant switch profile when add-on settings dialog is active.
			ui.message(_("Add-on settings dialog is open, cannot switch profiles"))
			return
		self.swapProfiles(prevProfile, newProfile)
		if prevProfile is not None:
			self.switchHistory.append(newProfile)
			# Translators: Presented when switch to instant switch profile was successful.
			ui.message(_("Switching to {newProfileName}").format(newProfileName = self.activeProfile))
			# Pause automatic update checking.
			if self["Update"]["AutoUpdateCheck"]:
				if splupdate._SPLUpdateT is not None and splupdate._SPLUpdateT.IsRunning: splupdate._SPLUpdateT.Stop()
		else:
			self.switchHistory.pop()
			# Translators: Presented when switching from instant switch profile to a previous profile.
			ui.message(_("Returning to {previousProfile}").format(previousProfile = self.activeProfile))
			# Resume auto update checker if told to do so.
			if self["Update"]["AutoUpdateCheck"]: updateInit()
		# Use the module-level metadata reminder method if told to do so now.
		if self["General"]["MetadataReminder"] in ("startup", "instant"):
			_metadataAnnouncer(reminder=True)

	# Used from config dialog and other places.
	# Show switch index is used when deleting profiles so it doesn't have to look up index for old profiles.
	def swapProfiles(self, prevProfile, newProfile, showSwitchIndex=False):
		former, current = self.profileIndexByName(prevProfile if prevProfile is not None else self.switchHistory[-1]), self.profileIndexByName(newProfile)
		self.profiles[current], self.profiles[former] = self.profiles[former], self.profiles[current]
		self.activeProfile = newProfile
		if showSwitchIndex: return current



# Default config spec container.
# To be moved to a different place in 8.0.
_SPLDefaults7 = ConfigObj(None, configspec = confspec7, encoding="UTF-8")
_val = Validator()
_SPLDefaults7.validate(_val, copy=True)

# Display an error dialog when configuration validation fails.
def runConfigErrorDialog(errorText, errorType):
	wx.CallAfter(gui.messageBox, errorText, errorType, wx.OK|wx.ICON_ERROR)

# For following functions, "Ex" indicates "extended".

# Reset settings to defaults.
# This will be called when validation fails or when the user asks for it.
# 6.0: The below function resets a single profile. A sister function will reset all of them.
# 7.0: This calls copy profile function with default dictionary as the source profile.
# 8.0: ConfigHub's reset function will be invoked.
def resetConfig(defaults, activeConfig):
	# The only time everything should be copied is when resetting normal profile.
	copyProfile(defaults, activeConfig, complete=activeConfig.filename == SPLIni)

# In case one or more profiles had config issues, look up the error message from the following map.
_configErrors ={
	"fileReset":"Settings reset to defaults due to configuration file coruption",
	"completeReset":"All settings reset to defaults",
	"partialReset":"Some settings reset to defaults",
	"columnOrderReset":"Column announcement order reset to defaults",
	"partialAndColumnOrderReset":"Some settings, including column announcement order reset to defaults",
	"noInstantProfile":"Cannot find instant profile"
}

# To be run in app module constructor.
# With the load function below, load the config upon request.
# The below init function is really a vehicle that traverses through config profiles in a loop.
# Prompt the config error dialog only once.
_configLoadStatus = {} # Key = filename, value is pass or no pass.
# Track comments map.
trackComments = {}

def initConfig():
	# Load the default config from a list of profiles.
	# 8.0: All this work will be performed when ConfigHub loads.
	global SPLConfig, _configLoadStatus, SPLSwitchProfile, trackComments
	# 7.0: Store the config as a dictionary.
	# This opens up many possibilities, including config caching, loading specific sections only and others (the latter saves memory).
	# 8.0: Replaced by ConfigHub object.
	SPLConfig = ConfigHub()
	# Locate instant profile.
	if SPLConfig.instantSwitch is not None:
		try:
			SPLSwitchProfile = SPLConfig.instantSwitch
		except ValueError:
			_configLoadStatus[SPLConfig.activeProfile] = "noInstantProfile"
	# LTS: Load track comments if they exist.
	# This must be a separate file (another pickle file).
	# 8.0: Do this much later when a track is first focused.
	try:
		trackComments = cPickle.load(file(os.path.join(globalVars.appArgs.configPath, "spltrackcomments.pickle"), "r"))
	except IOError:
		pass
	if len(_configLoadStatus):
		# Translators: Standard error title for configuration error.
		title = _("Studio add-on Configuration error")
		messages = []
		# 6.1: Display just the error message if the only corrupt profile is the normal profile.
		if len(_configLoadStatus) == 1 and SPLConfig.activeProfile in _configLoadStatus:
			# Translators: Error message shown when add-on configuration had issues.
			messages.append("Your add-on configuration had following issues:\n\n")
			messages.append(_configErrors[_configLoadStatus[SPLConfig.activeProfile]])
		else:
			# Translators: Error message shown when add-on configuration had issues.
			messages.append("One or more broadcast profiles had issues:\n\n")
			for profile in _configLoadStatus:
				error = _configErrors[_configLoadStatus[profile]]
				messages.append("{profileName}: {errorMessage}".format(profileName = profile, errorMessage = error))
		_configLoadStatus.clear()
		runConfigErrorDialog("\n".join(messages), title)
	# Fire up profile triggers.
	initProfileTriggers()
	# Let the update check begin.
	splupdate.initialize()
	# 7.1: Make sure encoder settings map isn't corrupted.
	try:
		streamLabels = ConfigObj(os.path.join(globalVars.appArgs.configPath, "splStreamLabels.ini"))
	except:
		open(os.path.join(globalVars.appArgs.configPath, "splStreamLabels.ini"), "w").close()
		# Translators: Message displayed if errors were found in encoder configuration file.
		runConfigErrorDialog(_("Your encoder settings had errors and were reset to defaults. If you have stream labels configured for various encoders, please add them again."),
		# Translators: Title of the encoder settings error dialog.
		_("Encoder settings error"))

# Extra initialization steps such as converting value types.
def _extraInitSteps(conf, profileName=None):
	global _configLoadStatus
	columnOrder = conf["ColumnAnnouncement"]["ColumnOrder"]
	# Catch suttle errors.
	fields = _SPLDefaults7["ColumnAnnouncement"]["ColumnOrder"]
	invalidFields = 0
	for field in fields:
		if field not in columnOrder: invalidFields+=1
	if invalidFields or len(columnOrder) != 17:
		if profileName in _configLoadStatus and _configLoadStatus[profileName] == "partialReset":
			_configLoadStatus[profileName] = "partialAndColumnOrderReset"
		else:
			_configLoadStatus[profileName] = "columnOrderReset"
	conf["ColumnAnnouncement"]["ColumnOrder"] = fields
	conf["ColumnAnnouncement"]["IncludedColumns"] = set(conf["ColumnAnnouncement"]["IncludedColumns"])
	# Artist and Title must be present at all times (quite redundant, but just in case).
	conf["ColumnAnnouncement"]["IncludedColumns"].add("Artist")
	conf["ColumnAnnouncement"]["IncludedColumns"].add("Title")
	# Perform a similar check for metadata streaming.
	if len(conf["MetadataStreaming"]["MetadataEnabled"]) != 5:
		if profileName in _configLoadStatus and _configLoadStatus[profileName] == "partialReset":
			_configLoadStatus[profileName] = "partialAndMetadataReset"
		else:
			_configLoadStatus[profileName] = "metadataReset"
		conf["MetadataStreaming"]["MetadataEnabled"] = [False, False, False, False, False]

# Cache a copy of the loaded config.
# This comes in handy when saving configuration to disk. For the most part, no change occurs to config.
# This helps prolong life of a solid-state drive (preventing unnecessary writes).
_SPLCache = {}

def _cacheConfig(conf):
	SPLConfig._cacheConfig(conf)

# Record profile triggers.
# Each record (profile name) consists of seven fields organized as a list:
# A bit vector specifying which days should this profile be active, the first five fields needed for constructing a datetime.datetime object used to look up when to trigger this profile, and an integer specifying the duration in minutes.
profileTriggers = {} # Using a pickle is quite elegant.
profileTriggers2 = {} # For caching purposes.
# Profile triggers pickle.
SPLTriggersFile = os.path.join(globalVars.appArgs.configPath, "spltriggers.pickle")
# Trigger timer.
triggerTimer = None

# Prepare the triggers dictionary and other runtime support.
def initProfileTriggers():
	global profileTriggers, profileTriggers2, SPLTriggerProfile, triggerTimer
	try:
		profileTriggers = cPickle.load(file(SPLTriggersFile, "r"))
	except IOError:
		profileTriggers = {}
	# Cache profile triggers, used to compare the runtime dictionary against the cache.
	profileTriggers2 = dict(profileTriggers)
	# Is the triggers dictionary and the config pool in sync?
	if len(profileTriggers):
		nonexistent = []
		for profile in profileTriggers.keys():
			try:
				getProfileIndexByName(profile)
			except ValueError:
				nonexistent.append(profile)
				del profileTriggers[profile]
		if len(nonexistent):
			# Translators: Message presented indicating missing time-based profiles.
			wx.CallAfter(gui.messageBox, _("Could not locate the following time-based profile(s):\n{profiles}").format(profiles = ", ".join(nonexistent)),
			# Translators: The title of a dialog shown when some time-based profiles doesn't exist.
			_("Time-based profiles missing"), wx.OK|wx.ICON_ERROR)
	triggerStart()

# Locate time-based profiles if any.
# A 3-tuple will be returned, containing the next trigger time (for time delta calculation), the profile name for this trigger time and whether an immediate switch is necessary.
def nextTimedProfile(current=None):
	if current is None: current = datetime.datetime.now()
	# No need to proceed if no timed profiles are defined.
	if not len(profileTriggers): return None
	possibleTriggers = []
	for profile in profileTriggers.keys():
		shouldBeSwitched = False
		entry = list(profileTriggers[profile])
		# Construct the comparison datetime (see the profile triggers spec).
		triggerTime = datetime.datetime(entry[1], entry[2], entry[3], entry[4], entry[5])
		# Hopefully the trigger should be ready before the show, but sometimes it isn't.
		if current > triggerTime:
			profileTriggers[profile] = setNextTimedProfile(profile, entry[0], datetime.time(entry[4], entry[5]), date=current, duration=entry[6])
			if (current-triggerTime).seconds < entry[6]*60:
				shouldBeSwitched = True
		possibleTriggers.append((triggerTime, profile, shouldBeSwitched))
	return min(possibleTriggers) if len(possibleTriggers) else None

# Some helpers used in locating next air date/time.

# Set the next timed profile.
# Bits indicate the trigger days vector, hhmm is time, with the optional date being a specific date otherwise current date.
def setNextTimedProfile(profile, bits, switchTime, date=None, duration=0):
	if date is None: date = datetime.datetime.now()
	dayIndex = date.weekday()
	triggerCandidate = 64 >> dayIndex
	currentTime = datetime.time(date.hour, date.minute, date.second, date.microsecond)
	# Case 1: Show hasn't begun.
	if (bits & triggerCandidate) and currentTime < switchTime:
		delta = 0
	else:
		# Case 2: This is a weekly show.
		if bits == triggerCandidate:
			delta = 7
		else:
			import math
			# Scan the bit vector until finding the correct date and calculate the resulting delta (dayIndex modulo 7).
			# Take away the current trigger bit as this is invoked once the show air date has passed.
			days = bits-triggerCandidate if bits & triggerCandidate else bits
			currentDay = int(math.log(triggerCandidate, 2))
			nextDay = int(math.log(days, 2))
			# Hoping the resulting vector will have some bits set to 1...
			if triggerCandidate > days:
				delta = currentDay-nextDay
			else:
				triggerBit = -1
				for bit in xrange(currentDay-1, -1, -1):
					if 2 ** bit & days:
						triggerBit = bit
						break
				if triggerBit > -1:
					delta = currentDay-triggerBit
				else:
					delta = 7-(nextDay-currentDay)
	date += datetime.timedelta(delta)
	return [bits, date.year, date.month, date.day, switchTime.hour, switchTime.minute, duration]

# Find if another profile is occupying the specified time slot.
def duplicateExists(map, profile, bits, hour, min, duration):
	if len(map) == 0 or (len(map) == 1 and profile in map): return False
	# Convert hours and minutes to an integer for faster comparison.
	start1 = (hour*60) + min
	end1 = start1+duration
	# A possible duplicate may exist simply because of bits.
	for item in filter(lambda p: p != profile, map.keys()):
		if map[item][0] == bits:
			entry = map[item]
			start2 = (entry[4] * 60) + entry[5]
			end2 = start2+entry[6]
			if start1 <= start2 <= end1 or start2 <= start1 <= end2:
				return True
	return False

# Start the trigger timer based on above information.
# Can be restarted if needed.
def triggerStart(restart=False):
	global SPLTriggerProfile, triggerTimer
	# Restart the timer when called from triggers dialog in order to prevent multiple timers from running.
	if triggerTimer is not None and triggerTimer.IsRunning() and restart:
		triggerTimer.Stop()
		triggerTimer = None
	queuedProfile = nextTimedProfile()
	if queuedProfile is not None:
		try:
			SPLTriggerProfile = queuedProfile[1]
		except ValueError:
			SPLTriggerProfile = None
		# We are in the midst of a show, so switch now.
		if queuedProfile[2]:
			triggerProfileSwitch()
		else:
			switchAfter = (queuedProfile[0] - datetime.datetime.now())
			if switchAfter.days == 0 and switchAfter.seconds <= 3600:
				time.sleep((switchAfter.microseconds+1000) / 1000000.0)
				triggerTimer = SPLCountdownTimer(switchAfter.seconds, triggerProfileSwitch, SPLConfig["Advanced"]["ProfileTriggerThreshold"])
				triggerTimer.Start()

# Dump profile triggers pickle away.
def saveProfileTriggers():
	global triggerTimer, profileTriggers, profileTriggers2
	if triggerTimer is not None and triggerTimer.IsRunning():
		triggerTimer.Stop()
		triggerTimer = None
	# Unless it is a daily show, profile triggers would not have been modified.
	# This trick is employed in order to reduce unnecessary disk writes.
	if profileTriggers != profileTriggers2:
		cPickle.dump(profileTriggers, file(SPLTriggersFile, "wb"))
	profileTriggers = None
	profileTriggers2 = None

# Instant profile switch helpers.
# A number of helper functions assisting instant switch profile routine and others, including sorting and locating the needed profile upon request.
# 8.0: These will become attributes of ConfigHub.
# LTS: Kept for backward compatibility.

# Fetch the profile index with a given name.
def getProfileIndexByName(name):
	try:
		return SPLConfig.profileIndexByName(name)
	except ValueError:
		raise ValueError("The specified profile does not exist")

# And:

def getProfileByName(name):
	return SPLConfig.profileByName(name)

# Copy settings across profiles.
# Setting complete flag controls whether profile-specific settings are applied (true otherwise, only set when resetting profiles).
# 8.0: Simplified thanks to in-place swapping.
def copyProfile(sourceProfile, targetProfile, complete=False):
	for section in sourceProfile.keys() if complete else _mutatableSettings7:
		targetProfile[section] = dict(sourceProfile[section])

# Last but not least...
# Module level version of get profile flags function.
# Optional keyword arguments are to be added when called from dialogs such as add-on settings.
# A crucial kwarg is contained, and if so, profile flags set will be returned.
def getProfileFlags(name, active=None, instant=None, triggers=None, contained=False):
	flags = set()
	if active is None: active = SPLConfig.activeProfile
	if instant is None: instant = SPLSwitchProfile
	if triggers is None: triggers = profileTriggers
	if name == active:
		# Translators: A flag indicating the currently active broadcast profile.
		flags.add(_("active"))
	if name == instant:
		# Translators: A flag indicating the broadcast profile is an instant switch profile.
		flags.add(_("instant switch"))
	if name in triggers:
		# Translators: A flag indicating the time-based triggers profile.
		flags.add(_("time-based"))
	if not contained:
		return name if len(flags) == 0 else "{0} <{1}>".format(name, ", ".join(flags))
	else: return flags

# Perform some extra work before writing the config file.
def _preSave(conf):
	# Perform global setting processing only for the normal profile.
	# 7.0: if this is a second pass, index 0 may not be normal profile at all.
	# Use profile path instead.
	if conf.filename == SPLIni:
		# Cache instant profile for later use.
		if SPLSwitchProfile is not None:
			conf["InstantProfile"] = SPLSwitchProfile
		else:
			try:
				del conf["InstantProfile"]
			except KeyError:
				pass
	# For other profiles, remove global settings before writing to disk.
	else:
		# 6.1: Make sure column inclusion aren't same as default values.
		if len(conf["ColumnAnnouncement"]["IncludedColumns"]) == 17:
			del conf["ColumnAnnouncement"]["IncludedColumns"]
		for setting in conf.keys():
			for key in conf[setting].keys():
				try:
					if conf[setting][key] == _SPLDefaults7[setting][key]:
						del conf[setting][key]
				except KeyError:
					pass
			if setting in conf and not len(conf[setting]):
				del conf[setting]

# Check if the profile should be written to disk.
# For the most part, no setting will be modified.
def shouldSave(profile):
	tree = None if profile.filename == SPLIni else profile.name
	# 8.0: Streamline the whole process by comparing values alone instead of walking the entire dictionary.
	# The old loop will be kept in 7.x/LTS for compatibility and to reduce risks associated with accidental saving/discard.
	return _SPLCache[tree] != profile

# Save configuration database.
def saveConfig():
	global SPLConfig, _SPLCache
	# 7.0: Turn off auto update check timer.
	if splupdate._SPLUpdateT is not None and splupdate._SPLUpdateT.IsRunning(): splupdate._SPLUpdateT.Stop()
	splupdate._SPLUpdateT = None
	# Close profile triggers dictionary.
	saveProfileTriggers()
	# Dump track comments.
	cPickle.dump(trackComments, file(os.path.join(globalVars.appArgs.configPath, "spltrackcomments.pickle"), "wb"))
	# Save update check state.
	splupdate.terminate()
	# Now save profiles.
	# 8.0: Call the save method.
	SPLConfig.save()
	SPLConfig = None
	_SPLCache.clear()
	_SPLCache = None


# Switch between profiles.
SPLPrevProfile = None
SPLSwitchProfile = None
SPLTriggerProfile = None

# A general-purpose profile switcher.
# Allows the add-on to switch between profiles as a result of manual intervention or through profile trigger timer.
# Profiles refer to profile names.
# Instant profile switching is just a special case of this function.
def switchProfile(prevProfile, newProfile):
	global SPLPrevProfile, _SPLCache
	from splconfui import _configDialogOpened
	if _configDialogOpened:
		# Translators: Presented when trying to switch to an instant switch profile when add-on settings dialog is active.
		ui.message(_("Add-on settings dialog is open, cannot switch profiles"))
		return
	SPLConfig.switchProfile(prevProfile, newProfile)
	SPLPrevProfile = prevProfile
	# 8.0: Cache other profiles this time.
	if newProfile != _("Normal profile") and newProfile not in _SPLCache:
		_cacheConfig(getProfileByName(selectedProfile))

# Called from within the app module.
def instantProfileSwitch():
	if SPLSwitchProfile is None:
		# Translators: Presented when trying to switch to an instant switch profile when the instant switch profile is not defined.
		ui.message(_("No instant switch profile is defined"))
	else:
		if SPLPrevProfile is None:
			if SPLConfig.activeProfile == SPLSwitchProfile:
				# Translators: Presented when trying to switch to an instant switch profile when one is already using the instant switch profile.
				ui.message(_("You are already in the instant switch profile"))
				return
			# Switch to the given profile.
			# 6.1: Do to referencing nature of Python, use the profile index function to locate the index for the soon to be deactivated profile.
			# 7.0: Store the profile name instead in order to prevent profile index mangling if profiles are deleted.
			# Pass in the prev profile, which will be None for instant profile switch.
			# 7.0: Now activate "activeProfile" argument which controls the behavior of the function below.
			# 8.0: Work directly with profile names.
			switchProfile(SPLConfig.activeProfile, SPLSwitchProfile)
		else:
			switchProfile(None, SPLPrevProfile)

# The triggers version of the above function.
_SPLTriggerEndTimer = None
# Record if time-based profile is active or not.
_triggerProfileActive = False

def triggerProfileSwitch():
	global triggerTimer, _SPLTriggerEndTimer, _triggerProfileActive
	if SPLTriggerProfile is None and _triggerProfileActive:
		raise RuntimeError("Trigger profile flag cannot be active when the trigger profile itself isn't defined")
	if SPLPrevProfile is None:
		if SPLConfig.activeProfile == SPLTriggerProfile:
			# Translators: Presented when trying to switch to an instant switch profile when one is already using the instant switch profile.
			ui.message(_("A profile trigger is already active"))
			return
		switchProfile(SPLConfig.activeProfile, SPLTriggerProfile)
		# Set the global trigger flag to inform various subsystems such as add-on settings dialog.
		_triggerProfileActive = True
		# Set the next trigger date and time.
		triggerSettings = profileTriggers[SPLTriggerProfile]
		# Set next trigger if no duration is specified.
		if triggerSettings[6] == 0:
			profileTriggers[SPLTriggerProfile] = setNextTimedProfile(SPLTriggerProfile, triggerSettings[0], datetime.time(triggerSettings[4], triggerSettings[5]))
		else:
			_SPLTriggerEndTimer = wx.PyTimer(triggerProfileSwitch)
			_SPLTriggerEndTimer.Start(triggerSettings[6] * 60 * 1000, True)
	else:
		switchProfile(None, SPLPrevProfile)
		_triggerProfileActive = False
		# Stop the ending timer.
		if _SPLTriggerEndTimer is not None and _SPLTriggerEndTimer.IsRunning():
			_SPLTriggerEndTimer.Stop()
			_SPLTriggerEndTimer = None


# Automatic update checker.

# The function below is called as part of the update check timer.
# Its only job is to call the update check function (splupdate) with the auto check enabled.
# The update checker will not be engaged if an instant switch profile is active or it is not time to check for it yet (check will be done every 24 hours).
def autoUpdateCheck():
	splupdate.updateCheck(auto=True, continuous=SPLConfig["Update"]["AutoUpdateCheck"], confUpdateInterval=SPLConfig["Update"]["UpdateInterval"])

# The timer itself.
# A bit simpler than NVDA Core's auto update checker.
def updateInit():
	# LTS: Launch updater if channel change is detected.
	if splupdate._updateNow:
		splupdate.updateCheck(auto=True) # No repeat here.
		splupdate._SPLUpdateT = wx.PyTimer(autoUpdateCheck)
		splupdate._updateNow = False
		return
	currentTime = time.time()
	nextCheck = splupdate.SPLAddonCheck+(SPLConfig["Update"]["UpdateInterval"]* 86400.0)
	if splupdate.SPLAddonCheck < currentTime < nextCheck:
		interval = int(nextCheck - currentTime)
	elif splupdate.SPLAddonCheck < nextCheck < currentTime:
		interval = SPLConfig["Update"]["UpdateInterval"]* 86400
		# Call the update check now.
		splupdate.updateCheck(auto=True) # No repeat here.
	splupdate._SPLUpdateT = wx.PyTimer(autoUpdateCheck)
	splupdate._SPLUpdateT.Start(interval * 1000, True)


# Let SPL track item know if it needs to build description pieces.
# To be renamed and used in other places in 7.0.
def _shouldBuildDescriptionPieces():
	return (not SPLConfig["ColumnAnnouncement"]["UseScreenColumnOrder"]
	and (SPLConfig["ColumnAnnouncement"]["ColumnOrder"] != _SPLDefaults7["ColumnAnnouncement"]["ColumnOrder"]
	or len(SPLConfig["ColumnAnnouncement"]["IncludedColumns"]) != 17))


# Additional configuration dialogs
# See splconfui module for basic configuration dialogs.

# A common alarm dialog
# Based on NVDA core's find dialog code (implemented by the author of this add-on).
# Extended in 2016 to handle microphone alarms.
# Only one instance can be active at a given moment (code borrowed from GUI's exit dialog routine).
_alarmDialogOpened = False

# A common alarm error dialog.
def _alarmError():
	# Translators: Text of the dialog when another alarm dialog is open.
	gui.messageBox(_("Another alarm dialog is open."),_("Error"),style=wx.OK | wx.ICON_ERROR)

class SPLAlarmDialog(wx.Dialog):
	"""A dialog providing common alarm settings.
	This dialog contains a number entry field for alarm duration and a check box to enable or disable the alarm.
	For one particular case, it consists of two number entry fields.
	"""

	# The following comes from exit dialog class from GUI package (credit: NV Access and Zahari from Bulgaria).
	_instance = None

	def __new__(cls, parent, *args, **kwargs):
		# Make this a singleton and prompt an error dialog if it isn't.
		if _alarmDialogOpened:
			raise RuntimeError("An instance of alarm dialog is opened")
		inst = cls._instance() if cls._instance else None
		if not inst:
			return super(cls, cls).__new__(cls, parent, *args, **kwargs)
		return inst

	def __init__(self, parent, level=0):
		inst = SPLAlarmDialog._instance() if SPLAlarmDialog._instance else None
		if inst:
			return
		# Use a weakref so the instance can die.
		import weakref
		SPLAlarmDialog._instance = weakref.ref(self)

		# Now the actual alarm dialog code.
		# 8.0: Apart from level 0 (all settings shown), levels change title.
		titles = (_("Alarms Center"), _("End of track alarm"), _("Song intro alarm"), _("Microphone alarm"))
		super(SPLAlarmDialog, self).__init__(parent, wx.ID_ANY, titles[level])
		self.level = level
		mainSizer = wx.BoxSizer(wx.VERTICAL)

		if level in (0, 1):
			timeVal = SPLConfig["IntroOutroAlarms"]["EndOfTrackTime"]
			alarmSizer = wx.BoxSizer(wx.HORIZONTAL)
			alarmMessage = wx.StaticText(self, wx.ID_ANY, label=_("Enter &end of track alarm time in seconds (currently {curAlarmSec})").format(curAlarmSec = timeVal))
			alarmSizer.Add(alarmMessage)
			self.outroAlarmEntry = wx.SpinCtrl(self, wx.ID_ANY, min=1, max=59)
			self.outroAlarmEntry.SetValue(timeVal)
			self.outroAlarmEntry.SetSelection(-1, -1)
			alarmSizer.Add(self.outroAlarmEntry)
			mainSizer.Add(alarmSizer,border=20,flag=wx.LEFT|wx.RIGHT|wx.TOP)
			self.outroToggleCheckBox=wx.CheckBox(self,wx.NewId(),label=_("&Notify when end of track is approaching"))
			self.outroToggleCheckBox.SetValue(SPLConfig["IntroOutroAlarms"]["SayEndOfTrack"])
			mainSizer.Add(self.outroToggleCheckBox,border=10,flag=wx.BOTTOM)

		if level in (0, 2):
			rampVal = SPLConfig["IntroOutroAlarms"]["SongRampTime"]
			alarmSizer = wx.BoxSizer(wx.HORIZONTAL)
			alarmMessage = wx.StaticText(self, wx.ID_ANY, label=_("Enter song &intro alarm time in seconds (currently {curRampSec})").format(curRampSec = rampVal))
			alarmSizer.Add(alarmMessage)
			self.introAlarmEntry = wx.SpinCtrl(self, wx.ID_ANY, min=1, max=9)
			self.introAlarmEntry.SetValue(rampVal)
			self.introAlarmEntry.SetSelection(-1, -1)
			alarmSizer.Add(self.introAlarmEntry)
			mainSizer.Add(alarmSizer,border=20,flag=wx.LEFT|wx.RIGHT|wx.TOP)
			self.introToggleCheckBox=wx.CheckBox(self,wx.NewId(),label=_("&Notify when end of introduction is approaching"))
			self.introToggleCheckBox.SetValue(SPLConfig["IntroOutroAlarms"]["SaySongRamp"])
			mainSizer.Add(self.introToggleCheckBox,border=10,flag=wx.BOTTOM)

		if level in (0, 3):
			micAlarm = SPLConfig["MicrophoneAlarm"]["MicAlarm"]
			micAlarmInterval = SPLConfig["MicrophoneAlarm"]["MicAlarmInterval"]
			if micAlarm:
				# Translators: A dialog message to set microphone active alarm (curAlarmSec is the current mic monitoring alarm in seconds).
				timeMSG = _("Enter microphone alarm time in seconds (currently {curAlarmSec}, 0 disables the alarm)").format(curAlarmSec = micAlarm)
			else:
				# Translators: A dialog message when microphone alarm is disabled (set to 0).
				timeMSG = _("Enter microphone alarm time in seconds (currently disabled, 0 disables the alarm)")
			alarmSizer = wx.BoxSizer(wx.VERTICAL)
			alarmMessage = wx.StaticText(self, wx.ID_ANY, label=timeMSG)
			alarmSizer.Add(alarmMessage)
			self.micAlarmEntry = wx.SpinCtrl(self, wx.ID_ANY, min=0, max=7200)
			self.micAlarmEntry.SetValue(micAlarm)
			self.micAlarmEntry.SetSelection(-1, -1)
			alarmSizer.Add(self.micAlarmEntry)
			alarmMessage = wx.StaticText(self, wx.ID_ANY, label=_("Microphone alarm interval"))
			alarmSizer.Add(alarmMessage)
			self.micIntervalEntry = wx.SpinCtrl(self, wx.ID_ANY, min=0, max=60)
			self.micIntervalEntry.SetValue(micAlarmInterval)
			self.micIntervalEntry.SetSelection(-1, -1)
			alarmSizer.Add(self.micIntervalEntry)
			mainSizer.Add(alarmSizer,border=20,flag=wx.LEFT|wx.RIGHT|wx.TOP)

		mainSizer.AddSizer(self.CreateButtonSizer(wx.OK|wx.CANCEL))
		self.Bind(wx.EVT_BUTTON,self.onOk,id=wx.ID_OK)
		self.Bind(wx.EVT_BUTTON,self.onCancel,id=wx.ID_CANCEL)
		mainSizer.Fit(self)
		self.SetSizer(mainSizer)
		self.Center(wx.BOTH | wx.CENTER_ON_SCREEN)
		if level in (0, 1): self.outroAlarmEntry.SetFocus()
		elif level == 2: self.introAlarmEntry.SetFocus()
		elif level == 3: self.micAlarmEntry.SetFocus()

	def onOk(self, evt):
		global SPLConfig, _alarmDialogOpened
		# Optimization: don't bother if Studio is dead and if the same value has been entered.
		import winUser
		if winUser.user32.FindWindowA("SPLStudio", None):
			# Gather settings to be applied in section/key format.
			settings = []
			if self.level in (0, 1):
				SPLConfig["IntroOutroAlarms"]["EndOfTrackTime"] = self.outroAlarmEntry.GetValue()
				SPLConfig["IntroOutroAlarms"]["SayEndOfTrack"] = self.outroToggleCheckBox.GetValue()
			elif self.level in (0, 2):
				SPLConfig["IntroOutroAlarms"]["SongRampTime"] = self.introAlarmEntry.GetValue()
				SPLConfig["IntroOutroAlarms"]["SaySongRamp"] = self.introToggleCheckBox.GetValue()
			elif self.level in (0, 3):
				SPLConfig["MicrophoneAlarm"]["MicAlarm"] = self.micAlarmEntry.GetValue()
				SPLConfig["MicrophoneAlarm"]["MicAlarmInterval"] = self.micIntervalEntry.GetValue()
		self.Destroy()
		_alarmDialogOpened = False

	def onCancel(self, evt):
		self.Destroy()
		global _alarmDialogOpened
		_alarmDialogOpened = False


# Startup dialogs.

# Audio ducking reminder (NVDA 2016.1 and later).
class AudioDuckingReminder(wx.Dialog):
	"""A dialog to remind users to turn off audio ducking (NVDA 2016.1 and later).
	"""

	def __init__(self, parent):
		# Translators: Title of a dialog displayed when the add-on starts reminding broadcasters to disable audio ducking.
		super(AudioDuckingReminder, self).__init__(parent, title=_("SPL Studio and audio ducking"))

		mainSizer = wx.BoxSizer(wx.VERTICAL)

		# Translators: A message displayed if audio ducking should be disabled.
		label = wx.StaticText(self, wx.ID_ANY, label=_("NVDA 2016.1 and later allows NVDA to decrease volume of background audio including that of Studio. In order to not disrupt the listening experience of your listeners, please disable audio ducking by opening synthesizer dialog in NVDA and selecting 'no ducking' from audio ducking mode combo box or press NVDA+Shift+D."))
		mainSizer.Add(label,border=20,flag=wx.LEFT|wx.RIGHT|wx.TOP)

		sizer = wx.BoxSizer(wx.HORIZONTAL)
		# Translators: A checkbox to turn off audio ducking reminder message.
		self.audioDuckingReminder=wx.CheckBox(self,wx.NewId(),label=_("Do not show this message again"))
		self.audioDuckingReminder.SetValue(not SPLConfig["Startup"]["AudioDuckingReminder"])
		sizer.Add(self.audioDuckingReminder, border=10,flag=wx.TOP)
		mainSizer.Add(sizer, border=10, flag=wx.BOTTOM)

		mainSizer.Add(self.CreateButtonSizer(wx.OK))
		self.Bind(wx.EVT_BUTTON, self.onOk, id=wx.ID_OK)
		mainSizer.Fit(self)
		self.Sizer = mainSizer
		self.audioDuckingReminder.SetFocus()
		self.Center(wx.BOTH | wx.CENTER_ON_SCREEN)

	def onOk(self, evt):
		global SPLConfig
		if self.audioDuckingReminder.Value:
			SPLConfig["Startup"]["AudioDuckingReminder"] = not self.audioDuckingReminder.Value
		self.Destroy()

# Welcome dialog (emulating NvDA Core)
class WelcomeDialog(wx.Dialog):

	# Translators: A message giving basic information about the add-on.
	welcomeMessage=_("""Welcome to StationPlaylist Studio add-on for NVDA,
your companion to broadcasting with SPL Studio using NVDA screen reader.

Highlights of StationPlaylist Studio add-on include:
* Layer commands for obtaining status information.
* Various ways to examine track columns.
* Various ways to find tracks.
* Cart Explorer to learn cart assignments.
* Comprehensive settings and documentation.
* Check for add-on updates automatically or manually.
* Completely free, open-source and community-driven.
* And much more.

Visit www.stationplaylist.com for details on StationPlaylist Studio.
Visit StationPlaylist entry on NVDA Community Add-ons page (addons.nvda-project.org) for more information on the add-on and to read the documentation.
Want to see this dialog again? Just press Alt+NVDA+F1 while using Studio to return to this dialog.
Have something to say about the add-on? Press Control+NVDA+hyphen (-) to send a feedback to the developer of this add-on using your default email program.

Thank you.""")

	def __init__(self, parent):
		# Translators: Title of a dialog displayed when the add-on starts presenting basic information, similar to NVDA's own welcome dialog.
		super(WelcomeDialog, self).__init__(parent, title=_("Welcome to StationPlaylist Studio add-on"))

		mainSizer = wx.BoxSizer(wx.VERTICAL)

		label = wx.StaticText(self, wx.ID_ANY, label=self.welcomeMessage)
		mainSizer.Add(label,border=20,flag=wx.LEFT|wx.RIGHT|wx.TOP)

		sizer = wx.BoxSizer(wx.HORIZONTAL)
		# Translators: A checkbox to show welcome dialog.
		self.showWelcomeDialog=wx.CheckBox(self,wx.NewId(),label=_("Show welcome dialog when I start Studio"))
		self.showWelcomeDialog.SetValue(SPLConfig["Startup"]["WelcomeDialog"])
		sizer.Add(self.showWelcomeDialog, border=10,flag=wx.TOP)
		mainSizer.Add(sizer, border=10, flag=wx.BOTTOM)

		mainSizer.Add(self.CreateButtonSizer(wx.OK))
		self.Bind(wx.EVT_BUTTON, self.onOk, id=wx.ID_OK)
		mainSizer.Fit(self)
		self.Sizer = mainSizer
		self.showWelcomeDialog.SetFocus()
		self.Center(wx.BOTH | wx.CENTER_ON_SCREEN)

	def onOk(self, evt):
		global SPLConfig
		SPLConfig["Startup"]["WelcomeDialog"] = self.showWelcomeDialog.Value
		self.Destroy()

# Old version reminder.
class OldVersionReminder(wx.Dialog):
	"""A dialog shown when using add-on 8.x under Studio 5.0x.
	"""

	def __init__(self, parent):
		# Translators: Title of a dialog displayed when the add-on starts reminding broadcasters about old Studio releases.
		super(OldVersionReminder, self).__init__(parent, title=_("Old Studio version detected"))

		mainSizer = wx.BoxSizer(wx.VERTICAL)

		# Translators: A message displayed if using an old Studio version.
		label = wx.StaticText(self, wx.ID_ANY, label=_("You are using an older version of StationPlaylist Studio. Add-on 8.0 and later will not support Studio versions earlier than 5.10. Studio 5.0x are fully supported in 7.x LTS (long-term support) versions."))
		mainSizer.Add(label,border=20,flag=wx.LEFT|wx.RIGHT|wx.TOP)

		sizer = wx.BoxSizer(wx.HORIZONTAL)
		# Translators: A checkbox to turn off old version reminder message.
		self.oldVersionReminder=wx.CheckBox(self,wx.NewId(),label=_("Do not show this message again"))
		self.oldVersionReminder.SetValue(not SPLConfig["Startup"]["Studio500"])
		sizer.Add(self.oldVersionReminder, border=10,flag=wx.TOP)
		mainSizer.Add(sizer, border=10, flag=wx.BOTTOM)

		mainSizer.Add(self.CreateButtonSizer(wx.OK))
		self.Bind(wx.EVT_BUTTON, self.onOk, id=wx.ID_OK)
		mainSizer.Fit(self)
		self.Sizer = mainSizer
		self.oldVersionReminder.SetFocus()
		self.Center(wx.BOTH | wx.CENTER_ON_SCREEN)

	def onOk(self, evt):
		global SPLConfig
		if self.oldVersionReminder.Value:
			SPLConfig["Startup"]["Studio500"] = not self.oldVersionReminder.Value
		self.Destroy()

# And to open the above dialog and any other dialogs.
<<<<<<< HEAD
def showStartupDialogs(oldVer=False):
	if oldVer and SPLConfig["Startup"]["Studio500"]:
		gui.mainFrame.prePopup()
		OldVersionReminder(gui.mainFrame).Show()
		gui.mainFrame.postPopup()
	if SPLConfig["Startup"]["WelcomeDialog"]:
		gui.mainFrame.prePopup()
		WelcomeDialog(gui.mainFrame).Show()
		gui.mainFrame.postPopup()
=======
def showStartupDialogs():
	# 7.4 only: Show branch selection dialog.
	if os.path.exists(os.path.join(globalVars.appArgs.configPath, "addons", "stationPlaylist", "ltsprep")):
		if gui.messageBox("The next major version of the add-on (15.x) will be the last version to support Studio versions earlier than 5.10, with add-on 15.x being designated as a long-term support version. Would you like to switch to long-term support release?", "Long-Term Support version", wx.YES | wx.NO | wx.CANCEL | wx.CENTER | wx.ICON_QUESTION) == wx.YES:
			splupdate.SPLUpdateChannel = "lts"
			os.remove(os.path.join(globalVars.appArgs.configPath, "addons", "stationPlaylist", "ltsprep"))
>>>>>>> 370c68db
	try:
		import audioDucking
		if SPLConfig["Startup"]["AudioDuckingReminder"] and audioDucking.isAudioDuckingSupported():
			gui.mainFrame.prePopup()
			AudioDuckingReminder(gui.mainFrame).Show()
			gui.mainFrame.postPopup()
	except ImportError:
		pass


# Message verbosity pool.
# To be moved to its own module in add-on 7.0.
# This is a multimap, consisting of category, value and message.
# Most of the categories are same as confspec keys, hence the below message function is invoked when settings are changed.
def message(category, value):
	verbosityLevels = ("beginner", "advanced")
	ui.message(messagePool[category][value][verbosityLevels.index(SPLConfig["General"]["MessageVerbosity"])])

messagePool={
	"BeepAnnounce":
		{True:
			# Translators: Reported when status announcement is set to beeps in SPL Studio.
			(_("Status announcement beeps"),
			# Translators: Reported when status announcement is set to beeps in SPL Studio.
			_("Beeps")),
		False:
			# Translators: Reported when status announcement is set to beeps in SPL Studio.
			(_("Status announcement words"),
			# Translators: Reported when status announcement is set to beeps in SPL Studio.
			_("Words"))},
	"BrailleTimer":
		{"off":
			# Translators: A setting in braille timer options.
			(_("Braille timer off"), _("Off")),
		"outro":
			# Translators: A setting in braille timer options.
			(_("Braille track endings"),
						# Translators: A setting in braille timer options.
			_("Outro")),
		"intro":
			# Translators: A setting in braille timer options.
			(_("Braille intro endings"),
						# Translators: A setting in braille timer options.
			_("Intro")),
		"both":
			# Translators: A setting in braille timer options.
			(_("Braille intro and track endings"),
						# Translators: A setting in braille timer options.
			_("Both"))},
	"LibraryScanAnnounce":
		{"off":
			# Translators: A setting in library scan announcement options.
			(_("Do not announce library scans"), _("Off")),
		"ending":
			# Translators: A setting in library scan announcement options.
			(_("Announce start and end of a library scan"),
			_("Start and end only")),
		"progress":
			# Translators: A setting in library scan announcement options.
			(_("Announce the progress of a library scan"),
			_("Scan progress")),
		"numbers":
			# Translators: A setting in library scan announcement options.
			(_("Announce progress and item count of a library scan"),
			_("Scan count"))}}<|MERGE_RESOLUTION|>--- conflicted
+++ resolved
@@ -1107,7 +1107,6 @@
 		self.Destroy()
 
 # And to open the above dialog and any other dialogs.
-<<<<<<< HEAD
 def showStartupDialogs(oldVer=False):
 	if oldVer and SPLConfig["Startup"]["Studio500"]:
 		gui.mainFrame.prePopup()
@@ -1117,14 +1116,11 @@
 		gui.mainFrame.prePopup()
 		WelcomeDialog(gui.mainFrame).Show()
 		gui.mainFrame.postPopup()
-=======
-def showStartupDialogs():
 	# 7.4 only: Show branch selection dialog.
-	if os.path.exists(os.path.join(globalVars.appArgs.configPath, "addons", "stationPlaylist", "ltsprep")):
-		if gui.messageBox("The next major version of the add-on (15.x) will be the last version to support Studio versions earlier than 5.10, with add-on 15.x being designated as a long-term support version. Would you like to switch to long-term support release?", "Long-Term Support version", wx.YES | wx.NO | wx.CANCEL | wx.CENTER | wx.ICON_QUESTION) == wx.YES:
-			splupdate.SPLUpdateChannel = "lts"
-			os.remove(os.path.join(globalVars.appArgs.configPath, "addons", "stationPlaylist", "ltsprep"))
->>>>>>> 370c68db
+	#if os.path.exists(os.path.join(globalVars.appArgs.configPath, "addons", "stationPlaylist", "ltsprep")):
+		#if gui.messageBox("The next major version of the add-on (15.x) will be the last version to support Studio versions earlier than 5.10, with add-on 15.x being designated as a long-term support version. Would you like to switch to long-term support release?", "Long-Term Support version", wx.YES | wx.NO | wx.CANCEL | wx.CENTER | wx.ICON_QUESTION) == wx.YES:
+			#splupdate.SPLUpdateChannel = "lts"
+			#os.remove(os.path.join(globalVars.appArgs.configPath, "addons", "stationPlaylist", "ltsprep"))
 	try:
 		import audioDucking
 		if SPLConfig["Startup"]["AudioDuckingReminder"] and audioDucking.isAudioDuckingSupported():
