--- conflicted
+++ resolved
@@ -177,15 +177,11 @@
 			SPLConfigPool.append(unlockConfig(os.path.join(SPLProfiles, profile), profileName=os.path.splitext(profile)[0]))
 	except WindowsError:
 		pass
-<<<<<<< HEAD
 	# 7.0: Store the config as a dictionary.
 	# This opens up many possibilities, including config caching, loading specific sections only and others (the latter saves memory).
 	SPLConfig = dict(SPLConfigPool[0])
 	SPLConfig["ActiveIndex"] = 0 # Holds settings form normal profile.
 	if curInstantProfile != "": SPLConfig["InstantProfile"] = curInstantProfile
-=======
-	SPLConfig = SPLConfigPool[0]
->>>>>>> 27962094
 	# 7.0: Store add-on installer size in case one wishes to check for updates (default size is 0 or no update checked attempted).
 	# Same goes to update check time and date (stored as Unix time stamp).
 	if "PSZ" in SPLConfig: splupdate.SPLAddonSize = SPLConfig["PSZ"]
@@ -303,7 +299,6 @@
 def getProfileByName(name):
 	return SPLConfigPool[getProfileIndexByName(name)]
 
-<<<<<<< HEAD
 # Merge sections when switching profiles.
 # This is also employed by the routine which saves changes to a profile when user selects a different profile from add-on settings dialog.
 # Profiles refer to indecies.
@@ -328,8 +323,6 @@
 			else:
 				SPLConfigPool[profile][tree][leaf] = SPLConfig[tree][leaf]
 
-=======
->>>>>>> 27962094
 # Last but not least...
 def getProfileFlags(name):
 	flags = []
@@ -398,7 +391,6 @@
 	if splupdate._SPLUpdateT is not None and splupdate._SPLUpdateT.IsRunning(): splupdate._SPLUpdateT.Stop()
 	splupdate._SPLUpdateT = None
 	# Apply any global settings changed in profiles to normal configuration.
-<<<<<<< HEAD
 	activeIndex = SPLConfig["ActiveIndex"]
 	del SPLConfig["ActiveIndex"]
 	if activeIndex > 0:
@@ -412,12 +404,6 @@
 		tempNormalProfile[section] = dict(SPLConfigPool[0][section])
 	# Convert column inclusion set to list even for temp profile to prevent weird problems from coming up next time add-on loads.
 	tempNormalProfile["ColumnAnnouncement"]["IncludedColumns"] = list(tempNormalProfile["ColumnAnnouncement"]["IncludedColumns"])
-=======
-	if SPLConfigPool.index(SPLConfig) > 0:
-		for setting in SPLConfig:
-			if setting not in _mutatableSettings:
-				SPLConfigPool[0][setting] = SPLConfig[setting]
->>>>>>> 27962094
 	for configuration in SPLConfigPool:
 		if configuration is not None:
 			_preSave(configuration)
@@ -476,11 +462,7 @@
 			if SPLConfig["General"]["MetadataReminder"] in ("startup", "instant"):
 				api.getFocusObject().appModule._metadataAnnouncer(reminder=True)
 			# Pause automatic update checking.
-<<<<<<< HEAD
 			if SPLConfig["Update"]["AutoUpdateCheck"]:
-=======
-			if SPLConfig["AutoUpdateCheck"]:
->>>>>>> 27962094
 				if splupdate._SPLUpdateT is not None and splupdate._SPLUpdateT.IsRunning: splupdate._SPLUpdateT.Stop()
 		else:
 			mergeSections(SPLPrevProfile)
@@ -493,11 +475,7 @@
 			if SPLConfig["General"]["MetadataReminder"] in ("startup", "instant"):
 				api.getFocusObject().appModule._metadataAnnouncer(reminder=True)
 			# Resume auto update checker if told to do so.
-<<<<<<< HEAD
 			if SPLConfig["Update"]["AutoUpdateCheck"]: updateInit()
-=======
-			if SPLConfig["AutoUpdateCheck"]: updateInit()
->>>>>>> 27962094
 
 
 # Automatic update checker.
@@ -507,11 +485,7 @@
 # The update checker will not be engaged if an instant switch profile is active or it is not time to check for it yet (check will be done every 24 hours).
 def autoUpdateCheck():
 	ui.message("Checking for add-on updates...")
-<<<<<<< HEAD
 	splupdate.updateCheck(auto=True, continuous=SPLConfig["Update"]["AutoUpdateCheck"])
-=======
-	splupdate.updateCheck(auto=True, continuous=SPLConfig["AutoUpdateCheck"])
->>>>>>> 27962094
 
 # The timer itself.
 # A bit simpler than NVDA Core's auto update checker.
@@ -553,11 +527,7 @@
 		self.profiles = wx.Choice(self, wx.ID_ANY, choices=self.displayProfiles(sortedProfiles))
 		self.profiles.Bind(wx.EVT_CHOICE, self.onProfileSelection)
 		try:
-<<<<<<< HEAD
 			self.profiles.SetSelection(SPLConfig["ActiveIndex"])
-=======
-			self.profiles.SetSelection(self.profileNames.index(SPLConfig.name))
->>>>>>> 27962094
 		except:
 			pass
 		sizer.Add(label)
@@ -807,15 +777,9 @@
 		# Translators: The label of a button to open advanced options such as using SPL Controller command to invoke Assistant layer.
 		item = advancedOptButton = wx.Button(self, label=_("&Advanced options..."))
 		item.Bind(wx.EVT_BUTTON, self.onAdvancedOptions)
-<<<<<<< HEAD
 		self.splConPassthrough = SPLConfig["Advanced"]["SPLConPassthrough"]
 		self.compLayer = SPLConfig["Advanced"]["CompatibilityLayer"]
 		self.autoUpdateCheck = SPLConfig["Update"]["AutoUpdateCheck"]
-=======
-		self.splConPassthrough = SPLConfig["SPLConPassthrough"]
-		self.compLayer = SPLConfig["CompatibilityLayer"]
-		self.autoUpdateCheck = SPLConfig["AutoUpdateCheck"]
->>>>>>> 27962094
 		settingsSizer.Add(item)
 
 		# Translators: The label for a button in SPL add-on configuration dialog to reset settings to defaults.
@@ -831,7 +795,6 @@
 	def onOk(self, evt):
 		global SPLConfig, SPLActiveProfile, _configDialogOpened, SPLSwitchProfile, SPLPrevProfile
 		selectedProfile = self.profiles.GetStringSelection().split(" <")[0]
-<<<<<<< HEAD
 		profileIndex = getProfileIndexByName(selectedProfile)
 		SPLConfig["General"]["BeepAnnounce"] = self.beepAnnounceCheckbox.Value
 		SPLConfig["General"]["MessageVerbosity"] = self.verbosityLevels[self.verbosityList.GetSelection()][0]
@@ -862,35 +825,6 @@
 		# Reverse of merge: save profile specific sections to individual config dictionaries.
 		applySections(profileIndex)
 		SPLActiveProfile = selectedProfile
-=======
-		SPLConfig = getProfileByName(selectedProfile)
-		SPLConfig["BeepAnnounce"] = self.beepAnnounceCheckbox.Value
-		SPLConfig["MessageVerbosity"] = self.verbosityLevels[self.verbosityList.GetSelection()][0]
-		SPLConfig["SayEndOfTrack"] = self.outroCheckBox.Value
-		SPLConfig["EndOfTrackTime"] = self.endOfTrackAlarm.Value
-		SPLConfig["SaySongRamp"] = self.introCheckBox.Value
-		SPLConfig["SongRampTime"] = self.songRampAlarm.Value
-		SPLConfig["BrailleTimer"] = self.brailleTimerValues[self.brailleTimerList.GetSelection()][0]
-		SPLConfig["MicAlarm"] = self.micAlarm.Value
-		SPLConfig["MicAlarmInterval"] = self.micAlarmInterval.Value
-		SPLConfig["AlarmAnnounce"] = self.alarmAnnounceValues[self.alarmAnnounceList.GetSelection()][0]
-		SPLConfig["LibraryScanAnnounce"] = self.libScanValues[self.libScanList.GetSelection()][0]
-		SPLConfig["TimeHourAnnounce"] = self.hourAnnounceCheckbox.Value
-		SPLConfig["TrackDial"] = self.trackDialCheckbox.Value
-		SPLConfig["MetadataReminder"] = self.metadataValues[self.metadataList.GetSelection()][0]
-		SPLConfig["MetadataEnabled"] = self.metadataStreams
-		SPLConfig["UseScreenColumnOrder"] = self.columnOrderCheckbox.Value
-		SPLConfig["ColumnOrder"] = self.columnOrder
-		SPLConfig["IncludedColumns"] = self.includedColumns
-		SPLConfig["SayScheduledFor"] = self.scheduledForCheckbox.Value
-		SPLConfig["SayListenerCount"] = self.listenerCountCheckbox.Value
-		SPLConfig["SayPlayingCartName"] = self.cartNameCheckbox.Value
-		SPLConfig["SayPlayingTrackName"] = str(self.playingTrackNameCheckbox.Value)
-		SPLConfig["SPLConPassthrough"] = self.splConPassthrough
-		SPLConfig["CompatibilityLayer"] = self.compLayer
-		SPLConfig["AutoUpdateCheck"] = self.autoUpdateCheck
-		SPLActiveProfile = SPLConfig.name
->>>>>>> 27962094
 		SPLSwitchProfile = self.switchProfile
 		# Without nullifying prev profile while switch profile is undefined, NVDA will assume it can switch back to that profile when it can't.
 		# It also causes NVDA to display wrong label for switch button.
@@ -900,11 +834,6 @@
 		_configDialogOpened = False
 		# 7.0: Perform extra action such as restarting auto update timer.
 		self.onCloseExtraAction()
-<<<<<<< HEAD
-=======
-		# 6.1: Propagate global settings.
-		_propagateChanges()
->>>>>>> 27962094
 		super(SPLConfigDialog,  self).onOk(evt)
 
 	def onCancel(self, evt):
@@ -928,17 +857,10 @@
 		hwnd = user32.FindWindowA("SPLStudio", None)
 		if hwnd:
 			for url in xrange(5):
-<<<<<<< HEAD
 				dataLo = 0x00010000 if SPLConfig["MetadataStreaming"]["MetadataEnabled"][url] else 0xffff0000
 				user32.SendMessageW(hwnd, 1024, dataLo | url, 36)
 		# Coordinate auto update timer restart routine if told to do so.
 		if not SPLConfig["Update"]["AutoUpdateCheck"]:
-=======
-				dataLo = 0x00010000 if SPLConfig["MetadataEnabled"][url] else 0xffff0000
-				user32.SendMessageW(hwnd, 1024, dataLo | url, 36)
-		# Coordinate auto update timer restart routine if told to do so.
-		if not SPLConfig["AutoUpdateCheck"]:
->>>>>>> 27962094
 			if splupdate._SPLUpdateT is not None and splupdate._SPLUpdateT.IsRunning(): splupdate._SPLUpdateT.Stop()
 			splupdate._SPLUpdateT = None
 		else:
