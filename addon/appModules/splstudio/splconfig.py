# SPL Studio Configuration Manager
# An app module and global plugin package for NVDA
# Copyright 2015 Joseph Lee and others, released under GPL.
# Provides the configuration management package for SPL Studio app module.
# For miscellaneous dialogs and tool, see SPLMisc module.

import os
from cStringIO import StringIO
from configobj import ConfigObj
from validate import Validator
import weakref
import globalVars
import ui
import api
import gui
import wx
from winUser import user32
import tones

# Configuration management
SPLIni = os.path.join(globalVars.appArgs.configPath, "splstudio.ini")
SPLProfiles = os.path.join(globalVars.appArgs.configPath, "addons", "stationPlaylist", "profiles")
confspec = ConfigObj(StringIO("""
BeepAnnounce = boolean(default=false)
SayEndOfTrack = boolean(default=true)
EndOfTrackTime = integer(min=1, max=59, default=5)
SaySongRamp = boolean(default=true)
SongRampTime = integer(min=1, max=9, default=5)
BrailleTimer = option("off", "intro", "outro", "both", default="off")
MicAlarm = integer(min=0, default="0")
LibraryScanAnnounce = option("off", "ending", "progress", "numbers", default="off")
TrackDial = boolean(default=false)
UseScreenColumnOrder = boolean(default=true)
ColumnOrder = string(default="Artist,Title,Duration,Intro,Category,Filename")
IncludedColumns = string(default="Artist,Title,Duration,Intro,Category,Filename")
SayScheduledFor = boolean(default=true)
SayListenerCount = boolean(default=true)
SayPlayingCartName = boolean(default=true)
"""), encoding="UTF-8", list_values=False)
confspec.newlines = "\r\n"
SPLConfig = None
# A pool of broadcast profiles.
SPLConfigPool = []

# The following settings can be changed in profiles:
_mutableSettings=("SayEndOfTrack","EndOfTrackTime","SaySongRamp","SongRampTime","MicAlarm")

# Display an error dialog when configuration validation fails.
def runConfigErrorDialog(errorText, errorType):
	wx.CallAfter(gui.messageBox, errorText, errorType, wx.OK|wx.ICON_ERROR)

# Reset settings to defaults.
# This will be called when validation fails or when the user asks for it.
def resetConfig(defaults, activeConfig, intentional=False):
	for setting in activeConfig:
		activeConfig[setting] = defaults[setting]
	activeConfig.write()
	if intentional:
		# Translators: A dialog message shown when settings were reset to defaults.
		wx.CallAfter(gui.messageBox, _("Successfully applied default add-on settings."),
		# Translators: Title of the reset config dialog.
		_("Reset configuration"), wx.OK|wx.ICON_INFORMATION)

# In case one or more profiles had config issues, look up the error message from the following map.
_configErrors ={
	"completeReset":"All settings reset to defaults",
	"partialReset":"Some settings reset to defaults",
	"columnOrderReset":"Column announcement order reset to defaults",
	"partialAndColumnOrderReset":"Some settings, including column announcement order reset to defaults"
}

# To be run in app module constructor.
# With the load function below, load the config upon request.
# 6.0: The below init function is really a vehicle that traverses through config profiles in a loop.
# Prompt the config error dialog only once.
_configLoadStatus = {} # Key = filename, value is pass or no pass.

def initConfig():
	# Load the default config from a list of profiles.
	global SPLConfig, SPLConfigPool, _configLoadStatus
	if SPLConfigPool is None: SPLConfigPool = []
	SPLConfigPool.append(unlockConfig(SPLIni, profileName="Normal profile", prefill=True))
	try:
		profiles = filter(lambda fn: os.path.splitext(fn)[-1] == ".ini", os.listdir(SPLProfiles))
		for profile in profiles:
			SPLConfigPool.append(unlockConfig(os.path.join(SPLProfiles, profile), profileName=os.path.splitext(profile)[0]))
	except WindowsError:
		pass
	SPLConfig = SPLConfigPool[0]
	if len(_configLoadStatus):
		# Translators: Standard error title for configuration error.
		title = _("Studio add-on Configuration error")
		messages = []
		messages.append("One or more broadcast profiles had issues:\n\n")
		for profile in _configLoadStatus:
			error = _configErrors[_configLoadStatus[profile]]
			messages.append("{profileName}: {errorMessage}".format(profileName = profile, errorMessage = error))
		_configLoadStatus.clear()
		runConfigErrorDialog("\n".join(messages), title)

# 6.0: Unlock (load) profiles from files.
def unlockConfig(path, profileName=None, prefill=False):
	global _configLoadStatus # To be mutated only during unlock routine.
	SPLConfigCheckpoint = ConfigObj(path, configspec = confspec, encoding="UTF-8")
	# 5.2 and later: check to make sure all values are correct.
	val = Validator()
	configTest = SPLConfigCheckpoint.validate(val, copy=prefill)
	if configTest != True:
		# Hack: have a dummy config obj handy just for storing default values.
		SPLDefaults = ConfigObj(None, configspec = confspec, encoding="UTF-8")
		SPLDefaults.validate(val, copy=True)
		# Translators: Standard error title for configuration error.
		title = _("Studio add-on Configuration error")
		if not configTest:
			# Case 1: restore settings to defaults when 5.x config validation has failed on all values.
			resetConfig(SPLDefaults, SPLConfigCheckpoint)
			_configLoadStatus[profileName] = "completeReset"
		elif isinstance(configTest, dict):
			# Case 2: For 5.x and later, attempt to reconstruct the failed values.
			for setting in configTest:
				if not configTest[setting]:
					SPLConfigCheckpoint[setting] = SPLDefaults[setting]
			SPLConfigCheckpoint.write()
			_configLoadStatus[profileName] = "partialReset"
	_extraInitSteps(SPLConfigCheckpoint, profileName=profileName)
	SPLConfigCheckpoint.name = profileName
	return SPLConfigCheckpoint

# Extra initialization steps such as converting value types.
def _extraInitSteps(conf, profileName=None):
	global _configLoadStatus
	columnOrder = conf["ColumnOrder"].split(",")
	# Catch suttle errors.
	fields = ["Artist","Title","Duration","Intro","Category","Filename"]
	invalidFields = 0
	for field in fields:
		if field not in columnOrder: invalidFields+=1
	if invalidFields or len(columnOrder) != 6:
		if profileName in _configLoadStatus and _configLoadStatus[profileName] == "partialReset":
			_configLoadStatus[profileName] = "partialAndColumnOrderReset"
		else:
			_configLoadStatus[profileName] = "columnOrderReset"
		columnOrder = fields
	conf["ColumnOrder"] = columnOrder
	conf["IncludedColumns"] = set(conf["IncludedColumns"].split(","))

# Perform some extra work before writing the config file.
def _preSave(conf):
	conf["ColumnOrder"] = ",".join(conf["ColumnOrder"])
	conf["IncludedColumns"] = ",".join(conf["IncludedColumns"])

	# Save configuration database.
def saveConfig():
	# Save all config profiles.
	global SPLConfig, SPLConfigPool
	# Apply any global settings changed in profiles to normal configuration.
	if SPLConfigPool.index(SPLConfig) > 0:
		for setting in SPLConfig:
			if setting not in _mutableSettings:
				SPLConfigPool[0][setting] = SPLConfig[setting]
	for configuration in SPLConfigPool:
		if configuration is not None:
			_preSave(configuration)
			configuration.write()
	SPLConfig = None
	SPLConfigPool = None


# Configuration dialog.
_configDialogOpened = False

class SPLConfigDialog(gui.SettingsDialog):
	# Translators: This is the label for the StationPlaylist Studio configuration dialog.
	title = _("Studio Add-on Settings")

	def makeSettings(self, settingsSizer):

		# Broadcast profile controls were inspired by Config Profiles dialog in NVDA Core.
		sizer = wx.BoxSizer(wx.HORIZONTAL)
		# Translators: The label for a setting in SPL add-on dialog to select a broadcast profile.
		label = wx.StaticText(self, wx.ID_ANY, label=_("Broadcast &profile:"))
		self.profiles = wx.Choice(self, wx.ID_ANY, choices=[profile.name for profile in SPLConfigPool])
		self.profiles.Bind(wx.EVT_CHOICE, self.onProfileSelection)
		try:
			self.profiles.SetSelection(SPLConfigPool.index(SPLConfig))
		except:
			pass
		sizer.Add(label)
		sizer.Add(self.profiles)
		settingsSizer.Add(sizer, border=10, flag=wx.BOTTOM)

		# Profile controls code credit: NV Access (except copy button).
		sizer = wx.BoxSizer(wx.HORIZONTAL)
		# Translators: The label of a button to create a new broadcast profile.
		item = newButton = wx.Button(self, label=_("&New"))
		item.Bind(wx.EVT_BUTTON, self.onNew)
		sizer.Add(item)
		# Translators: The label of a button to copy a broadcast profile.
		item = copyButton = wx.Button(self, label=_("Cop&y"))
		item.Bind(wx.EVT_BUTTON, self.onCopy)
		sizer.Add(item)
		# Translators: The label of a button to rename a broadcast profile.
		item = self.renameButton = wx.Button(self, label=_("&Rename"))
		item.Bind(wx.EVT_BUTTON, self.onRename)
		sizer.Add(item)
		# Translators: The label of a button to delete a broadcast profile.
		item = self.deleteButton = wx.Button(self, label=_("&Delete"))
		item.Bind(wx.EVT_BUTTON, self.onDelete)
		sizer.Add(item)
		if SPLConfigPool.index(SPLConfig) == 0:
			self.renameButton.Disable()
			self.deleteButton.Disable()
		settingsSizer.Add(sizer)

	# Translators: the label for a setting in SPL add-on settings to set status announcement between words and beeps.
		self.beepAnnounceCheckbox=wx.CheckBox(self,wx.NewId(),label=_("&Beep for status announcements"))
		self.beepAnnounceCheckbox.SetValue(SPLConfig["BeepAnnounce"])
		settingsSizer.Add(self.beepAnnounceCheckbox, border=10,flag=wx.TOP)

		self.outroSizer = wx.BoxSizer(wx.HORIZONTAL)
		# Check box hiding method comes from Alberto Buffolino's Columns Review add-on.
		# Translators: Label for a check box in SPL add-on settings to notify when end of track (outro) is approaching.
		self.outroCheckBox=wx.CheckBox(self,wx.NewId(),label=_("&Notify when end of track is approaching"))
		self.outroCheckBox.SetValue(SPLConfig["SayEndOfTrack"])
		self.outroCheckBox.Bind(wx.EVT_CHECKBOX, self.onOutroCheck)
		self.outroSizer.Add(self.outroCheckBox, border=10,flag=wx.BOTTOM)

		# Translators: The label for a setting in SPL Add-on settings to specify end of track (outro) alarm.
		self.outroAlarmLabel = wx.StaticText(self, wx.ID_ANY, label=_("&End of track alarm in seconds"))
		self.outroSizer.Add(self.outroAlarmLabel)
		self.endOfTrackAlarm = wx.SpinCtrl(self, wx.ID_ANY, min=1, max=59)
		self.endOfTrackAlarm.SetValue(long(SPLConfig["EndOfTrackTime"]))
		self.outroSizer.Add(self.endOfTrackAlarm)
		self.onOutroCheck(None)
		settingsSizer.Add(self.outroSizer, border=10, flag=wx.BOTTOM)

		self.introSizer = wx.BoxSizer(wx.HORIZONTAL)
		# Translators: Label for a check box in SPL add-on settings to notify when end of intro is approaching.
		self.introCheckBox=wx.CheckBox(self,wx.NewId(),label=_("&Notify when end of introduction is approaching"))
		self.introCheckBox.SetValue(SPLConfig["SaySongRamp"])
		self.introCheckBox.Bind(wx.EVT_CHECKBOX, self.onIntroCheck)
		self.introSizer.Add(self.introCheckBox, border=10,flag=wx.BOTTOM)

		# Translators: The label for a setting in SPL Add-on settings to specify track intro alarm.
		self.introAlarmLabel = wx.StaticText(self, wx.ID_ANY, label=_("&Track intro alarm in seconds"))
		self.introSizer.Add(self.introAlarmLabel)
		self.songRampAlarm = wx.SpinCtrl(self, wx.ID_ANY, min=1, max=9)
		self.songRampAlarm.SetValue(long(SPLConfig["SongRampTime"]))
		self.introSizer.Add(self.songRampAlarm)
		self.onIntroCheck(None)
		settingsSizer.Add(self.introSizer, border=10, flag=wx.BOTTOM)

		sizer = wx.BoxSizer(wx.HORIZONTAL)
		# Translators: The label for a setting in SPL add-on dialog to control braille timer.
		label = wx.StaticText(self, wx.ID_ANY, label=_("&Braille timer:"))
		self.brailleTimerValues=[("off",_("off")),
		# Translators: One of the braille timer settings.
		("outro",_("track ending")),
		# Translators: One of the braille timer settings.
		("intro",_("track intro")),
		# Translators: One of the braille timer settings.
		("both",_("track intro and ending"))]
		self.brailleTimerList = wx.Choice(self, wx.ID_ANY, choices=[x[1] for x in self.brailleTimerValues])
		brailleTimerCurValue=SPLConfig["BrailleTimer"]
		selection = (x for x,y in enumerate(self.brailleTimerValues) if y[0]==brailleTimerCurValue).next()  
		try:
			self.brailleTimerList.SetSelection(selection)
		except:
			pass
		sizer.Add(label)
		sizer.Add(self.brailleTimerList)
		settingsSizer.Add(sizer, border=10, flag=wx.BOTTOM)

		sizer = wx.BoxSizer(wx.VERTICAL)
		# Translators: The label for a setting in SPL Add-on settings to change microphone alarm setting.
		label = wx.StaticText(self, wx.ID_ANY, label=_("&Microphone alarm in seconds"))
		sizer.Add(label)
		self.micAlarm = wx.TextCtrl(self, wx.ID_ANY)
		self.micAlarm.SetValue(str(SPLConfig["MicAlarm"]))
		sizer.Add(self.micAlarm)
		settingsSizer.Add(sizer, border=10, flag=wx.BOTTOM)

		sizer = wx.BoxSizer(wx.HORIZONTAL)
		# Translators: The label for a setting in SPL add-on dialog to control library scan announcement.
		label = wx.StaticText(self, wx.ID_ANY, label=_("&Library scan announcement:"))
		self.libScanValues=[("off",_("off")),
		# Translators: One of the library scan announcement settings.
		("ending",_("start and end only")),
		# Translators: One of the library scan announcement settings.
		("progress",_("scan progress")),
		# Translators: One of the library scan announcement settings.
		("numbers",_("scan count"))]
		self.libScanList = wx.Choice(self, wx.ID_ANY, choices=[x[1] for x in self.libScanValues])
		libScanCurValue=SPLConfig["LibraryScanAnnounce"]
		selection = (x for x,y in enumerate(self.libScanValues) if y[0]==libScanCurValue).next()  
		try:
			self.libScanList.SetSelection(selection)
		except:
			pass
		sizer.Add(label)
		sizer.Add(self.libScanList)
		settingsSizer.Add(sizer, border=10, flag=wx.BOTTOM)

		# Translators: the label for a setting in SPL add-on settings to toggle track dial mode on and off.
		self.trackDialCheckbox=wx.CheckBox(self,wx.NewId(),label=_("&Track Dial mode"))
		self.trackDialCheckbox.SetValue(SPLConfig["TrackDial"])
		settingsSizer.Add(self.trackDialCheckbox, border=10,flag=wx.BOTTOM)

		# Translators: the label for a setting in SPL add-on settings to toggle custom column announcement.
		self.columnOrderCheckbox=wx.CheckBox(self,wx.NewId(),label=_("Announce columns in the &order shown on screen"))
		self.columnOrderCheckbox.SetValue(SPLConfig["UseScreenColumnOrder"])
		self.columnOrder = SPLConfig["ColumnOrder"]
		self.includedColumns = SPLConfig["IncludedColumns"]
		sizer.Add(self.columnOrderCheckbox, border=10,flag=wx.BOTTOM)
		# Translators: The label of a button to manage column announcements.
		item = manageColumnsButton = wx.Button(self, label=_("&Manage track column announcements..."))
		item.Bind(wx.EVT_BUTTON, self.onManageColumns)
		sizer.Add(item)

		# Translators: the label for a setting in SPL add-on settings to announce scheduled time.
		self.scheduledForCheckbox=wx.CheckBox(self,wx.NewId(),label=_("Announce &scheduled time for the selected track"))
		self.scheduledForCheckbox.SetValue(SPLConfig["SayScheduledFor"])
		settingsSizer.Add(self.scheduledForCheckbox, border=10,flag=wx.BOTTOM)

		# Translators: the label for a setting in SPL add-on settings to announce listener count.
		self.listenerCountCheckbox=wx.CheckBox(self,wx.NewId(),label=_("Announce &listener count"))
		self.listenerCountCheckbox.SetValue(SPLConfig["SayListenerCount"])
		settingsSizer.Add(self.listenerCountCheckbox, border=10,flag=wx.BOTTOM)

		# Translators: the label for a setting in SPL add-on settings to announce currently playing cart.
		self.cartNameCheckbox=wx.CheckBox(self,wx.NewId(),label=_("&Announce name of the currently playing cart"))
		self.cartNameCheckbox.SetValue(SPLConfig["SayPlayingCartName"])
		settingsSizer.Add(self.cartNameCheckbox, border=10,flag=wx.BOTTOM)

		# Translators: The label for a button in SPL add-on configuration dialog to reset settings to defaults.
		self.resetConfigButton = wx.Button(self, wx.ID_ANY, label=_("Reset settings"))
		self.resetConfigButton.Bind(wx.EVT_BUTTON,self.onResetConfig)
		settingsSizer.Add(self.resetConfigButton)

	def postInit(self):
		global _configDialogOpened
		_configDialogOpened = True
<<<<<<< HEAD
		self.profiles.SetFocus()
=======
		self.beepAnnounceCheckbox.SetFocus()
>>>>>>> 6f9eee25

	def onOk(self, evt):
		if not self.micAlarm.Value.isdigit():
			gui.messageBox(
				# Translators: Message to report wrong value for microphone alarm.
				_("Incorrect microphone alarm value entered."),
				# Translators: The title of the message box
				_("Error"), wx.OK|wx.ICON_ERROR,self)
			self.micAlarm.SetFocus()
			return
		global SPLConfig, _configDialogOpened
		SPLConfig = SPLConfigPool[self.profiles.GetSelection()]
		SPLConfig["BeepAnnounce"] = self.beepAnnounceCheckbox.Value
		SPLConfig["SayEndOfTrack"] = self.outroCheckBox.Value
		SPLConfig["EndOfTrackTime"] = self.endOfTrackAlarm.Value
		SPLConfig["SaySongRamp"] = self.introCheckBox.Value
		SPLConfig["SongRampTime"] = self.songRampAlarm.Value
		SPLConfig["BrailleTimer"] = self.brailleTimerValues[self.brailleTimerList.GetSelection()][0]
		SPLConfig["MicAlarm"] = self.micAlarm.Value
		SPLConfig["LibraryScanAnnounce"] = self.libScanValues[self.libScanList.GetSelection()][0]
		SPLConfig["TrackDial"] = self.trackDialCheckbox.Value
		SPLConfig["UseScreenColumnOrder"] = self.columnOrderCheckbox.Value
		SPLConfig["ColumnOrder"] = self.columnOrder
		SPLConfig["IncludedColumns"] = self.includedColumns
		SPLConfig["SayScheduledFor"] = self.scheduledForCheckbox.Value
		SPLConfig["SayListenerCount"] = self.listenerCountCheckbox.Value
		SPLConfig["SayPlayingCartName"] = self.cartNameCheckbox.Value
<<<<<<< HEAD
=======
		global _configDialogOpened
>>>>>>> 6f9eee25
		_configDialogOpened = False
		super(SPLConfigDialog,  self).onOk(evt)

	def onCancel(self, evt):
		global _configDialogOpened
		_configDialogOpened = False
		super(SPLConfigDialog,  self).onCancel(evt)

	# Check events for outro and intro alarms, respectively.
	def onOutroCheck(self, evt):
		if not self.outroCheckBox.IsChecked():
			self.outroSizer.Hide(self.outroAlarmLabel)
			self.outroSizer.Hide(self.endOfTrackAlarm)
		else:
			self.outroSizer.Show(self.outroAlarmLabel)
			self.outroSizer.Show(self.endOfTrackAlarm)
		self.Fit()

	def onIntroCheck(self, evt):
		if not self.introCheckBox.IsChecked():
			self.introSizer.Hide(self.introAlarmLabel)
			self.introSizer.Hide(self.songRampAlarm)
		else:
			self.introSizer.Show(self.introAlarmLabel)
			self.introSizer.Show(self.songRampAlarm)
		self.Fit()

	# Load settings from profiles.
	def onProfileSelection(self, evt):
		import tones
		tones.beep(500, 100)
		# Don't rely on SPLConfig here, as we don't want to interupt the show.
		selection = self.profiles.GetSelection()
		if selection == 0:
			self.renameButton.Disable()
			self.deleteButton.Disable()
		else:
			self.renameButton.Enable()
			self.deleteButton.Enable()
		selectedProfile = SPLConfigPool[selection]
		self.outroCheckBox.SetValue(selectedProfile["SayEndOfTrack"])
		self.endOfTrackAlarm.SetValue(long(selectedProfile["EndOfTrackTime"]))
		self.onOutroCheck(None)
		self.introCheckBox.SetValue(selectedProfile["SaySongRamp"])
		self.songRampAlarm.SetValue(long(selectedProfile["SongRampTime"]))
		self.onIntroCheck(None)
		self.micAlarm.SetValue(str(selectedProfile["MicAlarm"]))

	# Profile controls.
	# Rename and delete events come from GUI/config profiles dialog from NVDA core.
	def onNew(self, evt):
		self.Disable()
		NewProfileDialog(self).Show()

	def onCopy(self, evt):
		self.Disable()
		NewProfileDialog(self, copy=True).Show()

	def onRename(self, evt):
		global SPLConfigPool
		index = self.profiles.Selection
		oldName = SPLConfigPool[index].name
		# Translators: The label of a field to enter a new name for a broadcast profile.
		with wx.TextEntryDialog(self, _("New name:"),
				# Translators: The title of the dialog to rename a profile.
				_("Rename Profile"), defaultValue=oldName) as d:
			if d.ShowModal() == wx.ID_CANCEL:
				return
			newName = api.filterFileName(d.Value)
		if oldName == newName: return
		newNamePath = newName + ".ini"
		newProfile = os.path.join(SPLProfiles, newNamePath)
		if oldName.lower() != newName.lower() and os.path.isfile(newProfile):
			# Translators: An error displayed when renaming a configuration profile
			# and a profile with the new name already exists.
			gui.messageBox(_("That profile already exists. Please choose a different name."),
				_("Error"), wx.OK | wx.ICON_ERROR, self)
			return
		oldNamePath = oldName + ".ini"
		oldProfile = os.path.join(SPLProfiles, oldNamePath)
		os.rename(oldProfile, newProfile)
		SPLConfigPool[index].name = newName
		SPLConfigPool[index].filename = newProfile
		self.profiles.SetString(index, newName)
		self.profiles.Selection = index
		self.profiles.SetFocus()

	def onDelete(self, evt):
		index = self.profiles.Selection
		if gui.messageBox(
			# Translators: The confirmation prompt displayed when the user requests to delete a broadcast profile.
			_("Are you sure you want to delete this profile? This cannot be undone."),
			# Translators: The title of the confirmation dialog for deletion of a profile.
			_("Confirm Deletion"),
			wx.YES | wx.NO | wx.ICON_QUESTION, self
		) == wx.NO:
			return
		global SPLConfigPool
		name = SPLConfigPool[index].name
		path = SPLConfigPool[index].filename
		del SPLConfigPool[index]
		try:
			os.remove(path)
		except WindowsError:
			pass
		self.profiles.Delete(index)
		self.profiles.SetString(0, SPLConfigPool[0].name)
		self.profiles.Selection = 0
		self.onProfileSelection(None)
		self.profiles.SetFocus()

	# Manage column announcements.
	def onManageColumns(self, evt):
		self.Disable()
		ColumnAnnouncementsDialog(self).Show()

	# Reset settings to defaults.
	# This affects the currently selected profile.
	def onResetConfig(self, evt):
		if gui.messageBox(
		# Translators: A message to warn about resetting SPL config settings to factory defaults.
		_("Are you sure you wish to reset SPL add-on settings to defaults?"),
		# Translators: The title of the warning dialog.
		_("Warning"),wx.YES_NO|wx.NO_DEFAULT|wx.ICON_WARNING,self
		)==wx.YES:
			val = Validator()
			SPLDefaults = ConfigObj(None, configspec = confspec, encoding="UTF-8")
			SPLDefaults.validate(val, copy=True)
			# Reset the selected config only.
			global SPLConfig
			SPLConfig = SPLConfigPool[self.profiles.GetSelection()]
			resetConfig(SPLDefaults, SPLConfig, intentional=True)
			self.Destroy()


# Open the above dialog upon request.
def onConfigDialog(evt):
	gui.mainFrame._popupSettingsDialog(SPLConfigDialog)

# Helper dialogs for add-on settings dialog.

# New broadcast profile dialog: Modification of new config profile dialog from NvDA Core.
class NewProfileDialog(wx.Dialog):

	def __init__(self, parent, copy=False):
		self.copy = copy
		if not self.copy:
			# Translators: The title of the dialog to create a new broadcast profile.
			dialogTitle = _("New Profile")
		else:
			# Translators: The title of the dialog to copy a broadcast profile.
			dialogTitle = _("Copy Profile")
		super(NewProfileDialog, self).__init__(parent, title=dialogTitle)
		mainSizer = wx.BoxSizer(wx.VERTICAL)

		sizer = wx.BoxSizer(wx.HORIZONTAL)
		# Translators: The label of a field to enter the name of a new broadcast profile.
		sizer.Add(wx.StaticText(self, label=_("Profile name:")))
		item = self.profileName = wx.TextCtrl(self)
		sizer.Add(item)
		mainSizer.Add(sizer)

		sizer = wx.BoxSizer(wx.HORIZONTAL)
		# Translators: The label for a setting in SPL add-on dialog to select a base  profile for copying.
		label = wx.StaticText(self, wx.ID_ANY, label=_("&Base profile:"))
		self.baseProfiles = wx.Choice(self, wx.ID_ANY, choices=[profile.name for profile in SPLConfigPool])
		try:
			self.baseProfiles.SetSelection(SPLConfigPool.index(SPLConfig))
		except:
			pass
		sizer.Add(label)
		sizer.Add(self.baseProfiles)
		if not self.copy:
			sizer.Hide(label)
			sizer.Hide(self.baseProfiles)
		mainSizer.Add(sizer, border=10, flag=wx.BOTTOM)

		mainSizer.Add(self.CreateButtonSizer(wx.OK | wx.CANCEL))
		self.Bind(wx.EVT_BUTTON, self.onOk, id=wx.ID_OK)
		self.Bind(wx.EVT_BUTTON, self.onCancel, id=wx.ID_CANCEL)
		mainSizer.Fit(self)
		self.Sizer = mainSizer
		self.profileName.SetFocus()
		self.Center(wx.BOTH | wx.CENTER_ON_SCREEN)

	def onOk(self, evt):
		global SPLConfigPool
		profileNames = [profile.name for profile in SPLConfigPool]
		name = api.filterFileName(self.profileName.Value)
		if not name:
			return
		if name in profileNames:
			# Translators: An error displayed when the user attempts to create a profile which already exists.
			gui.messageBox(_("That profile already exists. Please choose a different name."),
				_("Error"), wx.OK | wx.ICON_ERROR, self)
			return
		namePath = name + ".ini"
		if not os.path.exists(SPLProfiles):
			os.mkdir(SPLProfiles)
		newProfile = os.path.join(SPLProfiles, namePath)
		if self.copy:
			import shutil
			baseProfile = SPLConfigPool[self.baseProfiles.GetSelection()]
			shutil.copy2(baseProfile.filename, newProfile)
		SPLConfigPool.append(unlockConfig(newProfile, profileName=name))
		parent = self.Parent
		parent.profiles.Append(name)
		parent.profiles.Selection = parent.profiles.Count - 1
		parent.onProfileSelection(None)
		parent.profiles.SetFocus()
		parent.Enable()
		self.Destroy()
		return

	def onCancel(self, evt):
		self.Parent.Enable()
		self.Destroy()

# Column announcement manager.
# Select which track columns should be announced and in which order.
class ColumnAnnouncementsDialog(wx.Dialog):

	def __init__(self, parent):
		super(ColumnAnnouncementsDialog, self).__init__(parent, title="Manage column announcements")

		# WX's CheckListBox isn't user friendly.
		# Therefore use checkboxes laid out across the top.
		self.checkedColumns = []
		for column in ("Artist", "Title", "Duration", "Intro", "Category", "Filename"):
			checkedColumn=wx.CheckBox(self,wx.NewId(),label=column)
			checkedColumn.SetValue(column in SPLConfig["IncludedColumns"])
			self.checkedColumns.append(checkedColumn)

		mainSizer = wx.BoxSizer(wx.VERTICAL)
		# First, a help text.
		label = wx.StaticText(self, wx.ID_ANY, label=_("Select columns to be announced"))
		mainSizer.Add(label,border=20,flag=wx.LEFT|wx.RIGHT|wx.TOP)

		sizer = wx.BoxSizer(wx.HORIZONTAL)
		for checkedColumn in self.checkedColumns:
			sizer.Add(checkedColumn)
		mainSizer.Add(sizer, border=10, flag=wx.BOTTOM)

		sizer = wx.BoxSizer(wx.HORIZONTAL)
		# Translators: The label for a setting in SPL add-on dialog to select a base  profile for copying.
		label = wx.StaticText(self, wx.ID_ANY, label=_("Column &order:"))
		# WXPython Phoenix contains RearrangeList to allow item orders to be changed automatically.
		# Because WXPython Classic doesn't include this, work around by using a variant of list box and move up/down buttons.
		self.trackColumns= wx.ListBox(self, wx.ID_ANY, choices=parent.columnOrder)
		self.trackColumns.Bind(wx.EVT_LISTBOX,self.onColumnSelection)
		try:
			self.trackColumns.SetSelection(0)
		except:
			pass
		sizer.Add(label)
		sizer.Add(self.trackColumns)
		mainSizer.Add(sizer, border=10, flag=wx.BOTTOM)

		sizer = wx.BoxSizer(wx.HORIZONTAL)
		# Translators: The label for a button in SPL add-on configuration dialog to reset settings to defaults.
		self.upButton = wx.Button(self, wx.ID_ANY, label=_("Move &up"))
		self.upButton.Bind(wx.EVT_BUTTON,self.onMoveUp)
		self.upButton.Disable()
		sizer.Add(self.upButton)
				# Translators: The label for a button in SPL add-on configuration dialog to reset settings to defaults.
		self.dnButton = wx.Button(self, wx.ID_ANY, label=_("Move &down"))
		self.dnButton.Bind(wx.EVT_BUTTON,self.onMoveDown)
		sizer.Add(self.dnButton)
		mainSizer.Add(sizer, border=10, flag=wx.BOTTOM)

		mainSizer.Add(self.CreateButtonSizer(wx.OK | wx.CANCEL))
		self.Bind(wx.EVT_BUTTON, self.onOk, id=wx.ID_OK)
		self.Bind(wx.EVT_BUTTON, self.onCancel, id=wx.ID_CANCEL)
		mainSizer.Fit(self)
		self.Sizer = mainSizer
		self.checkedColumns[0].SetFocus()
		self.Center(wx.BOTH | wx.CENTER_ON_SCREEN)

	def onOk(self, evt):
		parent = self.Parent
		parent.columnOrder = self.trackColumns.GetItems()
		for checkbox in self.checkedColumns:
			action = parent.includedColumns.add if checkbox.Value else parent.includedColumns.remove
			action(checkbox.Label)
		parent.profiles.SetFocus()
		parent.Enable()
		self.Destroy()
		return

	def onCancel(self, evt):
		self.Parent.Enable()
		self.Destroy()

	def onColumnSelection(self, evt):
		selIndex = self.trackColumns.GetSelection()
		self.upButton.Disable() if selIndex == 0 else self.upButton.Enable()
		self.dnButton.Disable() if selIndex == self.trackColumns.GetCount()-1 else self.dnButton.Enable()

	def onMoveUp(self, evt):
		tones.beep(1000, 200)
		selIndex = self.trackColumns.GetSelection()
		if selIndex > 0:
			selItem = self.trackColumns.GetString(selIndex)
			self.trackColumns.Delete(selIndex)
			self.trackColumns.Insert(selItem, selIndex-1)
			self.trackColumns.Select(selIndex-1)
			self.onColumnSelection(None)

	def onMoveDown(self, evt):
		tones.beep(500, 200)
		selIndex = self.trackColumns.GetSelection()
		if selIndex < self.trackColumns.GetCount()-1:
			selItem = self.trackColumns.GetString(selIndex)
			self.trackColumns.Delete(selIndex)
			self.trackColumns.Insert(selItem, selIndex+1)
			self.trackColumns.Select(selIndex+1)
			self.onColumnSelection(None)

# Additional configuration dialogs

# A common alarm dialog
# Based on NVDA core's find dialog code (implemented by the author of this add-on).
# Only one instance can be active at a given moment (code borrowed from GUI's exit dialog routine).
_alarmDialogOpened = False

# A common alarm error dialog.
def _alarmError():
	# Translators: Text of the dialog when another alarm dialog is open.
	gui.messageBox(_("Another alarm dialog is open."),_("Error"),style=wx.OK | wx.ICON_ERROR)

class SPLAlarmDialog(wx.Dialog):
	"""A dialog providing common alarm settings.
	This dialog contains a number entry field for alarm duration and a check box to enable or disable the alarm.
	"""

	# The following comes from exit dialog class from GUI package (credit: NV Access and Zahari from Bulgaria).
	_instance = None

	def __new__(cls, parent, *args, **kwargs):
		# Make this a singleton and prompt an error dialog if it isn't.
		if _alarmDialogOpened:
			raise RuntimeError("An instance of alarm dialog is opened")
		inst = cls._instance() if cls._instance else None
		if not inst:
			return super(cls, cls).__new__(cls, parent, *args, **kwargs)
		return inst

	def __init__(self, parent, setting, toggleSetting, title, alarmPrompt, alarmToggleLabel, min, max):
		inst = SPLAlarmDialog._instance() if SPLAlarmDialog._instance else None
		if inst:
			return
		# Use a weakref so the instance can die.
		SPLAlarmDialog._instance = weakref.ref(self)

		# Now the actual alarm dialog code.
		super(SPLAlarmDialog, self).__init__(parent, wx.ID_ANY, title)
		self.setting = setting
		self.toggleSetting = toggleSetting
		mainSizer = wx.BoxSizer(wx.VERTICAL)

		alarmSizer = wx.BoxSizer(wx.HORIZONTAL)
		alarmMessage = wx.StaticText(self, wx.ID_ANY, label=alarmPrompt)
		alarmSizer.Add(alarmMessage)
		self.alarmEntry = wx.SpinCtrl(self, wx.ID_ANY, min=min, max=max)
		self.alarmEntry.SetValue(SPLConfig[setting])
		alarmSizer.Add(self.alarmEntry)
		mainSizer.Add(alarmSizer,border=20,flag=wx.LEFT|wx.RIGHT|wx.TOP)

		self.toggleCheckBox=wx.CheckBox(self,wx.NewId(),label=alarmToggleLabel)
		self.toggleCheckBox.SetValue(SPLConfig[toggleSetting])
		mainSizer.Add(self.toggleCheckBox,border=10,flag=wx.BOTTOM)

		mainSizer.AddSizer(self.CreateButtonSizer(wx.OK|wx.CANCEL))
		self.Bind(wx.EVT_BUTTON,self.onOk,id=wx.ID_OK)
		self.Bind(wx.EVT_BUTTON,self.onCancel,id=wx.ID_CANCEL)
		mainSizer.Fit(self)
		self.SetSizer(mainSizer)
		self.Center(wx.BOTH | wx.CENTER_ON_SCREEN)
		self.alarmEntry.SetFocus()

	def onOk(self, evt):
		global _alarmDialogOpened
		# Optimization: don't bother if Studio is dead and if the same value has been entered.
		if user32.FindWindowA("SPLStudio", None):
			newVal = self.alarmEntry.GetValue()
			newToggle = self.toggleCheckBox.GetValue()
			if SPLConfig[self.setting] != newVal: SPLConfig[self.setting] = newVal
			elif SPLConfig[self.toggleSetting] != newToggle: SPLConfig[self.toggleSetting] = newToggle
		self.Destroy()
		_alarmDialogOpened = False

	def onCancel(self, evt):
		self.Destroy()
		global _alarmDialogOpened
		_alarmDialogOpened = False
<|MERGE_RESOLUTION|>--- conflicted
+++ resolved
@@ -311,11 +311,11 @@
 		self.columnOrderCheckbox.SetValue(SPLConfig["UseScreenColumnOrder"])
 		self.columnOrder = SPLConfig["ColumnOrder"]
 		self.includedColumns = SPLConfig["IncludedColumns"]
-		sizer.Add(self.columnOrderCheckbox, border=10,flag=wx.BOTTOM)
+		settingsSizer.Add(self.columnOrderCheckbox, border=10,flag=wx.BOTTOM)
 		# Translators: The label of a button to manage column announcements.
 		item = manageColumnsButton = wx.Button(self, label=_("&Manage track column announcements..."))
 		item.Bind(wx.EVT_BUTTON, self.onManageColumns)
-		sizer.Add(item)
+		settingsSizer.Add(item)
 
 		# Translators: the label for a setting in SPL add-on settings to announce scheduled time.
 		self.scheduledForCheckbox=wx.CheckBox(self,wx.NewId(),label=_("Announce &scheduled time for the selected track"))
@@ -340,11 +340,7 @@
 	def postInit(self):
 		global _configDialogOpened
 		_configDialogOpened = True
-<<<<<<< HEAD
 		self.profiles.SetFocus()
-=======
-		self.beepAnnounceCheckbox.SetFocus()
->>>>>>> 6f9eee25
 
 	def onOk(self, evt):
 		if not self.micAlarm.Value.isdigit():
@@ -372,10 +368,6 @@
 		SPLConfig["SayScheduledFor"] = self.scheduledForCheckbox.Value
 		SPLConfig["SayListenerCount"] = self.listenerCountCheckbox.Value
 		SPLConfig["SayPlayingCartName"] = self.cartNameCheckbox.Value
-<<<<<<< HEAD
-=======
-		global _configDialogOpened
->>>>>>> 6f9eee25
 		_configDialogOpened = False
 		super(SPLConfigDialog,  self).onOk(evt)
 
