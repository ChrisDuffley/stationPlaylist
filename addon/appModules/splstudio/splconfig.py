# SPL Studio Configuration Manager
# An app module and global plugin package for NVDA
# Copyright 2015-2017 Joseph Lee and others, released under GPL.
# Provides the configuration management package for SPL Studio app module.
# For miscellaneous dialogs and tool, see SPLMisc module.
# For UI surrounding this module, see splconfui module.

import sys
py3 = sys.version.startswith("3")
import os
if py3:
	from io import StringIO
else:
	from cStringIO import StringIO
from configobj import ConfigObj
from validate import Validator
import time
import datetime
if py3:
	import pickle
else:
	import cPickle as pickle
import globalVars
import ui
import gui
import wx
from . import splupdate
<<<<<<< HEAD
from .splmisc import SPLCountdownTimer, _metadataAnnouncer
from . import splactions
=======
from .splmisc import SPLCountdownTimer, _metadataAnnouncer, _restartMicTimer
>>>>>>> d8161515

# Until NVDA Core uses Python 3 (preferably 3.3 or later), use a backported version of chain map class.
# Backported by Jonathan Eunice.
# Python Package Index: https://pypi.python.org/pypi/chainmap/1.0.2
try:
	from collections import ChainMap
except ImportError:
	from .chainmap import ChainMap

# Until wx.CENTER_ON_SCREEN returns...
CENTER_ON_SCREEN = wx.CENTER_ON_SCREEN if hasattr(wx, "CENTER_ON_SCREEN") else 2

# Configuration management
SPLIni = os.path.join(globalVars.appArgs.configPath, "splstudio.ini")
SPLProfiles = os.path.join(globalVars.appArgs.configPath, "addons", "stationPlaylist", "profiles")
# New (7.0) style config.
confspec = ConfigObj(StringIO("""
[General]
BeepAnnounce = boolean(default=false)
MessageVerbosity = option("beginner", "advanced", default="beginner")
BrailleTimer = option("off", "intro", "outro", "both", default="off")
AlarmAnnounce = option("beep", "message", "both", default="beep")
TrackCommentAnnounce = option("off", "beep", "message", "both", default="off")
LibraryScanAnnounce = option("off", "ending", "progress", "numbers", default="off")
CategorySounds = boolean(default=false)
TopBottomAnnounce = boolean(default=true)
RequestsAlert = boolean(default=true)
MetadataReminder = option("off", "startup", "instant", default="off")
TimeHourAnnounce = boolean(default=true)
ExploreColumns = string_list(default=list("Artist","Title","Duration","Intro","Category","Filename","Year","Album","Genre","Time Scheduled"))
ExploreColumnsTT = string_list(default=list("Artist","Title","Duration","Cue","Overlap","Intro","Segue","Filename","Album","CD Code"))
VerticalColumnAnnounce = option(None,"Status","Artist","Title","Duration","Intro","Outro","Category","Year","Album","Genre","Mood","Energy","Tempo","BPM","Gender","Rating","Filename","Time Scheduled",default=None)
[PlaylistSnapshots]
DurationMinMax = boolean(default=true)
DurationAverage = boolean(default=true)
ArtistCount = boolean(default=true)
ArtistCountLimit = integer(min=0, max=10, default=5)
CategoryCount = boolean(default=true)
CategoryCountLimit = integer(min=0, max=10, default=5)
GenreCount = boolean(default=true)
GenreCountLimit = integer(min=0, max=10, default=5)
ShowResultsWindowOnFirstPress = boolean(default=false)
[IntroOutroAlarms]
SayEndOfTrack = boolean(default=true)
EndOfTrackTime = integer(min=1, max=59, default=5)
SaySongRamp = boolean(default=true)
SongRampTime = integer(min=1, max=9, default=5)
[MicrophoneAlarm]
MicAlarm = integer(min=0, max=7200, default="0")
MicAlarmInterval = integer(min=0, max=60, default=0)
[MetadataStreaming]
MetadataEnabled = bool_list(default=list(false,false,false,false,false))
[ColumnAnnouncement]
UseScreenColumnOrder = boolean(default=true)
ColumnOrder = string_list(default=list("Artist","Title","Duration","Intro","Outro","Category","Year","Album","Genre","Mood","Energy","Tempo","BPM","Gender","Rating","Filename","Time Scheduled"))
IncludedColumns = string_list(default=list("Artist","Title","Duration","Intro","Outro","Category","Year","Album","Genre","Mood","Energy","Tempo","BPM","Gender","Rating","Filename","Time Scheduled"))
IncludeColumnHeaders = boolean(default=true)
[SayStatus]
SayScheduledFor = boolean(default=true)
SayListenerCount = boolean(default=true)
SayPlayingCartName = boolean(default=true)
SayPlayingTrackName = option("auto", "background", "off", default="auto")
SayStudioPlayerPosition = boolean(default=false)
[Advanced]
SPLConPassthrough = boolean(default=false)
CompatibilityLayer = option("off", "jfw", "wineyes", default="off")
ProfileTriggerThreshold = integer(min=5, max=60, default=15)
[Update]
AutoUpdateCheck = boolean(default=true)
UpdateInterval = integer(min=0, max=180, default=30)
[Startup]
AudioDuckingReminder = boolean(default=true)
WelcomeDialog = boolean(default=true)
OldVersionReminder = boolean(default=true)
"""), encoding="UTF-8", list_values=False)
confspec.newlines = "\r\n"
SPLConfig = None
# The following settings can be changed in profiles:
_mutatableSettings=("IntroOutroAlarms", "MicrophoneAlarm", "MetadataStreaming", "ColumnAnnouncement")
# 7.0: Profile-specific confspec (might be removed once a more optimal way to validate sections is found).
# Dictionary comprehension is better here.
confspecprofiles = {sect:key for sect, key in confspec.items() if sect in _mutatableSettings}
# Translators: The name of the default (normal) profile.
defaultProfileName = _("Normal profile")

# 8.0: Run-time config storage and management will use ConfigHub data structure, a subclass of chain map.
# A chain map allows a dictionary to look up predefined mappings to locate a key.
# When mutating a value, chain map defaults to using the topmost (zeroth) map, which isn't desirable if one wishes to use a specific map.
# This also introduces a problem whereby new key/value pairs are created (highly undesirable if global settings are modified via scripts).
# Therefore the ConfigHub subclass modifies item getter/setter to give favorable treatment to the currently active "map" (broadcast profile in use), with a flag indicating the name of the currently active map.
# Using chain map also simplifies profile switching routine, as all that is needed is move the active map flag around.
# Finally, because this is a class, additional methods and properties are used, which frees the config dictionary from the burden of carrying global flags such as the name of the instant switch profile and others.
# To preserve backward compatibility with add-on 7.x, module-level functions formerly used for profile management will call corresponding methods in ConfigHub structure (to be deprecated in 9.0 and will be gone no later than 10.0).

class ConfigHub(ChainMap):
	"""A hub of broadcast profiles, a subclass of ChainMap.
	Apart from giving favorable treatments to the active map and adding custom methods and properties, this structure is identical to chain map structure.
	"""

	def __init__(self):
		# Create a "fake" map entry, to be replaced by the normal profile later.
		super(ConfigHub, self).__init__()
		# 17.09 only: a private variable to be set when config must become volatile.
		# 17.10: now pull it in from command line.
		self._volatileConfig = "--spl-volatileconfig" in globalVars.appArgsExtra
		self._configInMemory = "--spl-configinmemory" in globalVars.appArgsExtra
		self._normalProfileOnly = "--spl-normalprofileonly" in globalVars.appArgsExtra
		if self.configInMemory: self._normalProfileOnly = True
		# For presentational purposes.
		self.profileNames = []
		# 17.10: if config will be stored on RAM, this step is skipped, resulting in faster startup.
		# But data conversion must take place.
		if not self.configInMemory: self.maps[0] = self._unlockConfig(SPLIni, profileName=defaultProfileName, prefill=True, validateNow=True)
		else:
			self.maps[0] = ConfigObj(None, configspec = confspec, encoding="UTF-8")
			copyProfile(_SPLDefaults, self.maps[0], complete=True)
			self.maps[0].name = defaultProfileName
			self.maps[0]["ColumnAnnouncement"]["IncludedColumns"] = set(self.maps[0]["ColumnAnnouncement"]["IncludedColumns"])
			self.maps[0]["General"]["VerticalColumnAnnounce"] = None
		self.profileNames.append(None) # Signifying normal profile.
		# Always cache normal profile upon startup.
		# 17.10: and no, not when config is volatile.
		if not self.volatileConfig:
			self._cacheConfig(self.maps[0])
			# Remove deprecated keys.
			# This action must be performed after caching, otherwise the newly modified profile will not be saved.
			deprecatedKeys = {"General":"TrackDial", "Startup":"Studio500"}
			for section, key in deprecatedKeys.items():
				if key in self.maps[0][section]: del self.maps[0][section][key]
		# Moving onto broadcast profiles if any.
		# 17.10: but not when only normal profile should be used.
		if not self.normalProfileOnly:
			try:
				for profile in os.listdir(SPLProfiles):
					name, ext = os.path.splitext(profile)
					if ext == ".ini":
						self.maps.append(self._unlockConfig(os.path.join(SPLProfiles, profile), profileName=name, validateNow=True))
						self.profileNames.append(name)
			except WindowsError:
				pass
		# Runtime flags (profiles and profile switching/triggers flags come from NVDA Core's ConfigManager).
		self.profiles = self.maps
		# Active profile name is retrieved via the below property function.
		self.instantSwitch = self.profiles[0]["InstantProfile"] if ("InstantProfile" in self.profiles[0] and not self.normalProfileOnly) else None
		self.timedSwitch = None
		# Switch history is a stack of previously activated profile(s), replacing prev profile flag from 7.x days.
		# Initially normal profile will sit in here.
		self.switchHistory = [self.activeProfile]
		# Record new profiles if any.
		self.newProfiles = set()
		# Reset flag (only engaged if reset did happen).
		self.resetHappened = False

	# Various properties
	@property
	def activeProfile(self):
		return self.profiles[0].name

	@property
	def volatileConfig(self):
		return self._volatileConfig

	@property
	def normalProfileOnly(self):
		return self._normalProfileOnly

	@property
	def configInMemory(self):
		return self._configInMemory

	@property
	def configRestricted(self):
		return self.volatileConfig or self.normalProfileOnly or self.configInMemory

	# Unlock (load) profiles from files.
	# LTS: Allow new profile settings to be overridden by a parent profile.
	# 8.0: Don't validate profiles other than normal profile in the beginning.
	def _unlockConfig(self, path, profileName=None, prefill=False, parent=None, validateNow=False):
		# LTS: Suppose this is one of the steps taken when copying settings when instantiating a new profile.
		# If so, go through same procedure as though config passes validation tests, as all values from parent are in the right format.
		if parent is not None:
			SPLConfigCheckpoint = ConfigObj(parent, encoding="UTF-8")
			SPLConfigCheckpoint.filename = path
			SPLConfigCheckpoint.name = profileName
			return SPLConfigCheckpoint
		# For the rest.
		global _configLoadStatus # To be mutated only during unlock routine.
		# Optimization: Profiles other than normal profile contains profile-specific sections only.
		# This speeds up profile loading routine significantly as there is no need to call a function to strip global settings.
		# 7.0: What if profiles have parsing errors?
		# If so, reset everything back to factory defaults.
		try:
			SPLConfigCheckpoint = ConfigObj(path, configspec = confspec if prefill else confspecprofiles, encoding="UTF-8")
		except:
			open(path, "w").close()
			SPLConfigCheckpoint = ConfigObj(path, configspec = confspec if prefill else confspecprofiles, encoding="UTF-8")
			_configLoadStatus[profileName] = "fileReset"
		# 5.2 and later: check to make sure all values are correct.
		# 7.0: Make sure errors are displayed as config keys are now sections and may need to go through subkeys.
		# 8.0: Don't validate unless told to do so.
		if validateNow:
			self._validateConfig(SPLConfigCheckpoint, profileName=profileName, prefill=prefill)
		# Until it is brought in here...
		try:
			self._extraInitSteps(SPLConfigCheckpoint, profileName=profileName)
		except KeyError:
			pass
		SPLConfigCheckpoint.name = profileName
		return SPLConfigCheckpoint

	# Config validation.
	# Separated from unlock routine in 8.0.
	def _validateConfig(self, SPLConfigCheckpoint, profileName=None, prefill=False):
		global _configLoadStatus
		configTest = SPLConfigCheckpoint.validate(_val, copy=prefill, preserve_errors=True)
		if configTest != True:
			if not configTest:
				# Case 1: restore settings to defaults when 5.x config validation has failed on all values.
				# 6.0: In case this is a user profile, apply base configuration.
				# 8.0: Call copy profile function directly to reduce overhead.
				copyProfile(_SPLDefaults, SPLConfigCheckpoint, complete=SPLConfigCheckpoint.filename == SPLIni)
				_configLoadStatus[profileName] = "completeReset"
			elif isinstance(configTest, dict):
				# Case 2: For 5.x and later, attempt to reconstruct the failed values.
				# 6.0: Cherry-pick global settings only.
				# 7.0: Go through failed sections.
				for setting in list(configTest.keys()):
					if isinstance(configTest[setting], dict):
						for failedKey in list(configTest[setting].keys()):
							# 7.0 optimization: just reload from defaults dictionary, as broadcast profiles contain profile-specific settings only.
							SPLConfigCheckpoint[setting][failedKey] = _SPLDefaults[setting][failedKey]
				# 7.0: Disqualified from being cached this time.
				SPLConfigCheckpoint.write()
				_configLoadStatus[profileName] = "partialReset"

	# Extra initialization steps such as converting value types.
	def _extraInitSteps(self, conf, profileName=None):
		global _configLoadStatus
		columnOrder = conf["ColumnAnnouncement"]["ColumnOrder"]
		# Catch suttle errors.
		fields = _SPLDefaults["ColumnAnnouncement"]["ColumnOrder"]
		invalidFields = 0
		for field in fields:
			if field not in columnOrder: invalidFields+=1
		if invalidFields or len(columnOrder) != 17:
			if profileName in _configLoadStatus and _configLoadStatus[profileName] == "partialReset":
				_configLoadStatus[profileName] = "partialAndColumnOrderReset"
			else:
				_configLoadStatus[profileName] = "columnOrderReset"
			conf["ColumnAnnouncement"]["ColumnOrder"] = fields
		conf["ColumnAnnouncement"]["IncludedColumns"] = set(conf["ColumnAnnouncement"]["IncludedColumns"])
		# Artist and Title must be present at all times (quite redundant, but just in case).
		conf["ColumnAnnouncement"]["IncludedColumns"].add("Artist")
		conf["ColumnAnnouncement"]["IncludedColumns"].add("Title")
		# Perform a similar check for metadata streaming.
		if len(conf["MetadataStreaming"]["MetadataEnabled"]) != 5:
			if profileName in _configLoadStatus and _configLoadStatus[profileName] == "partialReset":
				_configLoadStatus[profileName] = "partialAndMetadataReset"
			else:
				_configLoadStatus[profileName] = "metadataReset"
			conf["MetadataStreaming"]["MetadataEnabled"] = [False, False, False, False, False]
		# 17.04: If vertical column announcement value is "None", transform this to NULL.
		if conf["General"]["VerticalColumnAnnounce"] == "None":
			conf["General"]["VerticalColumnAnnounce"] = None

	# Create profile: public function to access the two private ones above (used when creating a new profile).
	# Mechanics borrowed from NVDA Core's config.conf with modifications for this add-on.
	def createProfile(self, path, profileName=None, parent=None):
		# 17.10: No, not when restrictions are applied.
		if self.configRestricted:
			raise RuntimeError("Broadcast profiles are volatile, only normal profile is in use, or config was loaded from memory")
		self.maps.append(self._unlockConfig(path, profileName=profileName, parent=parent, validateNow=True))
		self.profileNames.append(profileName)
		self.newProfiles.add(profileName)

	# A class version of rename and delete operations.
	# Mechanics powered by similar routines in NVDA Core's config.conf.
	def renameProfile(self, oldName, newName):
		# 17.10: No, not when restrictions are applied.
		if self.configRestricted:
			raise RuntimeError("Broadcast profiles are volatile, only normal profile is in use, or config was loaded from memory")
		newNamePath = newName + ".ini"
		newProfile = os.path.join(SPLProfiles, newNamePath)
		if oldName.lower() != newName.lower() and os.path.isfile(newProfile):
			raise RuntimeError("New profile path already exists")
		configPos = self.profileIndexByName(oldName)
		profilePos = self.profileNames.index(oldName)
		oldProfile = self.profiles[configPos].filename
		try:
			os.rename(oldProfile, newProfile)
		except WindowsError:
			pass
		self.profileNames[profilePos] = newName
		self.profiles[configPos].name = newName
		self.profiles[configPos].filename = newProfile
		# Just in case a new profile has been renamed...
		if oldName in self.newProfiles:
			self.newProfiles.discard(oldName)
			self.newProfiles.add(newName)

	def deleteProfile(self, name):
		# 17.10: No, not when restrictions are applied.
		if self.configRestricted:
			raise RuntimeError("Broadcast profiles are volatile, only normal profile is in use, or config was loaded from memory")
		# Bring normal profile to the front if it isn't.
		# Optimization: Tell the swapper that we need index to the normal profile for this case.
		configPos = self.swapProfiles(name, defaultProfileName, showSwitchIndex=True) if self.profiles[0].name == name else self.profileIndexByName(name)
		profilePos = self.profileNames.index(name)
		try:
			os.remove(self.profiles[configPos].filename)
		except WindowsError:
			pass
		del self.profiles[configPos]
		del self.profileNames[profilePos]
		self.newProfiles.discard(name)

	def _cacheConfig(self, conf):
		# 17.10: although normal profile is taken care of when the ConfigHub loads, broadcast profiles may not know about volatile config flag.
		if self.volatileConfig: return
		global _SPLCache
		import copy
		if _SPLCache is None: _SPLCache = {}
		key = None if conf.filename == SPLIni else conf.name
		_SPLCache[key] = {}
		# 8.0: Caching the dictionary (items) is enough.
		# Do not just say dict(conf) because of referencing nature of Python, hence perform a deepcopy (copying everything to a new address).
		_SPLCache[key] = copy.deepcopy(dict(conf))

	def __delitem__(self, key):
		# Consult profile-specific key first before deleting anything.
		pos = 0 if key in _mutatableSettings else [profile.name for profile in self.maps].index(defaultProfileName)
		try:
			del self.maps[pos][key]
		except KeyError:
			raise KeyError('Key not found: {0!r}'.format(key))

	def save(self):
		# Save all config profiles.
		# 17.09: but not when they are volatile.
		# 17.10: and if in-memory config flag is set.
		if (self.volatileConfig or self.configInMemory): return
		# 7.0: Save normal profile first.
		# Temporarily merge normal profile.
		# 8.0: Locate the index instead.
		normalProfile = self.profileIndexByName(defaultProfileName)
		_preSave(self.profiles[normalProfile])
		# Disk write optimization check please.
		# 8.0: Bypass this if profiles were reset.
		if self.resetHappened or shouldSave(self.profiles[normalProfile]):
			# 6.1: Transform column inclusion data structure (for normal profile) now.
			# 7.0: This will be repeated for broadcast profiles later.
			# 8.0: Conversion will happen here, as conversion to list is necessary before writing it to disk (if told to do so).
			self.profiles[normalProfile]["ColumnAnnouncement"]["IncludedColumns"] = list(self.profiles[normalProfile]["ColumnAnnouncement"]["IncludedColumns"])
			self.profiles[normalProfile].write()
		del self.profiles[normalProfile]
		# Now save broadcast profiles.
		for configuration in self.profiles:
			if configuration is not None:
				# 7.0: See if profiles themselves must be saved.
				# This must be done now, otherwise changes to broadcast profiles (cached) will not be saved as presave removes them.
				# 8.0: Bypass cache check routine if this is a new profile or if reset happened.
				# Takes advantage of the fact that Python's "or" operator evaluates from left to right, considerably saving time.
				if self.resetHappened or configuration.name in self.newProfiles or (configuration.name in _SPLCache and shouldSave(configuration)):
					configuration["ColumnAnnouncement"]["IncludedColumns"] = list(configuration["ColumnAnnouncement"]["IncludedColumns"])
					_preSave(configuration)
					configuration.write()
		self.newProfiles.clear()
		self.profileHistory = None

	def _saveVolatile(self):
		# Similar to save function except keeps the config hub alive, useful for testing new options or troubleshooting settings.
		if self.configVolatile:
			raise RuntimeError("SPL config is already volatile")
		self._volatileConfig = True
		normalProfile = self.profileIndexByName(defaultProfileName)
		_preSave(self.profiles[normalProfile])
		if self.resetHappened or shouldSave(self.profiles[normalProfile]):
			# 17.09: temporarily save a copy of the current column headers set.
			includedColumnsTemp = set(self.profiles[normalProfile]["ColumnAnnouncement"]["IncludedColumns"])
			self.profiles[normalProfile]["ColumnAnnouncement"]["IncludedColumns"] = list(self.profiles[normalProfile]["ColumnAnnouncement"]["IncludedColumns"])
			self.profiles[normalProfile].write()
			self.profiles[normalProfile]["ColumnAnnouncement"]["IncludedColumns"] = includedColumnsTemp
		for configuration in self.profiles:
			# Normal profile is done.
			if configuration.name == defaultProfileName: continue
			if configuration is not None:
				# 7.0: See if profiles themselves must be saved.
				# This must be done now, otherwise changes to broadcast profiles (cached) will not be saved as presave removes them.
				# 8.0: Bypass cache check routine if this is a new profile or if reset happened.
				# Takes advantage of the fact that Python's "or" operator evaluates from left to right, considerably saving time.
				if self.resetHappened or configuration.name in self.newProfiles or (configuration.name in _SPLCache and shouldSave(configuration)):
					columnHeadersTemp2 = set(configuration["ColumnAnnouncement"]["IncludedColumns"])
					configuration["ColumnAnnouncement"]["IncludedColumns"] = list(configuration["ColumnAnnouncement"]["IncludedColumns"])
					_preSave(configuration)
					configuration.write()
					configuration["ColumnAnnouncement"]["IncludedColumns"] = set(columnHeadersTemp2)

	# Class version of module-level functions.

	# Reset config.
	# Profile indicates the name of the profile to be reset.
	def reset(self, profile=None):
		profilePool = [] if profile is not None else self.profiles
		if profile is not None:
			if not self.profileExists(profile):
				raise ValueError("The specified profile does not exist")
			else: profilePool.append(self.profileByName(profile))
		for conf in profilePool:
			# Retrieve the profile path, as ConfigObj.reset nullifies it.
			profilePath = conf.filename
			conf.reset()
			conf.filename = profilePath
			resetConfig(_SPLDefaults, conf)
			# Convert certain settings to a different format.
			conf["ColumnAnnouncement"]["IncludedColumns"] = set(_SPLDefaults["ColumnAnnouncement"]["IncludedColumns"])
		# Switch back to normal profile via a custom variant of swap routine.
		if self.profiles[0].name != defaultProfileName:
			npIndex = self.profileIndexByName(defaultProfileName)
			self.profiles[0], self.profiles[npIndex] = self.profiles[npIndex], self.profiles[0]
		# 8.0 optimization: Tell other modules that reset was done in order to postpone disk writes until the end.
		self.resetHappened = True

	def profileIndexByName(self, name):
		# 8.0 optimization: Only traverse the profiles list if head (active profile) or tail does not yield profile name in question.
		if name == self.profiles[0].name:
			return 0
		elif name == self.profiles[-1].name:
			return -1
		try:
			return [profile.name for profile in self.profiles].index(name)
		except ValueError:
			raise ValueError("The specified profile does not exist")

	def profileByName(self, name):
		return self.profiles[self.profileIndexByName(name)]

	# Switch between profiles.
	# This involves promoting and demoting normal profile.
	# 17.05: The appTerminating flag is used to suppress profile switching messages.
	# 17.10: this will never be invoked if only normal profile is in use or if config was loaded from memory alone.
	def switchProfile(self, prevProfile, newProfile, appTerminating=False):
		if self.normalProfileOnly or self.configInMemory:
			raise RuntimeError("Only normal profile is in use or config was loaded from memory, cannot switch profiles")
		if not appTerminating:
			from .splconfui import _configDialogOpened
			if _configDialogOpened:
				# Translators: Presented when trying to switch to an instant switch profile when add-on settings dialog is active.
				ui.message(_("Add-on settings dialog is open, cannot switch profiles"))
				return
		self.swapProfiles(prevProfile, newProfile)
		if appTerminating: return
		if prevProfile is not None:
			self.switchHistory.append(newProfile)
			# Translators: Presented when switch to instant switch profile was successful.
			ui.message(_("Switching to {newProfileName}").format(newProfileName = self.activeProfile))
			# Pause automatic update checking.
			if self["Update"]["AutoUpdateCheck"]:
				if splupdate._SPLUpdateT is not None and splupdate._SPLUpdateT.IsRunning(): splupdate._SPLUpdateT.Stop()
		else:
			self.switchHistory.pop()
			# Translators: Presented when switching from instant switch profile to a previous profile.
			ui.message(_("Returning to {previousProfile}").format(previousProfile = self.activeProfile))
			# Resume auto update checker if told to do so.
			if self["Update"]["AutoUpdateCheck"]: updateInit()
<<<<<<< HEAD
		# Use the module-level metadata reminder method if told to do so now.
		# #40 (17.12): all taken care of by profile switched notification.
		if splactions.actionsAvailable: splactions.SPLActionProfileSwitched.notify()
		else:
			if self["General"]["MetadataReminder"] in ("startup", "instant"):
				_metadataAnnouncer(reminder=True)
=======
		# Use the module-level metadata and microphone status reminder methods if told to do so now.
		# #38 (17.11/15.10-LTS): can't wait two seconds for microphone alarm to stop.
		_restartMicTimer()
		if self["General"]["MetadataReminder"] in ("startup", "instant"):
			_metadataAnnouncer(reminder=True)
>>>>>>> d8161515

	# Used from config dialog and other places.
	# Show switch index is used when deleting profiles so it doesn't have to look up index for old profiles.
	def swapProfiles(self, prevProfile, newProfile, showSwitchIndex=False):
		former, current = self.profileIndexByName(prevProfile if prevProfile is not None else self.switchHistory[-1]), self.profileIndexByName(newProfile)
		self.profiles[current], self.profiles[former] = self.profiles[former], self.profiles[current]
		if showSwitchIndex: return current


# Default config spec container.
# To be moved to a different place in 8.0.
_SPLDefaults = ConfigObj(None, configspec = confspec, encoding="UTF-8")
_val = Validator()
_SPLDefaults.validate(_val, copy=True)

# Display an error dialog when configuration validation fails.
def runConfigErrorDialog(errorText, errorType):
	wx.CallAfter(gui.messageBox, errorText, errorType, wx.OK|wx.ICON_ERROR)

# For following functions, "Ex" indicates "extended".

# Reset settings to defaults.
# This will be called when validation fails or when the user asks for it.
# 6.0: The below function resets a single profile. A sister function will reset all of them.
# 7.0: This calls copy profile function with default dictionary as the source profile.
# 8.0: ConfigHub's reset function will be invoked.
def resetConfig(defaults, activeConfig):
	# The only time everything should be copied is when resetting normal profile.
	copyProfile(defaults, activeConfig, complete=activeConfig.filename == SPLIni)

# In case one or more profiles had config issues, look up the error message from the following map.
_configErrors ={
	"fileReset":"Settings reset to defaults due to configuration file coruption",
	"completeReset":"All settings reset to defaults",
	"partialReset":"Some settings reset to defaults",
	"columnOrderReset":"Column announcement order reset to defaults",
	"partialAndColumnOrderReset":"Some settings, including column announcement order reset to defaults",
	"noInstantProfile":"Cannot find instant profile"
}

# To be run in app module constructor.
# With the load function below, load the config upon request.
# The below init function is really a vehicle that traverses through config profiles in a loop.
# Prompt the config error dialog only once.
_configLoadStatus = {} # Key = filename, value is pass or no pass.
# Track comments map.
trackComments = {}

def initConfig():
	# Load the default config from a list of profiles.
	# 8.0: All this work will be performed when ConfigHub loads.
	global SPLConfig, _configLoadStatus, trackComments
	# 7.0: Store the config as a dictionary.
	# This opens up many possibilities, including config caching, loading specific sections only and others (the latter saves memory).
	# 8.0: Replaced by ConfigHub object.
	SPLConfig = ConfigHub()
	# Locate instant profile and do something otherwise.
	if SPLConfig.instantSwitch is not None and SPLConfig.instantSwitch not in SPLConfig.profileNames:
		_configLoadStatus[SPLConfig.activeProfile] = "noInstantProfile"
		SPLConfig.instantSwitch = None
	# LTS: Load track comments if they exist.
	# This must be a separate file (another pickle file).
	# 8.0: Do this much later when a track is first focused.
	try:
		trackComments = pickle.load(file(os.path.join(globalVars.appArgs.configPath, "spltrackcomments.pickle"), "r"))
	except IOError:
		pass
	if len(_configLoadStatus):
		# Translators: Standard error title for configuration error.
		title = _("Studio add-on Configuration error")
		messages = []
		# 6.1: Display just the error message if the only corrupt profile is the normal profile.
		if len(_configLoadStatus) == 1 and SPLConfig.activeProfile in _configLoadStatus:
			# Translators: Error message shown when add-on configuration had issues.
			messages.append("Your add-on configuration had following issues:\n\n")
			messages.append(_configErrors[_configLoadStatus[SPLConfig.activeProfile]])
		else:
			# Translators: Error message shown when add-on configuration had issues.
			messages.append("One or more broadcast profiles had issues:\n\n")
			for profile in _configLoadStatus:
				error = _configErrors[_configLoadStatus[profile]]
				messages.append("{profileName}: {errorMessage}".format(profileName = profile, errorMessage = error))
		_configLoadStatus.clear()
		runConfigErrorDialog("\n".join(messages), title)
	# Fire up profile triggers.
	# 17.10: except when normal profile only flag is specified.
	if not SPLConfig.normalProfileOnly: initProfileTriggers()
	# Let the update check begin.
	splupdate.initialize()
	# 7.1: Make sure encoder settings map isn't corrupted.
	try:
		streamLabels = ConfigObj(os.path.join(globalVars.appArgs.configPath, "splStreamLabels.ini"))
	except:
		open(os.path.join(globalVars.appArgs.configPath, "splStreamLabels.ini"), "w").close()
		# Translators: Message displayed if errors were found in encoder configuration file.
		runConfigErrorDialog(_("Your encoder settings had errors and were reset to defaults. If you have stream labels configured for various encoders, please add them again."),
		# Translators: Title of the encoder settings error dialog.
		_("Encoder settings error"))

# Cache a copy of the loaded config.
# This comes in handy when saving configuration to disk. For the most part, no change occurs to config.
# This helps prolong life of a solid-state drive (preventing unnecessary writes).
_SPLCache = {}

def _cacheConfig(conf):
	SPLConfig._cacheConfig(conf)

# Record profile triggers.
# Each record (profile name) consists of seven fields organized as a list:
# A bit vector specifying which days should this profile be active, the first five fields needed for constructing a datetime.datetime object used to look up when to trigger this profile, and an integer specifying the duration in minutes.
profileTriggers = {} # Using a pickle is quite elegant.
profileTriggers2 = {} # For caching purposes.
# Profile triggers pickle.
SPLTriggersFile = os.path.join(globalVars.appArgs.configPath, "spltriggers.pickle")
# Trigger timer.
triggerTimer = None

# Prepare the triggers dictionary and other runtime support.
def initProfileTriggers():
	# Make sure config hub is ready.
	if SPLConfig is None:
		raise RuntimeError("ConfigHub is unavailable, profile triggers manager cannot start")
	global profileTriggers, profileTriggers2
	try:
		profileTriggers = pickle.load(file(SPLTriggersFile, "r"))
	except IOError:
		profileTriggers = {}
	# Cache profile triggers, used to compare the runtime dictionary against the cache.
	profileTriggers2 = dict(profileTriggers)
	# Is the triggers dictionary and the config pool in sync?
	if len(profileTriggers):
		nonexistent = []
		for profile in list(profileTriggers.keys()):
			try:
				SPLConfig.profileIndexByName(profile)
			except ValueError:
				nonexistent.append(profile)
				del profileTriggers[profile]
		if len(nonexistent):
			# Translators: Message presented indicating missing time-based profiles.
			wx.CallAfter(gui.messageBox, _("Could not locate the following time-based profile(s):\n{profiles}").format(profiles = ", ".join(nonexistent)),
			# Translators: The title of a dialog shown when some time-based profiles doesn't exist.
			_("Time-based profiles missing"), wx.OK|wx.ICON_ERROR)
	triggerStart()

# Locate time-based profiles if any.
# A 3-tuple will be returned, containing the next trigger time (for time delta calculation), the profile name for this trigger time and whether an immediate switch is necessary.
def nextTimedProfile(current=None):
	if current is None: current = datetime.datetime.now()
	# No need to proceed if no timed profiles are defined.
	if not len(profileTriggers): return None
	possibleTriggers = []
	for profile in list(profileTriggers.keys()):
		shouldBeSwitched = False
		entry = list(profileTriggers[profile])
		# Construct the comparison datetime (see the profile triggers spec).
		triggerTime = datetime.datetime(entry[1], entry[2], entry[3], entry[4], entry[5])
		# Hopefully the trigger should be ready before the show, but sometimes it isn't.
		if current > triggerTime:
			profileTriggers[profile] = setNextTimedProfile(profile, entry[0], datetime.time(entry[4], entry[5]), date=current, duration=entry[6])
			if (current-triggerTime).seconds < entry[6]*60:
				shouldBeSwitched = True
		possibleTriggers.append((triggerTime, profile, shouldBeSwitched))
	return min(possibleTriggers) if len(possibleTriggers) else None

# Some helpers used in locating next air date/time.

# Set the next timed profile.
# Bits indicate the trigger days vector, hhmm is time, with the optional date being a specific date otherwise current date.
def setNextTimedProfile(profile, bits, switchTime, date=None, duration=0):
	if date is None: date = datetime.datetime.now()
	dayIndex = date.weekday()
	triggerCandidate = 64 >> dayIndex
	currentTime = datetime.time(date.hour, date.minute, date.second, date.microsecond)
	# Case 1: Show hasn't begun.
	if (bits & triggerCandidate) and currentTime < switchTime:
		delta = 0
	else:
		# Case 2: This is a weekly show.
		if bits == triggerCandidate:
			delta = 7
		else:
			import math
			# Scan the bit vector until finding the correct date and calculate the resulting delta (dayIndex modulo 7).
			# Take away the current trigger bit as this is invoked once the show air date has passed.
			days = bits-triggerCandidate if bits & triggerCandidate else bits
			currentDay = int(math.log(triggerCandidate, 2))
			nextDay = int(math.log(days, 2))
			# Hoping the resulting vector will have some bits set to 1...
			if triggerCandidate > days:
				delta = currentDay-nextDay
			else:
				triggerBit = -1
				for bit in range(currentDay-1, -1, -1) if py3 else xrange(currentDay-1, -1, -1):
					if 2 ** bit & days:
						triggerBit = bit
						break
				if triggerBit > -1:
					delta = currentDay-triggerBit
				else:
					delta = 7-(nextDay-currentDay)
	date += datetime.timedelta(delta)
	return [bits, date.year, date.month, date.day, switchTime.hour, switchTime.minute, duration]

# Find if another profile is occupying the specified time slot.
def duplicateExists(map, profile, bits, hour, min, duration):
	if len(map) == 0 or (len(map) == 1 and profile in map): return False
	# Convert hours and minutes to an integer for faster comparison.
	start1 = (hour*60) + min
	end1 = start1+duration
	# A possible duplicate may exist simply because of bits.
	# 17.09: find a replacement for the below expression that'll work across Python releases.
	for item in filter(lambda p: p != profile, map.keys()):
		if map[item][0] == bits:
			entry = map[item]
			start2 = (entry[4] * 60) + entry[5]
			end2 = start2+entry[6]
			if start1 <= start2 <= end1 or start2 <= start1 <= end2:
				return True
	return False

# Start the trigger timer based on above information.
# Can be restarted if needed.
def triggerStart(restart=False):
	global SPLConfig, triggerTimer
	# Restart the timer when called from triggers dialog in order to prevent multiple timers from running.
	if triggerTimer is not None and triggerTimer.IsRunning() and restart:
		triggerTimer.Stop()
		triggerTimer = None
	queuedProfile = nextTimedProfile()
	if queuedProfile is not None:
		try:
			SPLTriggerProfile = queuedProfile[1]
		except ValueError:
			SPLTriggerProfile = None
		# 17.08: The config hub object will now keep an eye on this.
		SPLConfig.timedSwitch = SPLTriggerProfile
		# We are in the midst of a show, so switch now.
		if queuedProfile[2]:
			triggerProfileSwitch()
		else:
			switchAfter = (queuedProfile[0] - datetime.datetime.now())
			if switchAfter.days == 0 and switchAfter.seconds <= 3600:
				time.sleep((switchAfter.microseconds+1000) / 1000000.0)
				triggerTimer = SPLCountdownTimer(switchAfter.seconds, triggerProfileSwitch, SPLConfig["Advanced"]["ProfileTriggerThreshold"])
				triggerTimer.Start()

# Dump profile triggers pickle away.
def saveProfileTriggers():
	global triggerTimer, profileTriggers, profileTriggers2
	if triggerTimer is not None and triggerTimer.IsRunning():
		triggerTimer.Stop()
		triggerTimer = None
	# Unless it is a daily show, profile triggers would not have been modified.
	# This trick is employed in order to reduce unnecessary disk writes.
	if profileTriggers != profileTriggers2:
		pickle.dump(profileTriggers, file(SPLTriggersFile, "wb"))
	profileTriggers = None
	profileTriggers2 = None

# Copy settings across profiles.
# Setting complete flag controls whether profile-specific settings are applied (true otherwise, only set when resetting profiles).
# 8.0: Simplified thanks to in-place swapping.
# 17.10: is this necessary now?
def copyProfile(sourceProfile, targetProfile, complete=False):
	for section in list(sourceProfile.keys()) if complete else _mutatableSettings:
		targetProfile[section] = dict(sourceProfile[section])

# Last but not least...
# Module level version of get profile flags function.
# Optional keyword arguments are to be added when called from dialogs such as add-on settings.
# A crucial kwarg is contained, and if so, profile flags set will be returned.
def getProfileFlags(name, active=None, instant=None, triggers=None, contained=False):
	flags = set()
	if active is None: active = SPLConfig.activeProfile
	if instant is None: instant = SPLConfig.instantSwitch
	if triggers is None: triggers = profileTriggers
	if name == active:
		# Translators: A flag indicating the currently active broadcast profile.
		flags.add(_("active"))
	if name == instant:
		# Translators: A flag indicating the broadcast profile is an instant switch profile.
		flags.add(_("instant switch"))
	if name in triggers:
		# Translators: A flag indicating the time-based triggers profile.
		flags.add(_("time-based"))
	if not contained:
		return name if len(flags) == 0 else "{0} <{1}>".format(name, ", ".join(flags))
	else: return flags

# Perform some extra work before writing the config file.
def _preSave(conf):
	# Perform global setting processing only for the normal profile.
	# 7.0: if this is a second pass, index 0 may not be normal profile at all.
	# Use profile path instead.
	if conf.filename == SPLIni:
		SPLSwitchProfile = SPLConfig.instantSwitch
		# Cache instant profile for later use.
		if SPLSwitchProfile is not None:
			conf["InstantProfile"] = SPLSwitchProfile
		else:
			try:
				del conf["InstantProfile"]
			except KeyError:
				pass
	# For other profiles, remove global settings before writing to disk.
	else:
		# 6.1: Make sure column inclusion aren't same as default values.
		if len(conf["ColumnAnnouncement"]["IncludedColumns"]) == 17:
			del conf["ColumnAnnouncement"]["IncludedColumns"]
		for setting in list(conf.keys()):
			for key in list(conf[setting].keys()):
				try:
					if conf[setting][key] == _SPLDefaults[setting][key]:
						del conf[setting][key]
				except KeyError:
					pass
			if setting in conf and not len(conf[setting]):
				del conf[setting]

# Check if the profile should be written to disk.
# For the most part, no setting will be modified.
def shouldSave(profile):
	tree = None if profile.filename == SPLIni else profile.name
	# 8.0: Streamline the whole process by comparing values alone instead of walking the entire dictionary.
	# The old loop will be kept in 7.x/LTS for compatibility and to reduce risks associated with accidental saving/discard.
	return _SPLCache[tree] != profile

# Save configuration database.
def saveConfig():
	global SPLConfig, _SPLCache, SPLPrevProfile, _SPLTriggerEndTimer, _triggerProfileActive
	# #30 (17.05): If we come here before a time-based profile expires, the trigger end timer will meet a painful death.
	if _SPLTriggerEndTimer is not None and _SPLTriggerEndTimer.IsRunning():
		_SPLTriggerEndTimer.Stop()
		_SPLTriggerEndTimer = None
		SPLConfig.switchProfile(None, SPLPrevProfile, appTerminating=True)
		_triggerProfileActive = False
	# 7.0: Turn off auto update check timer.
	if splupdate._SPLUpdateT is not None and splupdate._SPLUpdateT.IsRunning(): splupdate._SPLUpdateT.Stop()
	splupdate._SPLUpdateT = None
	# Close profile triggers dictionary.
	# 17.10: but if only the normal profile is in use, it won't do anything.
	if not SPLConfig.normalProfileOnly: saveProfileTriggers()
	# Dump track comments.
	pickle.dump(trackComments, file(os.path.join(globalVars.appArgs.configPath, "spltrackcomments.pickle"), "wb"))
	# Save update check state.
	splupdate.terminate()
	# Now save profiles.
	# 8.0: Call the save method.
	SPLConfig.save()
	SPLConfig = None
	_SPLCache.clear()
	_SPLCache = None
	SPLPrevProfile = None

# Switch between profiles.
SPLPrevProfile = None

# A general-purpose profile switcher.
# Allows the add-on to switch between profiles as a result of manual intervention or through profile trigger timer.
# Profiles refer to profile names.
# Instant profile switching is just a special case of this function.
def switchProfile(prevProfile, newProfile):
	global SPLPrevProfile, _SPLCache
	from .splconfui import _configDialogOpened
	if _configDialogOpened:
		# Translators: Presented when trying to switch to an instant switch profile when add-on settings dialog is active.
		ui.message(_("Add-on settings dialog is open, cannot switch profiles"))
		return
	SPLConfig.switchProfile(prevProfile, newProfile)
	SPLPrevProfile = prevProfile
	# 8.0: Cache other profiles this time.
	if newProfile != defaultProfileName and newProfile not in _SPLCache:
		_cacheConfig(SPLConfig.profileByName(newProfile))

# Called from within the app module.
def instantProfileSwitch():
	# 17.10: What if only normal profile is in use?
	if SPLConfig.normalProfileOnly:
		# Translators: announced when only normal profile is in use.
		ui.message(_("Only normal profile is in use"))
		return
	SPLSwitchProfile = SPLConfig.instantSwitch
	if SPLSwitchProfile is None:
		# Translators: Presented when trying to switch to an instant switch profile when the instant switch profile is not defined.
		ui.message(_("No instant switch profile is defined"))
	else:
		if SPLPrevProfile is None:
			if SPLConfig.activeProfile == SPLSwitchProfile:
				# Translators: Presented when trying to switch to an instant switch profile when one is already using the instant switch profile.
				ui.message(_("You are already in the instant switch profile"))
				return
			# Switch to the given profile.
			# 6.1: Do to referencing nature of Python, use the profile index function to locate the index for the soon to be deactivated profile.
			# 7.0: Store the profile name instead in order to prevent profile index mangling if profiles are deleted.
			# Pass in the prev profile, which will be None for instant profile switch.
			# 7.0: Now activate "activeProfile" argument which controls the behavior of the function below.
			# 8.0: Work directly with profile names.
			switchProfile(SPLConfig.activeProfile, SPLSwitchProfile)
		else:
			switchProfile(None, SPLPrevProfile)

# The triggers version of the above function.
_SPLTriggerEndTimer = None
# Record if time-based profile is active or not.
_triggerProfileActive = False

def triggerProfileSwitch():
	global SPLConfig, triggerTimer, _SPLTriggerEndTimer, _triggerProfileActive
	SPLTriggerProfile = SPLConfig.timedSwitch
	if SPLTriggerProfile is None and _triggerProfileActive:
		raise RuntimeError("Trigger profile flag cannot be active when the trigger profile itself isn't defined")
	if SPLPrevProfile is None:
		if SPLConfig.activeProfile == SPLTriggerProfile:
			# Translators: Presented when trying to switch to an instant switch profile when one is already using the instant switch profile.
			ui.message(_("A profile trigger is already active"))
			return
		switchProfile(SPLConfig.activeProfile, SPLTriggerProfile)
		# Set the global trigger flag to inform various subsystems such as add-on settings dialog.
		_triggerProfileActive = True
		# Set the next trigger date and time.
		triggerSettings = profileTriggers[SPLTriggerProfile]
		# Set next trigger if no duration is specified.
		if triggerSettings[6] == 0:
			profileTriggers[SPLTriggerProfile] = setNextTimedProfile(SPLTriggerProfile, triggerSettings[0], datetime.time(triggerSettings[4], triggerSettings[5]))
		else:
			_SPLTriggerEndTimer = wx.PyTimer(triggerProfileSwitch)
			_SPLTriggerEndTimer.Start(triggerSettings[6] * 60 * 1000, True)
	else:
		switchProfile(None, SPLPrevProfile)
		_triggerProfileActive = False
		# Stop the ending timer.
		if _SPLTriggerEndTimer is not None and _SPLTriggerEndTimer.IsRunning():
			_SPLTriggerEndTimer.Stop()
			_SPLTriggerEndTimer = None

# Automatic update checker.

# The function below is called as part of the update check timer.
# Its only job is to call the update check function (splupdate) with the auto check enabled.
# The update checker will not be engaged if an instant switch profile is active or it is not time to check for it yet (check will be done every 24 hours).
def autoUpdateCheck():
	splupdate.updateChecker(auto=True, continuous=SPLConfig["Update"]["AutoUpdateCheck"], confUpdateInterval=SPLConfig["Update"]["UpdateInterval"])

# The timer itself.
# A bit simpler than NVDA Core's auto update checker.
def updateInit():
	# LTS: Launch updater if channel change is detected.
	# Use a background thread for this as urllib blocks.
	import threading
	# 17.08: if update interval is zero (check whenever Studio starts), treat it as update now.
	# #36: only the first part will be used later due to the fact that update checker will check current time versus next check time.
	confUpdateInterval = SPLConfig["Update"]["UpdateInterval"]
	if splupdate._updateNow or confUpdateInterval == 0:
		t = threading.Thread(target=splupdate.updateChecker, kwargs={"auto": True, "confUpdateInterval": confUpdateInterval}) # No repeat here.
		t.daemon = True
		splupdate._SPLUpdateT = wx.PyTimer(autoUpdateCheck)
		t.start()
		splupdate._updateNow = False
		return
	# 17.09: Remove this whole thing, for now kept in 17.08 to minimize possible issues.
	currentTime = time.time()
	nextCheck = splupdate.SPLAddonCheck+(SPLConfig["Update"]["UpdateInterval"]* 86400.0)
	if splupdate.SPLAddonCheck < currentTime < nextCheck:
		interval = int(nextCheck - currentTime)
	elif splupdate.SPLAddonCheck < nextCheck < currentTime:
		interval = SPLConfig["Update"]["UpdateInterval"]* 86400
		# Call the update check now.
		t = threading.Thread(target=splupdate.updateChecker, kwargs={"auto": True, "confUpdateInterval": confUpdateInterval}) # No repeat here.
		t.daemon = True
		t.start()

# Let SPL track item know if it needs to build description pieces.
# To be renamed and used in other places in 7.0.
def _shouldBuildDescriptionPieces():
	return (not SPLConfig["ColumnAnnouncement"]["UseScreenColumnOrder"]
	and (SPLConfig["ColumnAnnouncement"]["ColumnOrder"] != _SPLDefaults["ColumnAnnouncement"]["ColumnOrder"]
	or len(SPLConfig["ColumnAnnouncement"]["IncludedColumns"]) != 17))

# Additional configuration and miscellaneous dialogs
# See splconfui module for basic configuration dialogs.

# Startup dialogs.

# Audio ducking reminder (NVDA 2016.1 and later).
class AudioDuckingReminder(wx.Dialog):
	"""A dialog to remind users to turn off audio ducking (NVDA 2016.1 and later).
	"""

	def __init__(self, parent):
		# Translators: Title of a dialog displayed when the add-on starts reminding broadcasters to disable audio ducking.
		super(AudioDuckingReminder, self).__init__(parent, title=_("SPL Studio and audio ducking"))

		mainSizer = wx.BoxSizer(wx.VERTICAL)

		# Translators: A message displayed if audio ducking should be disabled.
		label = wx.StaticText(self, wx.ID_ANY, label=_("""NVDA 2016.1 and later allows NVDA to decrease volume of background audio including that of Studio.
		In order to not disrupt the listening experience of your listeners, please disable audio ducking either by:
		* Opening synthesizer dialog in NVDA and selecting 'no ducking' from audio ducking mode combo box.
		* Press NVDA+Shift+D to set it to 'no ducking'."""))
		mainSizer.Add(label,border=20,flag=wx.LEFT|wx.RIGHT|wx.TOP)

		# Translators: A checkbox to turn off audio ducking reminder message.
		self.audioDuckingReminder=wx.CheckBox(self,wx.NewId(),label=_("Do not show this message again"))
		self.audioDuckingReminder.SetValue(not SPLConfig["Startup"]["AudioDuckingReminder"])
		mainSizer.Add(self.audioDuckingReminder, border=10,flag=wx.TOP)

		mainSizer.Add(self.CreateButtonSizer(wx.OK), flag=wx.ALIGN_CENTER_HORIZONTAL)
		self.Bind(wx.EVT_BUTTON, self.onOk, id=wx.ID_OK)
		mainSizer.Fit(self)
		self.Sizer = mainSizer
		self.audioDuckingReminder.SetFocus()
		self.Center(wx.BOTH | CENTER_ON_SCREEN)

	def onOk(self, evt):
		global SPLConfig
		if self.audioDuckingReminder.Value:
			SPLConfig["Startup"]["AudioDuckingReminder"] = not self.audioDuckingReminder.Value
		self.Destroy()

# Welcome dialog (emulating NvDA Core)
class WelcomeDialog(wx.Dialog):

	# Translators: A message giving basic information about the add-on.
	welcomeMessage=_("""Welcome to StationPlaylist Studio add-on for NVDA,
your companion to broadcasting with SPL Studio using NVDA screen reader.

Highlights of StationPlaylist Studio add-on include:
* Layer commands for obtaining status information.
* Various ways to examine track columns.
* Various ways to find tracks.
* Cart Explorer to learn cart assignments.
* Comprehensive settings and documentation.
* Check for add-on updates automatically or manually.
* Completely free, open-source and community-driven.
* And much more.

Visit www.stationplaylist.com for details on StationPlaylist Studio.
Visit StationPlaylist entry on NVDA Community Add-ons page (addons.nvda-project.org) for more information on the add-on and to read the documentation.
Want to see this dialog again? Just press Alt+NVDA+F1 while using Studio to return to this dialog.
Have something to say about the add-on? Press Control+NVDA+hyphen (-) to send a feedback to the developer of this add-on using your default email program.

Thank you.""")

	def __init__(self, parent):
		# Translators: Title of a dialog displayed when the add-on starts presenting basic information, similar to NVDA's own welcome dialog.
		super(WelcomeDialog, self).__init__(parent, title=_("Welcome to StationPlaylist Studio add-on"))

		mainSizer = wx.BoxSizer(wx.VERTICAL)

		label = wx.StaticText(self, wx.ID_ANY, label=self.welcomeMessage)
		mainSizer.Add(label,border=20,flag=wx.LEFT|wx.RIGHT|wx.TOP)

		# Translators: A checkbox to show welcome dialog.
		self.showWelcomeDialog=wx.CheckBox(self,wx.NewId(),label=_("Show welcome dialog when I start Studio"))
		self.showWelcomeDialog.SetValue(SPLConfig["Startup"]["WelcomeDialog"])
		mainSizer.Add(self.showWelcomeDialog, border=10,flag=wx.TOP)

		mainSizer.Add(self.CreateButtonSizer(wx.OK), flag=wx.ALIGN_CENTER_HORIZONTAL)
		self.Bind(wx.EVT_BUTTON, self.onOk, id=wx.ID_OK)
		mainSizer.Fit(self)
		self.Sizer = mainSizer
		self.showWelcomeDialog.SetFocus()
		self.Center(wx.BOTH | CENTER_ON_SCREEN)

	def onOk(self, evt):
		global SPLConfig
		SPLConfig["Startup"]["WelcomeDialog"] = self.showWelcomeDialog.Value
		self.Destroy()

# Old version reminder.
# Only used when there is a LTS version.
class OldVersionReminder(wx.Dialog):
	#A dialog shown when using add-on 8.x under Studio 5.0x.
	#

	def __init__(self, parent):
		# Translators: Title of a dialog displayed when the add-on starts reminding broadcasters about old Studio releases.
		super(OldVersionReminder, self).__init__(parent, title=_("Old Windows version detected"))

		mainSizer = wx.BoxSizer(wx.VERTICAL)

		# Translators: A message displayed if using an old Studio or Windows version.
		label = wx.StaticText(self, wx.ID_ANY, label=_("You are using an older version of Windows. From 2018 onwards, Studio add-on will not support versions earlier than Windows 7 Service Pack 1. Add-on 15.x LTS (long-term support) versions will support Windows versions such as Windows XP until mid-2018."))
		mainSizer.Add(label,border=20,flag=wx.LEFT|wx.RIGHT|wx.TOP)

		sizer = wx.BoxSizer(wx.HORIZONTAL)
		# Translators: A checkbox to turn off old version reminder message.
		self.oldVersionReminder=wx.CheckBox(self,wx.NewId(),label=_("Do not show this message again"))
		self.oldVersionReminder.SetValue(not SPLConfig["Startup"]["OldVersionReminder"])
		sizer.Add(self.oldVersionReminder, border=10,flag=wx.TOP)
		mainSizer.Add(sizer, border=10, flag=wx.BOTTOM)

		mainSizer.Add(self.CreateButtonSizer(wx.OK))
		self.Bind(wx.EVT_BUTTON, self.onOk, id=wx.ID_OK)
		mainSizer.Fit(self)
		self.Sizer = mainSizer
		self.oldVersionReminder.SetFocus()
		self.Center(wx.BOTH | CENTER_ON_SCREEN)

	def onOk(self, evt):
		global SPLConfig
		if self.oldVersionReminder.Value:
			SPLConfig["Startup"]["OldVersionReminder"] = not self.oldVersionReminder.Value
		self.Destroy()

# And to open the above dialog and any other dialogs.
# LTS18: return immediately after opening old ver dialog if minimal flag is set.
def showStartupDialogs(oldVer=False, oldVerReturn=False):
	# Old version reminder if this is such a case.
	# 17.10: and also used to give people a chance to switch to LTS.
	if oldVer and os.path.exists(os.path.join(globalVars.appArgs.configPath, "addons", "stationPlaylist", "ltsprep")):
		if gui.messageBox("You are using an older version of Windows. From 2018 onwards, Studio add-on will not support versions earlier than Windows 7 Service Pack 1. Add-on 15.x LTS (long-term support) versions will support Windows versions such as Windows XP until mid-2018. Would you like to switch to long-term support release?", "Long-Term Support version", wx.YES | wx.NO | wx.CANCEL | wx.CENTER | wx.ICON_QUESTION) == wx.YES:
			splupdate.SPLUpdateChannel = "lts"
			os.remove(os.path.join(globalVars.appArgs.configPath, "addons", "stationPlaylist", "ltsprep"))
	if oldVerReturn: return
	if SPLConfig["Startup"]["WelcomeDialog"]:
		gui.mainFrame.prePopup()
		WelcomeDialog(gui.mainFrame).Show()
		gui.mainFrame.postPopup()
	import audioDucking
	if SPLConfig["Startup"]["AudioDuckingReminder"] and audioDucking.isAudioDuckingSupported():
		gui.mainFrame.prePopup()
		AudioDuckingReminder(gui.mainFrame).Show()
		gui.mainFrame.postPopup()


# Message verbosity pool.
# To be moved to its own module in add-on 7.0.
# This is a multimap, consisting of category, value and message.
# Most of the categories are same as confspec keys, hence the below message function is invoked when settings are changed.
def message(category, value):
	verbosityLevels = ("beginner", "advanced")
	ui.message(messagePool[category][value][verbosityLevels.index(SPLConfig["General"]["MessageVerbosity"])])

messagePool={
	"BeepAnnounce":
		{True:
			# Translators: Reported when status announcement is set to beeps in SPL Studio.
			(_("Status announcement beeps"),
			# Translators: Reported when status announcement is set to beeps in SPL Studio.
			_("Beeps")),
		False:
			# Translators: Reported when status announcement is set to beeps in SPL Studio.
			(_("Status announcement words"),
			# Translators: Reported when status announcement is set to beeps in SPL Studio.
			_("Words"))},
	"BrailleTimer":
		{"off":
			# Translators: A setting in braille timer options.
			(_("Braille timer off"), _("Off")),
		"outro":
			# Translators: A setting in braille timer options.
			(_("Braille track endings"),
						# Translators: A setting in braille timer options.
			_("Outro")),
		"intro":
			# Translators: A setting in braille timer options.
			(_("Braille intro endings"),
						# Translators: A setting in braille timer options.
			_("Intro")),
		"both":
			# Translators: A setting in braille timer options.
			(_("Braille intro and track endings"),
						# Translators: A setting in braille timer options.
			_("Both"))},
	"LibraryScanAnnounce":
		{"off":
			# Translators: A setting in library scan announcement options.
			(_("Do not announce library scans"), _("Off")),
		"ending":
			# Translators: A setting in library scan announcement options.
			(_("Announce start and end of a library scan"),
			_("Start and end only")),
		"progress":
			# Translators: A setting in library scan announcement options.
			(_("Announce the progress of a library scan"),
			_("Scan progress")),
		"numbers":
			# Translators: A setting in library scan announcement options.
			(_("Announce progress and item count of a library scan"),
			_("Scan count"))}}<|MERGE_RESOLUTION|>--- conflicted
+++ resolved
@@ -25,12 +25,8 @@
 import gui
 import wx
 from . import splupdate
-<<<<<<< HEAD
-from .splmisc import SPLCountdownTimer, _metadataAnnouncer
+from .splmisc import SPLCountdownTimer, _metadataAnnouncer, _restartMicTimer
 from . import splactions
-=======
-from .splmisc import SPLCountdownTimer, _metadataAnnouncer, _restartMicTimer
->>>>>>> d8161515
 
 # Until NVDA Core uses Python 3 (preferably 3.3 or later), use a backported version of chain map class.
 # Backported by Jonathan Eunice.
@@ -495,20 +491,14 @@
 			ui.message(_("Returning to {previousProfile}").format(previousProfile = self.activeProfile))
 			# Resume auto update checker if told to do so.
 			if self["Update"]["AutoUpdateCheck"]: updateInit()
-<<<<<<< HEAD
-		# Use the module-level metadata reminder method if told to do so now.
+		# #38 (17.11/15.10-LTS): can't wait two seconds for microphone alarm to stop.
 		# #40 (17.12): all taken care of by profile switched notification.
+		_restartMicTimer()
 		if splactions.actionsAvailable: splactions.SPLActionProfileSwitched.notify()
 		else:
+			# Use the module-level metadata and microphone status reminder methods if told to do so now.
 			if self["General"]["MetadataReminder"] in ("startup", "instant"):
 				_metadataAnnouncer(reminder=True)
-=======
-		# Use the module-level metadata and microphone status reminder methods if told to do so now.
-		# #38 (17.11/15.10-LTS): can't wait two seconds for microphone alarm to stop.
-		_restartMicTimer()
-		if self["General"]["MetadataReminder"] in ("startup", "instant"):
-			_metadataAnnouncer(reminder=True)
->>>>>>> d8161515
 
 	# Used from config dialog and other places.
 	# Show switch index is used when deleting profiles so it doesn't have to look up index for old profiles.
