# SPL Studio Configuration Manager
# An app module and global plugin package for NVDA
# Copyright 2015-2016 Joseph Lee and others, released under GPL.
# Provides the configuration management package for SPL Studio app module.
# For miscellaneous dialogs and tool, see SPLMisc module.
# For UI surrounding this module, see splconfui module.

import os
from cStringIO import StringIO
from configobj import ConfigObj
from validate import Validator
import time
import datetime
import cPickle
import copy
import globalVars
import ui
import api
import gui
import wx
import splupdate
from splmisc import SPLCountdownTimer, _metadataAnnouncer

# Until NVDA Core uses Python 3 (preferably 3.3 or later), use a backported version of chain map class.
# Backported by Jonathan Eunice.
# Python Package Index: https://pypi.python.org/pypi/chainmap/1.0.2
try:
	from collections import ChainMap
except ImportError:
	from chainmap import ChainMap

# Configuration management
SPLIni = os.path.join(globalVars.appArgs.configPath, "splstudio.ini")
SPLProfiles = os.path.join(globalVars.appArgs.configPath, "addons", "stationPlaylist", "profiles")
# New (7.0) style config.
confspec7 = ConfigObj(StringIO("""
[General]
BeepAnnounce = boolean(default=false)
MessageVerbosity = option("beginner", "advanced", default="beginner")
BrailleTimer = option("off", "intro", "outro", "both", default="off")
AlarmAnnounce = option("beep", "message", "both", default="beep")
TrackCommentAnnounce = option("off", "beep", "message", "both", default="off")
LibraryScanAnnounce = option("off", "ending", "progress", "numbers", default="off")
TrackDial = boolean(default=false)
CategorySounds = boolean(default=false)
TopBottomAnnounce = boolean(default=true)
MetadataReminder = option("off", "startup", "instant", default="off")
TimeHourAnnounce = boolean(default=true)
ExploreColumns = string_list(default=list("Artist","Title","Duration","Intro","Category","Filename","Year","Album","Genre","Time Scheduled"))
ExploreColumnsTT = string_list(default=list("Artist","Title","Duration","Cue","Overlap","Intro","Segue","Filename","Album","CD Code"))
[IntroOutroAlarms]
SayEndOfTrack = boolean(default=true)
EndOfTrackTime = integer(min=1, max=59, default=5)
SaySongRamp = boolean(default=true)
SongRampTime = integer(min=1, max=9, default=5)
[MicrophoneAlarm]
MicAlarm = integer(min=0, max=7200, default="0")
MicAlarmInterval = integer(min=0, max=60, default=0)
[MetadataStreaming]
MetadataEnabled = bool_list(default=list(false,false,false,false,false))
[ColumnAnnouncement]
UseScreenColumnOrder = boolean(default=true)
ColumnOrder = string_list(default=list("Artist","Title","Duration","Intro","Outro","Category","Year","Album","Genre","Mood","Energy","Tempo","BPM","Gender","Rating","Filename","Time Scheduled"))
IncludedColumns = string_list(default=list("Artist","Title","Duration","Intro","Outro","Category","Year","Album","Genre","Mood","Energy","Tempo","BPM","Gender","Rating","Filename","Time Scheduled"))
[SayStatus]
SayScheduledFor = boolean(default=true)
SayListenerCount = boolean(default=true)
SayPlayingCartName = boolean(default=true)
SayPlayingTrackName = option("auto", "background", "off", default="auto")
[Advanced]
SPLConPassthrough = boolean(default=false)
CompatibilityLayer = option("off", "jfw", "wineyes", default="off")
ProfileTriggerThreshold = integer(min=5, max=60, default=15)
[Update]
AutoUpdateCheck = boolean(default=true)
UpdateInterval = integer(min=1, max=30, default=7)
[Startup]
AudioDuckingReminder = boolean(default=true)
WelcomeDialog = boolean(default=true)
Studio500 = boolean(default=true)
"""), encoding="UTF-8", list_values=False)
confspec7.newlines = "\r\n"
SPLConfig = None
# The following settings can be changed in profiles:
_mutatableSettings7=("IntroOutroAlarms", "MicrophoneAlarm", "MetadataStreaming", "ColumnAnnouncement")
# 7.0: Profile-specific confspec (might be removed once a more optimal way to validate sections is found).
# Dictionary comprehension is better here.
confspecprofiles = {sect:key for sect, key in confspec7.iteritems() if sect in _mutatableSettings7}

# 8.0: Run-time config storage and management will use ConfigHub data structure, a subclass of chain map.
# A chain map allows a dictionary to look up predefined mappings to locate a key.
# When mutating a value, chain map defaults to using the topmost (zeroth) map, which isn't desirable if one wishes to use a specific map.
# This also introduces a problem whereby new key/value pairs are created (highly undesirable if global settings are modified via scripts).
# Therefore the ConfigHub subclass modifies item getter/setter to give favorable treatment to the currently active "map" (broadcast profile in use), with a flag indicating the name of the currently active map.
# Using chain map also simplifies profile switching routine, as all that is needed is move the active map flag around.
# Finally, because this is a class, additional methods and properties are used, which frees the config dictionary from the burden of carrying global flags such as the name of the instant switch profile and others.
# To preserve backward compatibility with add-on 7.x, module-level functions formerly used for profile management will call corresponding methods in ConfigHub structure (to be deprecated in 9.0 and will be gone no later than 10.0).

class ConfigHub(ChainMap):
	"""A hub of broadcast profiles, a subclass of ChainMap.
	Apart from giving favorable treatments to the active map and adding custom methods and properties, this structure is identical to chain map structure.
	"""

	def __init__(self):
		# Create a "fake" map entry, to be replaced by the normal profile later.
		super(ConfigHub, self).__init__()
		# For presentational purposes.
		self.profileNames = []
		# Translators: The name of the default (normal) profile.
		self.maps[0] = self._unlockConfig(SPLIni, profileName=_("Normal profile"), prefill=True, validateNow=True)
		self.profileNames.append(None) # Signifying normal profile.
		# Always cache normal profile upon startup.
		self._cacheConfig(self.maps[0])
		try:
			profiles = filter(lambda fn: os.path.splitext(fn)[-1] == ".ini", os.listdir(SPLProfiles))
			for profile in profiles:
				self.maps.append(self._unlockConfig(os.path.join(SPLProfiles, profile), profileName=os.path.splitext(profile)[0], validateNow=True))
				self.profileNames.append(self.maps[-1].name)
		except WindowsError:
			pass
	# Runtime flags (profiles and profile switching/triggers flags come from NVDA Core's ConfigManager).
		self.profiles = self.maps
		self.activeProfile = self.profiles[0].name
		self.instantSwitch = self.profiles[0]["InstantProfile"] if "InstantProfile" in self.profiles[0] else None
		self.timedSwitch = None
		# Switch history is a stack of previously activated profile(s), replacing prev profile flag from 7.x days.
		# Initially normal profile will sit in here.
		self.switchHistory = [self.activeProfile]
		# Record new profiles if any.
		self.newProfiles = set()
		# Reset flag (only engaged if reset did happen).
		self.resetHappened = False

	# Unlock (load) profiles from files.
	# LTS: Allow new profile settings to be overridden by a parent profile.
	# 8.0: Don't validate profiles other than normal profile in the beginning.
	def _unlockConfig(self, path, profileName=None, prefill=False, parent=None, validateNow=False):
		# LTS: Suppose this is one of the steps taken when copying settings when instantiating a new profile.
		# If so, go through same procedure as though config passes validation tests, as all values from parent are in the right format.
		if parent is not None:
			SPLConfigCheckpoint = ConfigObj(parent, encoding="UTF-8")
			SPLConfigCheckpoint.filename = path
			SPLConfigCheckpoint.name = profileName
			return SPLConfigCheckpoint
		# For the rest.
		global _configLoadStatus # To be mutated only during unlock routine.
		# Optimization: Profiles other than normal profile contains profile-specific sections only.
		# This speeds up profile loading routine significantly as there is no need to call a function to strip global settings.
		# 7.0: What if profiles have parsing errors?
		# If so, reset everything back to factory defaults.
		try:
			SPLConfigCheckpoint = ConfigObj(path, configspec = confspec7 if prefill else confspecprofiles, encoding="UTF-8")
		except:
			open(path, "w").close()
			SPLConfigCheckpoint = ConfigObj(path, configspec = confspec7 if prefill else confspecprofiles, encoding="UTF-8")
			_configLoadStatus[profileName] = "fileReset"
		# 5.2 and later: check to make sure all values are correct.
		# 7.0: Make sure errors are displayed as config keys are now sections and may need to go through subkeys.
		# 8.0: Don't validate unless told to do so.
		if validateNow:
			self._validateConfig(SPLConfigCheckpoint, prefill=prefill)
		# Until it is brought in here...
		try:
			_extraInitSteps(SPLConfigCheckpoint, profileName=profileName)
		except KeyError:
			pass
		SPLConfigCheckpoint.name = profileName
		return SPLConfigCheckpoint

	# Config validation.
	# Separated from unlock routine in 8.0.
	def _validateConfig(self, SPLConfigCheckpoint, prefill=False):
		global _configLoadStatus
		configTest = SPLConfigCheckpoint.validate(_val, copy=prefill, preserve_errors=True)
		if configTest != True:
			if not configTest:
				# Case 1: restore settings to defaults when 5.x config validation has failed on all values.
				# 6.0: In case this is a user profile, apply base configuration.
				# 8.0: Call copy profile function directly to reduce overhead.
				copyProfile(_SPLDefaults7, SPLConfigCheckpoint, complete=SPLConfigCheckpoint.filename == SPLIni)
				_configLoadStatus[profileName] = "completeReset"
			elif isinstance(configTest, dict):
				# Case 2: For 5.x and later, attempt to reconstruct the failed values.
				# 6.0: Cherry-pick global settings only.
				# 7.0: Go through failed sections.
				for setting in configTest.keys():
					if isinstance(configTest[setting], dict):
						for failedKey in configTest[setting].keys():
							# 7.0 optimization: just reload from defaults dictionary, as broadcast profiles contain profile-specific settings only.
							SPLConfigCheckpoint[setting][failedKey] = _SPLDefaults7[setting][failedKey]
				# 7.0: Disqualified from being cached this time.
				SPLConfigCheckpoint.write()
				_configLoadStatus[profileName] = "partialReset"

	# Create profile: public function to access the two private ones above (used when creating a new profile).
	# Mechanics borrowed from NVDA Core's config.conf with modifications for this add-on.
	def createProfile(self, path, profileName=None, parent=None):
		self.maps.append(self._unlockConfig(path, profileName=profileName, parent=parent, validateNow=True))
		self.profileNames.append(profileName)
		self.newProfiles.add(profileName)

	# A class version of rename and delete operations.
	# Mechanics powered by similar routines in NVDA Core's config.conf.
	def renameProfile(self, oldName, newName):
		newNamePath = newName + ".ini"
		newProfile = os.path.join(SPLProfiles, newNamePath)
		if oldName.lower() != newName.lower() and os.path.isfile(newProfile):
			raise RuntimeError("New profile path already exists")
		configPos = self.profileIndexByName(oldName)
		profilePos = self.profileNames.index(oldName)
		oldProfile = self.profiles[configPos].filename
		try:
			os.rename(oldProfile, newProfile)
		except WindowsError:
			pass
		self.profileNames[profilePos] = newName
		self.profiles[configPos].name = newName
		self.profiles[configPos].filename = newProfile
		# Just in case a new profile has been renamed...
		if oldName in self.newProfiles:
			self.newProfiles.discard(oldName)
			self.newProfiles.add(newName)

	def deleteProfile(self, name):
		# Bring normal profile to the front if it isn't.
		# Optimization: Tell the swapper that we need index to the normal profile for this case.
		configPos = self.swapProfiles(name, _("Normal profile"), showSwitchIndex=True) if self.profiles[0].name == name else self.profileIndexByName(name)
		profilePos = self.profileNames.index(name)
		try:
			os.remove(self.profiles[configPos].filename)
		except WindowsError:
			pass
		del self.profiles[configPos]
		del self.profileNames[profilePos]
		self.newProfiles.discard(name)

	def _cacheConfig(self, conf):
		global _SPLCache
		if _SPLCache is None: _SPLCache = {}
		key = None if conf.filename == SPLIni else conf.name
		_SPLCache[key] = {}
		# 8.0: Caching the dictionary (items) is enough.
		# Do not just say dict(conf) because of referencing nature of Python, hence perform a deepcopy (copying everything to a new address).
		_SPLCache[key] = copy.deepcopy(dict(conf))

	def __delitem__(self, key):
		# Consult profile-specific key first before deleting anything.
		pos = 0 if key in _mutatableSettings7 else [profile.name for profile in self.maps].index(_("Normal Profile"))
		try:
			del self.maps[pos][key]
		except KeyError:
			raise KeyError('Key not found: {0!r}'.format(key))

	def save(self):
		# Save all config profiles.
		# 7.0: Save normal profile first.
		# Temporarily merge normal profile.
		# 8.0: Locate the index instead.
		normalProfile = self.profileIndexByName(_("Normal profile"))
		_preSave(self.profiles[normalProfile])
		# Disk write optimization check please.
		# 8.0: Bypass this if profiles were reset.
		if self.resetHappened or shouldSave(self.profiles[normalProfile]):
			# 6.1: Transform column inclusion data structure (for normal profile) now.
			# 7.0: This will be repeated for broadcast profiles later.
			# 8.0: Conversion will happen here, as conversion to list is necessary before writing it to disk (if told to do so).
			self.profiles[normalProfile]["ColumnAnnouncement"]["IncludedColumns"] = list(self.profiles[normalProfile]["ColumnAnnouncement"]["IncludedColumns"])
			self.profiles[normalProfile].write()
		del self.profiles[normalProfile]
		# Now save broadcast profiles.
		for configuration in self.profiles:
			if configuration is not None:
				# 7.0: See if profiles themselves must be saved.
				# This must be done now, otherwise changes to broadcast profiles (cached) will not be saved as presave removes them.
				# 8.0: Bypass cache check routine if this is a new profile or if reset happened.
				# Takes advantage of the fact that Python's "or" operator evaluates from left to right, considerably saving time.
				if self.resetHappened or configuration.name in self.newProfiles or (configuration.name in _SPLCache and shouldSave(configuration)):
					configuration["ColumnAnnouncement"]["IncludedColumns"] = list(configuration["ColumnAnnouncement"]["IncludedColumns"])
					_preSave(configuration)
					configuration.write()
		self.newProfiles.clear()
		self.activeProfile = None
		self.profileHistory = None

			# Class version of module-level functions.

	# Reset config.
	# Profile indicates the name of the profile to be reset.
	def reset(self, profile=None):
		profilePool = [] if profile is not None else self.profiles
		if profile is not None:
			if not self.profileExists(profile):
				raise ValueError("The specified profile does not exist")
			else: profilePool.append(self.profileByName(profile))
		for conf in profilePool:
			# Retrieve the profile path, as ConfigObj.reset nullifies it.
			profilePath = conf.filename
			conf.reset()
			conf.filename = profilePath
			resetConfig(_SPLDefaults7, conf)
			# Convert certain settings to a different format.
			conf["ColumnAnnouncement"]["IncludedColumns"] = set(_SPLDefaults7["ColumnAnnouncement"]["IncludedColumns"])
		# Switch back to normal profile via a custom variant of swap routine.
		if self.profiles[0].name != _("Normal profile"):
			npIndex = self.profileIndexByName(_("Normal profile"))
			self.profiles[0], self.profiles[npIndex] = self.profiles[npIndex], self.profiles[0]
			self.activeProfile = _("Normal profile")
		# 8.0 optimization: Tell other modules that reset was done in order to postpone disk writes until the end.
		self.resetHappened = True

	def profileIndexByName(self, name):
		# 8.0 optimization: Only traverse the profiles list if head (active profile) or tail does not yield profile name in question.
		if name == self.profiles[0].name:
			return 0
		elif name == self.profiles[-1].name:
			return -1
		try:
			return [profile.name for profile in self.profiles].index(name)
		except ValueError:
			raise ValueError("The specified profile does not exist")

	def profileByName(self, name):
		return self.profiles[self.profileIndexByName(name)]

	# Switch between profiles.
	# This involves promoting and demoting normal profile.
	def switchProfile(self, prevProfile, newProfile):
		from splconfui import _configDialogOpened
		if _configDialogOpened:
			# Translators: Presented when trying to switch to an instant switch profile when add-on settings dialog is active.
			ui.message(_("Add-on settings dialog is open, cannot switch profiles"))
			return
		self.swapProfiles(prevProfile, newProfile)
		if prevProfile is not None:
			self.switchHistory.append(newProfile)
			# Translators: Presented when switch to instant switch profile was successful.
			ui.message(_("Switching to {newProfileName}").format(newProfileName = self.activeProfile))
			# Pause automatic update checking.
			if self["Update"]["AutoUpdateCheck"]:
				if splupdate._SPLUpdateT is not None and splupdate._SPLUpdateT.IsRunning: splupdate._SPLUpdateT.Stop()
		else:
			self.switchHistory.pop()
			# Translators: Presented when switching from instant switch profile to a previous profile.
			ui.message(_("Returning to {previousProfile}").format(previousProfile = self.activeProfile))
			# Resume auto update checker if told to do so.
			if self["Update"]["AutoUpdateCheck"]: updateInit()
		# Use the module-level metadata reminder method if told to do so now.
		if self["General"]["MetadataReminder"] in ("startup", "instant"):
			_metadataAnnouncer(reminder=True)

	# Used from config dialog and other places.
	# Show switch index is used when deleting profiles so it doesn't have to look up index for old profiles.
	def swapProfiles(self, prevProfile, newProfile, showSwitchIndex=False):
		former, current = self.profileIndexByName(prevProfile if prevProfile is not None else self.switchHistory[-1]), self.profileIndexByName(newProfile)
		self.profiles[current], self.profiles[former] = self.profiles[former], self.profiles[current]
		self.activeProfile = newProfile
		if showSwitchIndex: return current



# Default config spec container.
# To be moved to a different place in 8.0.
_SPLDefaults7 = ConfigObj(None, configspec = confspec7, encoding="UTF-8")
_val = Validator()
_SPLDefaults7.validate(_val, copy=True)

# Display an error dialog when configuration validation fails.
def runConfigErrorDialog(errorText, errorType):
	wx.CallAfter(gui.messageBox, errorText, errorType, wx.OK|wx.ICON_ERROR)

# For following functions, "Ex" indicates "extended".

# Reset settings to defaults.
# This will be called when validation fails or when the user asks for it.
# 6.0: The below function resets a single profile. A sister function will reset all of them.
# 7.0: This calls copy profile function with default dictionary as the source profile.
# 8.0: ConfigHub's reset function will be invoked.
def resetConfig(defaults, activeConfig):
	# The only time everything should be copied is when resetting normal profile.
	copyProfile(defaults, activeConfig, complete=activeConfig.filename == SPLIni)

# In case one or more profiles had config issues, look up the error message from the following map.
_configErrors ={
	"fileReset":"Settings reset to defaults due to configuration file coruption",
	"completeReset":"All settings reset to defaults",
	"partialReset":"Some settings reset to defaults",
	"columnOrderReset":"Column announcement order reset to defaults",
	"partialAndColumnOrderReset":"Some settings, including column announcement order reset to defaults",
	"noInstantProfile":"Cannot find instant profile"
}

# To be run in app module constructor.
# With the load function below, load the config upon request.
# The below init function is really a vehicle that traverses through config profiles in a loop.
# Prompt the config error dialog only once.
_configLoadStatus = {} # Key = filename, value is pass or no pass.
# Track comments map.
trackComments = {}

def initConfig():
	# Load the default config from a list of profiles.
	# 8.0: All this work will be performed when ConfigHub loads.
	global SPLConfig, _configLoadStatus, SPLSwitchProfile, trackComments
	# 7.0: Store the config as a dictionary.
	# This opens up many possibilities, including config caching, loading specific sections only and others (the latter saves memory).
	# 8.0: Replaced by ConfigHub object.
	SPLConfig = ConfigHub()
	# Locate instant profile.
	if SPLConfig.instantSwitch is not None:
		try:
			SPLSwitchProfile = SPLConfig.instantSwitch
		except ValueError:
			_configLoadStatus[SPLConfig.activeProfile] = "noInstantProfile"
	# LTS: Load track comments if they exist.
	# This must be a separate file (another pickle file).
	# 8.0: Do this much later when a track is first focused.
	try:
		trackComments = cPickle.load(file(os.path.join(globalVars.appArgs.configPath, "spltrackcomments.pickle"), "r"))
	except IOError:
		pass
	if len(_configLoadStatus):
		# Translators: Standard error title for configuration error.
		title = _("Studio add-on Configuration error")
		messages = []
		# 6.1: Display just the error message if the only corrupt profile is the normal profile.
		if len(_configLoadStatus) == 1 and SPLConfig.activeProfile in _configLoadStatus:
			# Translators: Error message shown when add-on configuration had issues.
			messages.append("Your add-on configuration had following issues:\n\n")
			messages.append(_configErrors[_configLoadStatus[SPLConfig.activeProfile]])
		else:
			# Translators: Error message shown when add-on configuration had issues.
			messages.append("One or more broadcast profiles had issues:\n\n")
			for profile in _configLoadStatus:
				error = _configErrors[_configLoadStatus[profile]]
				messages.append("{profileName}: {errorMessage}".format(profileName = profile, errorMessage = error))
		_configLoadStatus.clear()
		runConfigErrorDialog("\n".join(messages), title)
	# Fire up profile triggers.
	initProfileTriggers()
	# Let the update check begin.
	splupdate.initialize()
	# 7.1: Make sure encoder settings map isn't corrupted.
	try:
		streamLabels = ConfigObj(os.path.join(globalVars.appArgs.configPath, "splStreamLabels.ini"))
	except:
		open(os.path.join(globalVars.appArgs.configPath, "splStreamLabels.ini"), "w").close()
		# Translators: Message displayed if errors were found in encoder configuration file.
		runConfigErrorDialog(_("Your encoder settings had errors and were reset to defaults. If you have stream labels configured for various encoders, please add them again."),
		# Translators: Title of the encoder settings error dialog.
		_("Encoder settings error"))

# Extra initialization steps such as converting value types.
def _extraInitSteps(conf, profileName=None):
	global _configLoadStatus
	columnOrder = conf["ColumnAnnouncement"]["ColumnOrder"]
	# Catch suttle errors.
	fields = _SPLDefaults7["ColumnAnnouncement"]["ColumnOrder"]
	invalidFields = 0
	for field in fields:
		if field not in columnOrder: invalidFields+=1
	if invalidFields or len(columnOrder) != 17:
		if profileName in _configLoadStatus and _configLoadStatus[profileName] == "partialReset":
			_configLoadStatus[profileName] = "partialAndColumnOrderReset"
		else:
			_configLoadStatus[profileName] = "columnOrderReset"
	conf["ColumnAnnouncement"]["ColumnOrder"] = fields
	conf["ColumnAnnouncement"]["IncludedColumns"] = set(conf["ColumnAnnouncement"]["IncludedColumns"])
	# Artist and Title must be present at all times (quite redundant, but just in case).
	conf["ColumnAnnouncement"]["IncludedColumns"].add("Artist")
	conf["ColumnAnnouncement"]["IncludedColumns"].add("Title")
	# Perform a similar check for metadata streaming.
	if len(conf["MetadataStreaming"]["MetadataEnabled"]) != 5:
		if profileName in _configLoadStatus and _configLoadStatus[profileName] == "partialReset":
			_configLoadStatus[profileName] = "partialAndMetadataReset"
		else:
			_configLoadStatus[profileName] = "metadataReset"
		conf["MetadataStreaming"]["MetadataEnabled"] = [False, False, False, False, False]

# Cache a copy of the loaded config.
# This comes in handy when saving configuration to disk. For the most part, no change occurs to config.
# This helps prolong life of a solid-state drive (preventing unnecessary writes).
_SPLCache = {}

def _cacheConfig(conf):
	SPLConfig._cacheConfig(conf)

# Record profile triggers.
# Each record (profile name) consists of seven fields organized as a list:
# A bit vector specifying which days should this profile be active, the first five fields needed for constructing a datetime.datetime object used to look up when to trigger this profile, and an integer specifying the duration in minutes.
profileTriggers = {} # Using a pickle is quite elegant.
profileTriggers2 = {} # For caching purposes.
# Profile triggers pickle.
SPLTriggersFile = os.path.join(globalVars.appArgs.configPath, "spltriggers.pickle")
# Trigger timer.
triggerTimer = None

# Prepare the triggers dictionary and other runtime support.
def initProfileTriggers():
	global profileTriggers, profileTriggers2, SPLTriggerProfile, triggerTimer
	try:
		profileTriggers = cPickle.load(file(SPLTriggersFile, "r"))
	except IOError:
		profileTriggers = {}
	# Cache profile triggers, used to compare the runtime dictionary against the cache.
	profileTriggers2 = dict(profileTriggers)
	# Is the triggers dictionary and the config pool in sync?
	if len(profileTriggers):
		nonexistent = []
		for profile in profileTriggers.keys():
			try:
				getProfileIndexByName(profile)
			except ValueError:
				nonexistent.append(profile)
				del profileTriggers[profile]
		if len(nonexistent):
			# Translators: Message presented indicating missing time-based profiles.
			wx.CallAfter(gui.messageBox, _("Could not locate the following time-based profile(s):\n{profiles}").format(profiles = ", ".join(nonexistent)),
			# Translators: The title of a dialog shown when some time-based profiles doesn't exist.
			_("Time-based profiles missing"), wx.OK|wx.ICON_ERROR)
	triggerStart()

# Locate time-based profiles if any.
# A 3-tuple will be returned, containing the next trigger time (for time delta calculation), the profile name for this trigger time and whether an immediate switch is necessary.
def nextTimedProfile(current=None):
	if current is None: current = datetime.datetime.now()
	# No need to proceed if no timed profiles are defined.
	if not len(profileTriggers): return None
	possibleTriggers = []
	for profile in profileTriggers.keys():
		shouldBeSwitched = False
		entry = list(profileTriggers[profile])
		# Construct the comparison datetime (see the profile triggers spec).
		triggerTime = datetime.datetime(entry[1], entry[2], entry[3], entry[4], entry[5])
		# Hopefully the trigger should be ready before the show, but sometimes it isn't.
		if current > triggerTime:
			profileTriggers[profile] = setNextTimedProfile(profile, entry[0], datetime.time(entry[4], entry[5]), date=current, duration=entry[6])
			if (current-triggerTime).seconds < entry[6]*60:
				shouldBeSwitched = True
		possibleTriggers.append((triggerTime, profile, shouldBeSwitched))
	return min(possibleTriggers) if len(possibleTriggers) else None

# Some helpers used in locating next air date/time.

# Set the next timed profile.
# Bits indicate the trigger days vector, hhmm is time, with the optional date being a specific date otherwise current date.
def setNextTimedProfile(profile, bits, switchTime, date=None, duration=0):
	if date is None: date = datetime.datetime.now()
	dayIndex = date.weekday()
	triggerCandidate = 64 >> dayIndex
	currentTime = datetime.time(date.hour, date.minute, date.second, date.microsecond)
	# Case 1: Show hasn't begun.
	if (bits & triggerCandidate) and currentTime < switchTime:
		delta = 0
	else:
		# Case 2: This is a weekly show.
		if bits == triggerCandidate:
			delta = 7
		else:
			import math
			# Scan the bit vector until finding the correct date and calculate the resulting delta (dayIndex modulo 7).
			# Take away the current trigger bit as this is invoked once the show air date has passed.
			days = bits-triggerCandidate if bits & triggerCandidate else bits
			currentDay = int(math.log(triggerCandidate, 2))
			nextDay = int(math.log(days, 2))
			# Hoping the resulting vector will have some bits set to 1...
			if triggerCandidate > days:
				delta = currentDay-nextDay
			else:
				triggerBit = -1
				for bit in xrange(currentDay-1, -1, -1):
					if 2 ** bit & days:
						triggerBit = bit
						break
				if triggerBit > -1:
					delta = currentDay-triggerBit
				else:
					delta = 7-(nextDay-currentDay)
	date += datetime.timedelta(delta)
	return [bits, date.year, date.month, date.day, switchTime.hour, switchTime.minute, duration]

# Find if another profile is occupying the specified time slot.
def duplicateExists(map, profile, bits, hour, min, duration):
	if len(map) == 0 or (len(map) == 1 and profile in map): return False
	# Convert hours and minutes to an integer for faster comparison.
	start1 = (hour*60) + min
	end1 = start1+duration
	# A possible duplicate may exist simply because of bits.
	for item in filter(lambda p: p != profile, map.keys()):
		if map[item][0] == bits:
			entry = map[item]
			start2 = (entry[4] * 60) + entry[5]
			end2 = start2+entry[6]
			if start1 <= start2 <= end1 or start2 <= start1 <= end2:
				return True
	return False

# Start the trigger timer based on above information.
# Can be restarted if needed.
def triggerStart(restart=False):
	global SPLTriggerProfile, triggerTimer
	# Restart the timer when called from triggers dialog in order to prevent multiple timers from running.
	if triggerTimer is not None and triggerTimer.IsRunning() and restart:
		triggerTimer.Stop()
		triggerTimer = None
	queuedProfile = nextTimedProfile()
	if queuedProfile is not None:
		try:
			SPLTriggerProfile = queuedProfile[1]
		except ValueError:
			SPLTriggerProfile = None
		# We are in the midst of a show, so switch now.
		if queuedProfile[2]:
			triggerProfileSwitch()
		else:
			switchAfter = (queuedProfile[0] - datetime.datetime.now())
			if switchAfter.days == 0 and switchAfter.seconds <= 3600:
				time.sleep((switchAfter.microseconds+1000) / 1000000.0)
				triggerTimer = SPLCountdownTimer(switchAfter.seconds, triggerProfileSwitch, SPLConfig["Advanced"]["ProfileTriggerThreshold"])
				triggerTimer.Start()

# Dump profile triggers pickle away.
def saveProfileTriggers():
	global triggerTimer, profileTriggers, profileTriggers2
	if triggerTimer is not None and triggerTimer.IsRunning():
		triggerTimer.Stop()
		triggerTimer = None
	# Unless it is a daily show, profile triggers would not have been modified.
	# This trick is employed in order to reduce unnecessary disk writes.
	if profileTriggers != profileTriggers2:
		cPickle.dump(profileTriggers, file(SPLTriggersFile, "wb"))
	profileTriggers = None
	profileTriggers2 = None

# Instant profile switch helpers.
# A number of helper functions assisting instant switch profile routine and others, including sorting and locating the needed profile upon request.
# 8.0: These will become attributes of ConfigHub.
# LTS: Kept for backward compatibility.

# Fetch the profile index with a given name.
def getProfileIndexByName(name):
	try:
		return SPLConfig.profileIndexByName(name)
	except ValueError:
		raise ValueError("The specified profile does not exist")

# And:

def getProfileByName(name):
	return SPLConfig.profileByName(name)

# Copy settings across profiles.
# Setting complete flag controls whether profile-specific settings are applied (true otherwise, only set when resetting profiles).
# 8.0: Simplified thanks to in-place swapping.
def copyProfile(sourceProfile, targetProfile, complete=False):
	for section in sourceProfile.keys() if complete else _mutatableSettings7:
		targetProfile[section] = dict(sourceProfile[section])

# Last but not least...
# Module level version of get profile flags function.
# Optional keyword arguments are to be added when called from dialogs such as add-on settings.
# A crucial kwarg is contained, and if so, profile flags set will be returned.
def getProfileFlags(name, active=None, instant=None, triggers=None, contained=False):
	flags = set()
	if active is None: active = SPLConfig.activeProfile
	if instant is None: instant = SPLSwitchProfile
	if triggers is None: triggers = profileTriggers
	if name == active:
		# Translators: A flag indicating the currently active broadcast profile.
		flags.add(_("active"))
	if name == instant:
		# Translators: A flag indicating the broadcast profile is an instant switch profile.
		flags.add(_("instant switch"))
	if name in triggers:
		# Translators: A flag indicating the time-based triggers profile.
		flags.add(_("time-based"))
	if not contained:
		return name if len(flags) == 0 else "{0} <{1}>".format(name, ", ".join(flags))
	else: return flags

# Perform some extra work before writing the config file.
def _preSave(conf):
	# Perform global setting processing only for the normal profile.
	# 7.0: if this is a second pass, index 0 may not be normal profile at all.
	# Use profile path instead.
	if conf.filename == SPLIni:
		# Cache instant profile for later use.
		if SPLSwitchProfile is not None:
			conf["InstantProfile"] = SPLSwitchProfile
		else:
			try:
				del conf["InstantProfile"]
			except KeyError:
				pass
	# For other profiles, remove global settings before writing to disk.
	else:
		# 6.1: Make sure column inclusion aren't same as default values.
		if len(conf["ColumnAnnouncement"]["IncludedColumns"]) == 17:
			del conf["ColumnAnnouncement"]["IncludedColumns"]
		for setting in conf.keys():
			for key in conf[setting].keys():
				try:
					if conf[setting][key] == _SPLDefaults7[setting][key]:
						del conf[setting][key]
				except KeyError:
					pass
			if setting in conf and not len(conf[setting]):
				del conf[setting]

# Check if the profile should be written to disk.
# For the most part, no setting will be modified.
def shouldSave(profile):
	tree = None if profile.filename == SPLIni else profile.name
	# 8.0: Streamline the whole process by comparing values alone instead of walking the entire dictionary.
	# The old loop will be kept in 7.x/LTS for compatibility and to reduce risks associated with accidental saving/discard.
	return _SPLCache[tree] != profile

# Save configuration database.
def saveConfig():
	global SPLConfig, _SPLCache
	# 7.0: Turn off auto update check timer.
	if splupdate._SPLUpdateT is not None and splupdate._SPLUpdateT.IsRunning(): splupdate._SPLUpdateT.Stop()
	splupdate._SPLUpdateT = None
	# Close profile triggers dictionary.
	saveProfileTriggers()
	# Dump track comments.
	cPickle.dump(trackComments, file(os.path.join(globalVars.appArgs.configPath, "spltrackcomments.pickle"), "wb"))
	# Save update check state.
	splupdate.terminate()
	# Now save profiles.
	# 8.0: Call the save method.
	SPLConfig.save()
	SPLConfig = None
	_SPLCache.clear()
	_SPLCache = None


# Switch between profiles.
SPLPrevProfile = None
SPLSwitchProfile = None
SPLTriggerProfile = None

# A general-purpose profile switcher.
# Allows the add-on to switch between profiles as a result of manual intervention or through profile trigger timer.
# Profiles refer to profile names.
# Instant profile switching is just a special case of this function.
def switchProfile(prevProfile, newProfile):
	global SPLPrevProfile, _SPLCache
	from splconfui import _configDialogOpened
	if _configDialogOpened:
		# Translators: Presented when trying to switch to an instant switch profile when add-on settings dialog is active.
		ui.message(_("Add-on settings dialog is open, cannot switch profiles"))
		return
	SPLConfig.switchProfile(prevProfile, newProfile)
	SPLPrevProfile = prevProfile
	# 8.0: Cache other profiles this time.
	if newProfile != _("Normal profile") and newProfile not in _SPLCache:
		_cacheConfig(getProfileByName(selectedProfile))

# Called from within the app module.
def instantProfileSwitch():
	if SPLSwitchProfile is None:
		# Translators: Presented when trying to switch to an instant switch profile when the instant switch profile is not defined.
		ui.message(_("No instant switch profile is defined"))
	else:
		if SPLPrevProfile is None:
			if SPLConfig.activeProfile == SPLSwitchProfile:
				# Translators: Presented when trying to switch to an instant switch profile when one is already using the instant switch profile.
				ui.message(_("You are already in the instant switch profile"))
				return
			# Switch to the given profile.
			# 6.1: Do to referencing nature of Python, use the profile index function to locate the index for the soon to be deactivated profile.
			# 7.0: Store the profile name instead in order to prevent profile index mangling if profiles are deleted.
			# Pass in the prev profile, which will be None for instant profile switch.
			# 7.0: Now activate "activeProfile" argument which controls the behavior of the function below.
			# 8.0: Work directly with profile names.
			switchProfile(SPLConfig.activeProfile, SPLSwitchProfile)
		else:
			switchProfile(None, SPLPrevProfile)

# The triggers version of the above function.
_SPLTriggerEndTimer = None
# Record if time-based profile is active or not.
_triggerProfileActive = False

def triggerProfileSwitch():
	global triggerTimer, _SPLTriggerEndTimer, _triggerProfileActive
	if SPLTriggerProfile is None and _triggerProfileActive:
		raise RuntimeError("Trigger profile flag cannot be active when the trigger profile itself isn't defined")
	if SPLPrevProfile is None:
		if SPLConfig.activeProfile == SPLTriggerProfile:
			# Translators: Presented when trying to switch to an instant switch profile when one is already using the instant switch profile.
			ui.message(_("A profile trigger is already active"))
			return
		switchProfile(SPLConfig.activeProfile, SPLTriggerProfile)
		# Set the global trigger flag to inform various subsystems such as add-on settings dialog.
		_triggerProfileActive = True
		# Set the next trigger date and time.
		triggerSettings = profileTriggers[SPLTriggerProfile]
		# Set next trigger if no duration is specified.
		if triggerSettings[6] == 0:
			profileTriggers[SPLTriggerProfile] = setNextTimedProfile(SPLTriggerProfile, triggerSettings[0], datetime.time(triggerSettings[4], triggerSettings[5]))
		else:
			_SPLTriggerEndTimer = wx.PyTimer(triggerProfileSwitch)
			_SPLTriggerEndTimer.Start(triggerSettings[6] * 60 * 1000, True)
	else:
		switchProfile(None, SPLPrevProfile)
		_triggerProfileActive = False
		# Stop the ending timer.
		if _SPLTriggerEndTimer is not None and _SPLTriggerEndTimer.IsRunning():
			_SPLTriggerEndTimer.Stop()
			_SPLTriggerEndTimer = None


# Automatic update checker.

# The function below is called as part of the update check timer.
# Its only job is to call the update check function (splupdate) with the auto check enabled.
# The update checker will not be engaged if an instant switch profile is active or it is not time to check for it yet (check will be done every 24 hours).
def autoUpdateCheck():
	splupdate.updateCheck(auto=True, continuous=SPLConfig["Update"]["AutoUpdateCheck"], confUpdateInterval=SPLConfig["Update"]["UpdateInterval"])

# The timer itself.
# A bit simpler than NVDA Core's auto update checker.
def updateInit():
	# LTS: Launch updater if channel change is detected.
<<<<<<< HEAD
	# To be unlocked in 8.0 beta 1.
	#if splupdate._updateNow:
		#splupdate.updateCheck(auto=True) # No repeat here.
		#splupdate._SPLUpdateT = wx.PyTimer(autoUpdateCheck)
		#splupdate._updateNow = False
		#return
=======
	if splupdate._updateNow:
		splupdate.updateCheck(auto=True) # No repeat here.
		splupdate._SPLUpdateT = wx.PyTimer(autoUpdateCheck)
		splupdate._updateNow = False
		return
>>>>>>> d9473082
	currentTime = time.time()
	nextCheck = splupdate.SPLAddonCheck+(SPLConfig["Update"]["UpdateInterval"]* 86400.0)
	if splupdate.SPLAddonCheck < currentTime < nextCheck:
		interval = int(nextCheck - currentTime)
	elif splupdate.SPLAddonCheck < nextCheck < currentTime:
		interval = SPLConfig["Update"]["UpdateInterval"]* 86400
		# Call the update check now.
		splupdate.updateCheck(auto=True) # No repeat here.
	splupdate._SPLUpdateT = wx.PyTimer(autoUpdateCheck)
	splupdate._SPLUpdateT.Start(interval * 1000, True)


# Let SPL track item know if it needs to build description pieces.
# To be renamed and used in other places in 7.0.
def _shouldBuildDescriptionPieces():
	return (not SPLConfig["ColumnAnnouncement"]["UseScreenColumnOrder"]
	and (SPLConfig["ColumnAnnouncement"]["ColumnOrder"] != _SPLDefaults7["ColumnAnnouncement"]["ColumnOrder"]
	or len(SPLConfig["ColumnAnnouncement"]["IncludedColumns"]) != 17))


# Additional configuration dialogs
# See splconfui module for basic configuration dialogs.

# A common alarm dialog
# Based on NVDA core's find dialog code (implemented by the author of this add-on).
# Extended in 2016 to handle microphone alarms.
# Only one instance can be active at a given moment (code borrowed from GUI's exit dialog routine).
_alarmDialogOpened = False

# A common alarm error dialog.
def _alarmError():
	# Translators: Text of the dialog when another alarm dialog is open.
	gui.messageBox(_("Another alarm dialog is open."),_("Error"),style=wx.OK | wx.ICON_ERROR)

class SPLAlarmDialog(wx.Dialog):
	"""A dialog providing common alarm settings.
	This dialog contains a number entry field for alarm duration and a check box to enable or disable the alarm.
	For one particular case, it consists of two number entry fields.
	"""

	# The following comes from exit dialog class from GUI package (credit: NV Access and Zahari from Bulgaria).
	_instance = None

	def __new__(cls, parent, *args, **kwargs):
		# Make this a singleton and prompt an error dialog if it isn't.
		if _alarmDialogOpened:
			raise RuntimeError("An instance of alarm dialog is opened")
		inst = cls._instance() if cls._instance else None
		if not inst:
			return super(cls, cls).__new__(cls, parent, *args, **kwargs)
		return inst

	def __init__(self, parent, level=0):
		inst = SPLAlarmDialog._instance() if SPLAlarmDialog._instance else None
		if inst:
			return
		# Use a weakref so the instance can die.
		import weakref
		SPLAlarmDialog._instance = weakref.ref(self)

		# Now the actual alarm dialog code.
		# 8.0: Apart from level 0 (all settings shown), levels change title.
		titles = (_("Alarms Center"), _("End of track alarm"), _("Song intro alarm"), _("Microphone alarm"))
		super(SPLAlarmDialog, self).__init__(parent, wx.ID_ANY, titles[level])
		self.level = level
		mainSizer = wx.BoxSizer(wx.VERTICAL)

		if level in (0, 1):
			timeVal = SPLConfig["IntroOutroAlarms"]["EndOfTrackTime"]
			alarmSizer = wx.BoxSizer(wx.HORIZONTAL)
			alarmMessage = wx.StaticText(self, wx.ID_ANY, label=_("Enter &end of track alarm time in seconds (currently {curAlarmSec})").format(curAlarmSec = timeVal))
			alarmSizer.Add(alarmMessage)
			self.outroAlarmEntry = wx.SpinCtrl(self, wx.ID_ANY, min=1, max=59)
			self.outroAlarmEntry.SetValue(timeVal)
			self.outroAlarmEntry.SetSelection(-1, -1)
			alarmSizer.Add(self.outroAlarmEntry)
			mainSizer.Add(alarmSizer,border=20,flag=wx.LEFT|wx.RIGHT|wx.TOP)
			self.outroToggleCheckBox=wx.CheckBox(self,wx.NewId(),label=_("&Notify when end of track is approaching"))
			self.outroToggleCheckBox.SetValue(SPLConfig["IntroOutroAlarms"]["SayEndOfTrack"])
			mainSizer.Add(self.outroToggleCheckBox,border=10,flag=wx.BOTTOM)

		if level in (0, 2):
			rampVal = SPLConfig["IntroOutroAlarms"]["SongRampTime"]
			alarmSizer = wx.BoxSizer(wx.HORIZONTAL)
			alarmMessage = wx.StaticText(self, wx.ID_ANY, label=_("Enter song &intro alarm time in seconds (currently {curRampSec})").format(curRampSec = rampVal))
			alarmSizer.Add(alarmMessage)
			self.introAlarmEntry = wx.SpinCtrl(self, wx.ID_ANY, min=1, max=9)
			self.introAlarmEntry.SetValue(rampVal)
			self.introAlarmEntry.SetSelection(-1, -1)
			alarmSizer.Add(self.introAlarmEntry)
			mainSizer.Add(alarmSizer,border=20,flag=wx.LEFT|wx.RIGHT|wx.TOP)
			self.introToggleCheckBox=wx.CheckBox(self,wx.NewId(),label=_("&Notify when end of introduction is approaching"))
			self.introToggleCheckBox.SetValue(SPLConfig["IntroOutroAlarms"]["SaySongRamp"])
			mainSizer.Add(self.introToggleCheckBox,border=10,flag=wx.BOTTOM)

		if level in (0, 3):
			micAlarm = SPLConfig["MicrophoneAlarm"]["MicAlarm"]
			micAlarmInterval = SPLConfig["MicrophoneAlarm"]["MicAlarmInterval"]
			if micAlarm:
				# Translators: A dialog message to set microphone active alarm (curAlarmSec is the current mic monitoring alarm in seconds).
				timeMSG = _("Enter microphone alarm time in seconds (currently {curAlarmSec}, 0 disables the alarm)").format(curAlarmSec = micAlarm)
			else:
				# Translators: A dialog message when microphone alarm is disabled (set to 0).
				timeMSG = _("Enter microphone alarm time in seconds (currently disabled, 0 disables the alarm)")
			alarmSizer = wx.BoxSizer(wx.VERTICAL)
			alarmMessage = wx.StaticText(self, wx.ID_ANY, label=timeMSG)
			alarmSizer.Add(alarmMessage)
			self.micAlarmEntry = wx.SpinCtrl(self, wx.ID_ANY, min=0, max=7200)
			self.micAlarmEntry.SetValue(micAlarm)
			self.micAlarmEntry.SetSelection(-1, -1)
			alarmSizer.Add(self.micAlarmEntry)
			alarmMessage = wx.StaticText(self, wx.ID_ANY, label=_("Microphone alarm interval"))
			alarmSizer.Add(alarmMessage)
			self.micIntervalEntry = wx.SpinCtrl(self, wx.ID_ANY, min=0, max=60)
			self.micIntervalEntry.SetValue(micAlarmInterval)
			self.micIntervalEntry.SetSelection(-1, -1)
			alarmSizer.Add(self.micIntervalEntry)
			mainSizer.Add(alarmSizer,border=20,flag=wx.LEFT|wx.RIGHT|wx.TOP)

		mainSizer.AddSizer(self.CreateButtonSizer(wx.OK|wx.CANCEL))
		self.Bind(wx.EVT_BUTTON,self.onOk,id=wx.ID_OK)
		self.Bind(wx.EVT_BUTTON,self.onCancel,id=wx.ID_CANCEL)
		mainSizer.Fit(self)
		self.SetSizer(mainSizer)
		self.Center(wx.BOTH | wx.CENTER_ON_SCREEN)
		if level in (0, 1): self.outroAlarmEntry.SetFocus()
		elif level == 2: self.introAlarmEntry.SetFocus()
		elif level == 3: self.micAlarmEntry.SetFocus()

	def onOk(self, evt):
		global SPLConfig, _alarmDialogOpened
		# Optimization: don't bother if Studio is dead and if the same value has been entered.
		import winUser
		if winUser.user32.FindWindowA("SPLStudio", None):
			# Gather settings to be applied in section/key format.
			settings = []
			if self.level in (0, 1):
				SPLConfig["IntroOutroAlarms"]["EndOfTrackTime"] = self.outroAlarmEntry.GetValue()
				SPLConfig["IntroOutroAlarms"]["SayEndOfTrack"] = self.outroToggleCheckBox.GetValue()
			elif self.level in (0, 2):
				SPLConfig["IntroOutroAlarms"]["SongRampTime"] = self.introAlarmEntry.GetValue()
				SPLConfig["IntroOutroAlarms"]["SaySongRamp"] = self.introToggleCheckBox.GetValue()
			elif self.level in (0, 3):
				SPLConfig["MicrophoneAlarm"]["MicAlarm"] = self.micAlarmEntry.GetValue()
				SPLConfig["MicrophoneAlarm"]["MicAlarmInterval"] = self.micIntervalEntry.GetValue()
		self.Destroy()
		_alarmDialogOpened = False

	def onCancel(self, evt):
		self.Destroy()
		global _alarmDialogOpened
		_alarmDialogOpened = False


# Startup dialogs.

# Audio ducking reminder (NVDA 2016.1 and later).
class AudioDuckingReminder(wx.Dialog):
	"""A dialog to remind users to turn off audio ducking (NVDA 2016.1 and later).
	"""

	def __init__(self, parent):
		# Translators: Title of a dialog displayed when the add-on starts reminding broadcasters to disable audio ducking.
		super(AudioDuckingReminder, self).__init__(parent, title=_("SPL Studio and audio ducking"))

		mainSizer = wx.BoxSizer(wx.VERTICAL)

		# Translators: A message displayed if audio ducking should be disabled.
		label = wx.StaticText(self, wx.ID_ANY, label=_("NVDA 2016.1 and later allows NVDA to decrease volume of background audio including that of Studio. In order to not disrupt the listening experience of your listeners, please disable audio ducking by opening synthesizer dialog in NVDA and selecting 'no ducking' from audio ducking mode combo box or press NVDA+Shift+D."))
		mainSizer.Add(label,border=20,flag=wx.LEFT|wx.RIGHT|wx.TOP)

		sizer = wx.BoxSizer(wx.HORIZONTAL)
		# Translators: A checkbox to turn off audio ducking reminder message.
		self.audioDuckingReminder=wx.CheckBox(self,wx.NewId(),label=_("Do not show this message again"))
		self.audioDuckingReminder.SetValue(not SPLConfig["Startup"]["AudioDuckingReminder"])
		sizer.Add(self.audioDuckingReminder, border=10,flag=wx.TOP)
		mainSizer.Add(sizer, border=10, flag=wx.BOTTOM)

		mainSizer.Add(self.CreateButtonSizer(wx.OK))
		self.Bind(wx.EVT_BUTTON, self.onOk, id=wx.ID_OK)
		mainSizer.Fit(self)
		self.Sizer = mainSizer
		self.audioDuckingReminder.SetFocus()
		self.Center(wx.BOTH | wx.CENTER_ON_SCREEN)

	def onOk(self, evt):
		global SPLConfig
		if self.audioDuckingReminder.Value:
			SPLConfig["Startup"]["AudioDuckingReminder"] = not self.audioDuckingReminder.Value
		self.Destroy()

# Welcome dialog (emulating NvDA Core)
class WelcomeDialog(wx.Dialog):

	# Translators: A message giving basic information about the add-on.
	welcomeMessage=_("""Welcome to StationPlaylist Studio add-on for NVDA,
your companion to broadcasting with SPL Studio using NVDA screen reader.

Highlights of StationPlaylist Studio add-on include:
* Layer commands for obtaining status information.
* Various ways to examine track columns.
* Various ways to find tracks.
* Cart Explorer to learn cart assignments.
* Comprehensive settings and documentation.
* Check for add-on updates automatically or manually.
* Completely free, open-source and community-driven.
* And much more.

Visit www.stationplaylist.com for details on StationPlaylist Studio.
Visit StationPlaylist entry on NVDA Community Add-ons page (addons.nvda-project.org) for more information on the add-on and to read the documentation.
Want to see this dialog again? Just press Alt+NVDA+F1 while using Studio to return to this dialog.
Have something to say about the add-on? Press Control+NVDA+hyphen (-) to send a feedback to the developer of this add-on using your default email program.

Thank you.""")

	def __init__(self, parent):
		# Translators: Title of a dialog displayed when the add-on starts presenting basic information, similar to NVDA's own welcome dialog.
		super(WelcomeDialog, self).__init__(parent, title=_("Welcome to StationPlaylist Studio add-on"))

		mainSizer = wx.BoxSizer(wx.VERTICAL)

		label = wx.StaticText(self, wx.ID_ANY, label=self.welcomeMessage)
		mainSizer.Add(label,border=20,flag=wx.LEFT|wx.RIGHT|wx.TOP)

		sizer = wx.BoxSizer(wx.HORIZONTAL)
		# Translators: A checkbox to show welcome dialog.
		self.showWelcomeDialog=wx.CheckBox(self,wx.NewId(),label=_("Show welcome dialog when I start Studio"))
		self.showWelcomeDialog.SetValue(SPLConfig["Startup"]["WelcomeDialog"])
		sizer.Add(self.showWelcomeDialog, border=10,flag=wx.TOP)
		mainSizer.Add(sizer, border=10, flag=wx.BOTTOM)

		mainSizer.Add(self.CreateButtonSizer(wx.OK))
		self.Bind(wx.EVT_BUTTON, self.onOk, id=wx.ID_OK)
		mainSizer.Fit(self)
		self.Sizer = mainSizer
		self.showWelcomeDialog.SetFocus()
		self.Center(wx.BOTH | wx.CENTER_ON_SCREEN)

	def onOk(self, evt):
		global SPLConfig
		SPLConfig["Startup"]["WelcomeDialog"] = self.showWelcomeDialog.Value
		self.Destroy()

# Old version reminder.
class OldVersionReminder(wx.Dialog):
	"""A dialog shown when using add-on 8.x under Studio 5.0x.
	"""

	def __init__(self, parent):
		# Translators: Title of a dialog displayed when the add-on starts reminding broadcasters about old Studio releases.
		super(OldVersionReminder, self).__init__(parent, title=_("Old Studio version detected"))

		mainSizer = wx.BoxSizer(wx.VERTICAL)

		# Translators: A message displayed if using an old Studio version.
		label = wx.StaticText(self, wx.ID_ANY, label=_("You are using an older version of StationPlaylist Studio. Add-on 8.0 and later will not support Studio versions earlier than 5.10. Studio 5.0x are fully supported in 7.x LTS (long-term support) versions."))
		mainSizer.Add(label,border=20,flag=wx.LEFT|wx.RIGHT|wx.TOP)

		sizer = wx.BoxSizer(wx.HORIZONTAL)
		# Translators: A checkbox to turn off old version reminder message.
		self.oldVersionReminder=wx.CheckBox(self,wx.NewId(),label=_("Do not show this message again"))
		self.oldVersionReminder.SetValue(not SPLConfig["Startup"]["Studio500"])
		sizer.Add(self.oldVersionReminder, border=10,flag=wx.TOP)
		mainSizer.Add(sizer, border=10, flag=wx.BOTTOM)

		mainSizer.Add(self.CreateButtonSizer(wx.OK))
		self.Bind(wx.EVT_BUTTON, self.onOk, id=wx.ID_OK)
		mainSizer.Fit(self)
		self.Sizer = mainSizer
		self.oldVersionReminder.SetFocus()
		self.Center(wx.BOTH | wx.CENTER_ON_SCREEN)

	def onOk(self, evt):
		global SPLConfig
		if self.oldVersionReminder.Value:
			SPLConfig["Startup"]["Studio500"] = not self.oldVersionReminder.Value
		self.Destroy()

# And to open the above dialog and any other dialogs.
def showStartupDialogs(oldVer=False):
	if oldVer and SPLConfig["Startup"]["Studio500"]:
		gui.mainFrame.prePopup()
		OldVersionReminder(gui.mainFrame).Show()
		gui.mainFrame.postPopup()
	if SPLConfig["Startup"]["WelcomeDialog"]:
		gui.mainFrame.prePopup()
		WelcomeDialog(gui.mainFrame).Show()
		gui.mainFrame.postPopup()
	try:
		import audioDucking
		if SPLConfig["Startup"]["AudioDuckingReminder"] and audioDucking.isAudioDuckingSupported():
			gui.mainFrame.prePopup()
			AudioDuckingReminder(gui.mainFrame).Show()
			gui.mainFrame.postPopup()
	except ImportError:
		pass


# Message verbosity pool.
# To be moved to its own module in add-on 7.0.
# This is a multimap, consisting of category, value and message.
# Most of the categories are same as confspec keys, hence the below message function is invoked when settings are changed.
def message(category, value):
	verbosityLevels = ("beginner", "advanced")
	ui.message(messagePool[category][value][verbosityLevels.index(SPLConfig["General"]["MessageVerbosity"])])

messagePool={
	"BeepAnnounce":
		{True:
			# Translators: Reported when status announcement is set to beeps in SPL Studio.
			(_("Status announcement beeps"),
			# Translators: Reported when status announcement is set to beeps in SPL Studio.
			_("Beeps")),
		False:
			# Translators: Reported when status announcement is set to beeps in SPL Studio.
			(_("Status announcement words"),
			# Translators: Reported when status announcement is set to beeps in SPL Studio.
			_("Words"))},
	"BrailleTimer":
		{"off":
			# Translators: A setting in braille timer options.
			(_("Braille timer off"), _("Off")),
		"outro":
			# Translators: A setting in braille timer options.
			(_("Braille track endings"),
						# Translators: A setting in braille timer options.
			_("Outro")),
		"intro":
			# Translators: A setting in braille timer options.
			(_("Braille intro endings"),
						# Translators: A setting in braille timer options.
			_("Intro")),
		"both":
			# Translators: A setting in braille timer options.
			(_("Braille intro and track endings"),
						# Translators: A setting in braille timer options.
			_("Both"))},
	"LibraryScanAnnounce":
		{"off":
			# Translators: A setting in library scan announcement options.
			(_("Do not announce library scans"), _("Off")),
		"ending":
			# Translators: A setting in library scan announcement options.
			(_("Announce start and end of a library scan"),
			_("Start and end only")),
		"progress":
			# Translators: A setting in library scan announcement options.
			(_("Announce the progress of a library scan"),
			_("Scan progress")),
		"numbers":
			# Translators: A setting in library scan announcement options.
			(_("Announce progress and item count of a library scan"),
			_("Scan count"))}}<|MERGE_RESOLUTION|>--- conflicted
+++ resolved
@@ -823,20 +823,11 @@
 # A bit simpler than NVDA Core's auto update checker.
 def updateInit():
 	# LTS: Launch updater if channel change is detected.
-<<<<<<< HEAD
-	# To be unlocked in 8.0 beta 1.
-	#if splupdate._updateNow:
-		#splupdate.updateCheck(auto=True) # No repeat here.
-		#splupdate._SPLUpdateT = wx.PyTimer(autoUpdateCheck)
-		#splupdate._updateNow = False
-		#return
-=======
 	if splupdate._updateNow:
 		splupdate.updateCheck(auto=True) # No repeat here.
 		splupdate._SPLUpdateT = wx.PyTimer(autoUpdateCheck)
 		splupdate._updateNow = False
 		return
->>>>>>> d9473082
 	currentTime = time.time()
 	nextCheck = splupdate.SPLAddonCheck+(SPLConfig["Update"]["UpdateInterval"]* 86400.0)
 	if splupdate.SPLAddonCheck < currentTime < nextCheck:
