# SPL Studio Configuration Manager
# An app module and global plugin package for NVDA
# Copyright 2015-2016 Joseph Lee and others, released under GPL.
# Provides the configuration management package for SPL Studio app module.
# For miscellaneous dialogs and tool, see SPLMisc module.
# For UI surrounding this module, see splconfui module.

import os
from cStringIO import StringIO
from configobj import ConfigObj
from validate import Validator
import time
import datetime
import cPickle
import globalVars
import ui
import api
import gui
import wx
import splupdate
from splmisc import SPLCountdownTimer, _metadataAnnouncer

# Configuration management
SPLIni = os.path.join(globalVars.appArgs.configPath, "splstudio.ini")
SPLProfiles = os.path.join(globalVars.appArgs.configPath, "addons", "stationPlaylist", "profiles")
# New (7.0) style config.
confspec7 = ConfigObj(StringIO("""
[General]
BeepAnnounce = boolean(default=false)
MessageVerbosity = option("beginner", "advanced", default="beginner")
BrailleTimer = option("off", "intro", "outro", "both", default="off")
AlarmAnnounce = option("beep", "message", "both", default="beep")
TrackCommentAnnounce = option("off", "beep", "message", "both", default="off")
LibraryScanAnnounce = option("off", "ending", "progress", "numbers", default="off")
TrackDial = boolean(default=false)
CategorySounds = boolean(default=false)
TopBottomAnnounce = boolean(default=true)
MetadataReminder = option("off", "startup", "instant", default="off")
TimeHourAnnounce = boolean(default=true)
ExploreColumns = string_list(default=list("Artist","Title","Duration","Intro","Category","Filename","Year","Album","Genre","Time Scheduled"))
[IntroOutroAlarms]
SayEndOfTrack = boolean(default=true)
EndOfTrackTime = integer(min=1, max=59, default=5)
SaySongRamp = boolean(default=true)
SongRampTime = integer(min=1, max=9, default=5)
[MicrophoneAlarm]
MicAlarm = integer(min=0, max=7200, default="0")
MicAlarmInterval = integer(min=0, max=60, default=0)
[MetadataStreaming]
MetadataEnabled = bool_list(default=list(false,false,false,false,false))
[ColumnAnnouncement]
UseScreenColumnOrder = boolean(default=true)
ColumnOrder = string_list(default=list("Artist","Title","Duration","Intro","Outro","Category","Year","Album","Genre","Mood","Energy","Tempo","BPM","Gender","Rating","Filename","Time Scheduled"))
IncludedColumns = string_list(default=list("Artist","Title","Duration","Intro","Outro","Category","Year","Album","Genre","Mood","Energy","Tempo","BPM","Gender","Rating","Filename","Time Scheduled"))
[SayStatus]
SayScheduledFor = boolean(default=true)
SayListenerCount = boolean(default=true)
SayPlayingCartName = boolean(default=true)
SayPlayingTrackName = option("auto", "background", "off", default="auto")
[Advanced]
SPLConPassthrough = boolean(default=false)
CompatibilityLayer = option("off", "jfw", "wineyes", default="off")
ProfileTriggerThreshold = integer(min=5, max=60, default=15)
[Update]
AutoUpdateCheck = boolean(default=true)
[Startup]
AudioDuckingReminder = boolean(default=true)
WelcomeDialog = boolean(default=true)
"""), encoding="UTF-8", list_values=False)
confspec7.newlines = "\r\n"
SPLConfig = None
# A pool of broadcast profiles.
SPLConfigPool = []
# The following settings can be changed in profiles:
_mutatableSettings7=("IntroOutroAlarms", "MicrophoneAlarm", "MetadataStreaming", "ColumnAnnouncement")
# 7.0: Profile-specific confspec (might be removed once a more optimal way to validate sections is found).
# Dictionary comprehension is better here.
confspecprofiles = {sect:key for sect, key in confspec7.iteritems() if sect in _mutatableSettings7}

# Default config spec container.
# To be moved to a different place in 8.0.
_SPLDefaults7 = ConfigObj(None, configspec = confspec7, encoding="UTF-8")
_val = Validator()
_SPLDefaults7.validate(_val, copy=True)

# Display an error dialog when configuration validation fails.
def runConfigErrorDialog(errorText, errorType):
	wx.CallAfter(gui.messageBox, errorText, errorType, wx.OK|wx.ICON_ERROR)

# Reset settings to defaults.
# This will be called when validation fails or when the user asks for it.
# 6.0: The below function resets a single profile. A sister function will reset all of them.
# 7.0: This calls copy profile function with default dictionary as the source profile.
def resetConfig(defaults, activeConfig):
	# The only time everything should be copied is when resetting normal profile.
	copyProfile(defaults, activeConfig, complete=activeConfig.filename == SPLIni)

# Reset all profiles upon request.
def resetAllConfig():
	for profile in SPLConfigPool:
		# Retrieve the profile path, as ConfigObj.reset nullifies it.
		profilePath = profile.filename
		profile.reset()
		profile.filename = profilePath
		# 7.0: Without writing the profile, we end up with inconsistencies between profile cache and actual profile.
		profile.write()
		resetConfig(_SPLDefaults7, profile)
		# Convert certain settings to a different format.
		profile["ColumnAnnouncement"]["IncludedColumns"] = set(_SPLDefaults7["ColumnAnnouncement"]["IncludedColumns"])
	# Translators: A dialog message shown when settings were reset to defaults.
	wx.CallAfter(gui.messageBox, _("Successfully applied default add-on settings."),
	# Translators: Title of the reset config dialog.
	_("Reset configuration"), wx.OK|wx.ICON_INFORMATION)

# In case one or more profiles had config issues, look up the error message from the following map.
_configErrors ={
	"fileReset":"Settings reset to defaults due to configuration file coruption",
	"completeReset":"All settings reset to defaults",
	"partialReset":"Some settings reset to defaults",
	"columnOrderReset":"Column announcement order reset to defaults",
	"partialAndColumnOrderReset":"Some settings, including column announcement order reset to defaults",
	"noInstantProfile":"Cannot find instant profile"
}

# To be run in app module constructor.
# With the load function below, load the config upon request.
# The below init function is really a vehicle that traverses through config profiles in a loop.
# Prompt the config error dialog only once.
_configLoadStatus = {} # Key = filename, value is pass or no pass.
# Track comments map.
trackComments = {}

def initConfig():
	# Load the default config from a list of profiles.
	global SPLConfig, SPLConfigPool, _configLoadStatus, SPLActiveProfile, SPLSwitchProfile, trackComments
	if SPLConfigPool is None: SPLConfigPool = []
	# Translators: The name of the default (normal) profile.
	if SPLActiveProfile is None: SPLActiveProfile = _("Normal profile")
	SPLConfigPool.append(unlockConfig(SPLIni, profileName=SPLActiveProfile, prefill=True))
	try:
		profiles = filter(lambda fn: os.path.splitext(fn)[-1] == ".ini", os.listdir(SPLProfiles))
		for profile in profiles:
			SPLConfigPool.append(unlockConfig(os.path.join(SPLProfiles, profile), profileName=os.path.splitext(profile)[0]))
	except WindowsError:
		pass
	# 7.0: Store the config as a dictionary.
	# This opens up many possibilities, including config caching, loading specific sections only and others (the latter saves memory).
	SPLConfig = dict(SPLConfigPool[0])
	SPLConfig["ActiveIndex"] = 0 # Holds settings from normal profile.
	# Locate instant profile.
	if "InstantProfile" in SPLConfig:
		try:
			SPLSwitchProfile = SPLConfigPool[getProfileIndexByName(SPLConfig["InstantProfile"])].name
		except ValueError:
			_configLoadStatus[SPLConfigPool[0].name] = "noInstantProfile"
		# 7.1: The config module knows the fate of the instant profile.
		del SPLConfig["InstantProfile"]
	# LTS: Load track comments if they exist.
	# This must be a separate file (another pickle file).
	try:
		trackComments = cPickle.load(file(os.path.join(globalVars.appArgs.configPath, "spltrackcomments.pickle"), "r"))
	except IOError:
		pass
	if len(_configLoadStatus):
		# Translators: Standard error title for configuration error.
		title = _("Studio add-on Configuration error")
		messages = []
		# 6.1: Display just the error message if the only corrupt profile is the normal profile.
		if len(_configLoadStatus) == 1 and SPLActiveProfile in _configLoadStatus:
			# Translators: Error message shown when add-on configuration had issues.
			messages.append("Your add-on configuration had following issues:\n\n")
			messages.append(_configErrors[_configLoadStatus[SPLActiveProfile]])
		else:
			# Translators: Error message shown when add-on configuration had issues.
			messages.append("One or more broadcast profiles had issues:\n\n")
			for profile in _configLoadStatus:
				error = _configErrors[_configLoadStatus[profile]]
				messages.append("{profileName}: {errorMessage}".format(profileName = profile, errorMessage = error))
		_configLoadStatus.clear()
		runConfigErrorDialog("\n".join(messages), title)
	# Fire up profile triggers.
	initProfileTriggers()
	# Let the update check begin.
	splupdate.initialize()
	# 7.1: Make sure encoder settings map isn't corrupted.
	try:
		streamLabels = ConfigObj(os.path.join(globalVars.appArgs.configPath, "splStreamLabels.ini"))
	except:
		open(os.path.join(globalVars.appArgs.configPath, "splStreamLabels.ini"), "w").close()
		# Translators: Message displayed if errors were found in encoder configuration file.
		runConfigErrorDialog(_("Your encoder settings had errors and were reset to defaults. If you have stream labels configured for various encoders, please add them again."),
		# Translators: Title of the encoder settings error dialog.
		_("Encoder settings error"))

# Unlock (load) profiles from files.
# LTS: Allow new profile settings to be overridden by a parent profile.
def unlockConfig(path, profileName=None, prefill=False, parent=None):
	# LTS: Suppose this is one of the steps taken when copying settings when instantiating a new profile.
	# If so, go through same procedure as though config passes validation tests, as all values from parent are in the right format.
	if parent is not None:
		SPLConfigCheckpoint = ConfigObj(parent, encoding="UTF-8")
		SPLConfigCheckpoint.filename = path
		SPLConfigCheckpoint.name = profileName
		_cacheConfig(SPLConfigCheckpoint)
		return SPLConfigCheckpoint
	# For the rest.
	global _configLoadStatus # To be mutated only during unlock routine.
	# Optimization: Profiles other than normal profile contains profile-specific sections only.
	# This speeds up profile loading routine significantly as there is no need to call a function to strip global settings.
	# 7.0: What if profiles have parsing errors?
	# If so, reset everything back to factory defaults.
	try:
		SPLConfigCheckpoint = ConfigObj(path, configspec = confspec7 if prefill else confspecprofiles, encoding="UTF-8")
	except:
		open(path, "w").close()
		SPLConfigCheckpoint = ConfigObj(path, configspec = confspec7 if prefill else confspecprofiles, encoding="UTF-8")
		_configLoadStatus[profileName] = "fileReset"
	# 5.2 and later: check to make sure all values are correct.
	# 7.0: Make sure errors are displayed as config keys are now sections and may need to go through subkeys.
	configTest = SPLConfigCheckpoint.validate(_val, copy=prefill, preserve_errors=True)
	if configTest != True:
		if not configTest:
			# Case 1: restore settings to defaults when 5.x config validation has failed on all values.
			# 6.0: In case this is a user profile, apply base configuration.
			resetConfig(_SPLDefaults7, SPLConfigCheckpoint)
			_configLoadStatus[profileName] = "completeReset"
		elif isinstance(configTest, dict):
			# Case 2: For 5.x and later, attempt to reconstruct the failed values.
			# 6.0: Cherry-pick global settings only.
			# 7.0: Go through failed sections.
			for setting in configTest.keys():
				if isinstance(configTest[setting], dict):
					for failedKey in configTest[setting].keys():
						# 7.0 optimization: just reload from defaults dictionary, as broadcast profiles contain profile-specific settings only.
						SPLConfigCheckpoint[setting][failedKey] = _SPLDefaults7[setting][failedKey]
			# 7.0: Disqualified from being cached this time.
			SPLConfigCheckpoint.write()
			_configLoadStatus[profileName] = "partialReset"
	_extraInitSteps(SPLConfigCheckpoint, profileName=profileName)
	SPLConfigCheckpoint.name = profileName
	# 7.0 optimization: Store an online backup.
	# This online backup is used to prolong SSD life (no need to save a config if it is same as this copy).
	_cacheConfig(SPLConfigCheckpoint)
	return SPLConfigCheckpoint

# Extra initialization steps such as converting value types.
def _extraInitSteps(conf, profileName=None):
	global _configLoadStatus
	columnOrder = conf["ColumnAnnouncement"]["ColumnOrder"]
	# Catch suttle errors.
	fields = _SPLDefaults7["ColumnAnnouncement"]["ColumnOrder"]
	invalidFields = 0
	for field in fields:
		if field not in columnOrder: invalidFields+=1
	if invalidFields or len(columnOrder) != 17:
		if profileName in _configLoadStatus and _configLoadStatus[profileName] == "partialReset":
			_configLoadStatus[profileName] = "partialAndColumnOrderReset"
		else:
			_configLoadStatus[profileName] = "columnOrderReset"
	conf["ColumnAnnouncement"]["ColumnOrder"] = fields
	conf["ColumnAnnouncement"]["IncludedColumns"] = set(conf["ColumnAnnouncement"]["IncludedColumns"])
	# Artist and Title must be present at all times (quite redundant, but just in case).
	conf["ColumnAnnouncement"]["IncludedColumns"].add("Artist")
	conf["ColumnAnnouncement"]["IncludedColumns"].add("Title")
	# Perform a similar check for metadata streaming.
	if len(conf["MetadataStreaming"]["MetadataEnabled"]) != 5:
		if profileName in _configLoadStatus and _configLoadStatus[profileName] == "partialReset":
			_configLoadStatus[profileName] = "partialAndMetadataReset"
		else:
			_configLoadStatus[profileName] = "metadataReset"
		conf["MetadataStreaming"]["MetadataEnabled"] = [False, False, False, False, False]

# Cache a copy of the loaded config.
# This comes in handy when saving configuration to disk. For the most part, no change occurs to config.
# This helps prolong life of a solid-state drive (preventing unnecessary writes).
_SPLCache = {}

def _cacheConfig(conf):
	global _SPLCache
	if _SPLCache is None: _SPLCache = {}
	key = None if conf.filename == SPLIni else conf.name
	_SPLCache[key] = {}
	# Take care of global flags in caching normal profile.
	if "PSZ" in conf:
		_SPLCache[key]["___oldupdatekeys___"] = True
		splupdate.SPLAddonSize = hex(int(conf["PSZ"], 16))
		try: del conf["PSZ"]
		except KeyError: pass
	if "PDT" in conf:
		_SPLCache[key]["___oldupdatekeys___"] = True
		splupdate.SPLAddonCheck = float(conf["PDT"])
		try: del conf["PDT"]
		except KeyError: pass
	for setting in conf.keys():
		if isinstance(conf[setting], dict): _SPLCache[key][setting] = dict(conf[setting])
		else:
			_SPLCache[key][setting] = conf[setting]
			# Optimization: free 5.0-style config keys while the app module is running, to be removed permanently in add-on 7.2.
			if setting != "InstantProfile": del conf[setting]
	# Column inclusion only.
	_SPLCache[key]["ColumnAnnouncement"]["IncludedColumns"] = list(conf["ColumnAnnouncement"]["IncludedColumns"])

# Record profile triggers.
# Each record (profile name) consists of seven fields organized as a list:
# A bit vector specifying which days should this profile be active, the first five fields needed for constructing a datetime.datetime object used to look up when to trigger this profile, and an integer specifying the duration in minutes.
profileTriggers = {} # Using a pickle is quite elegant.
profileTriggers2 = {} # For caching purposes.
# Profile triggers pickle.
SPLTriggersFile = os.path.join(globalVars.appArgs.configPath, "spltriggers.pickle")
# Trigger timer.
triggerTimer = None

# Prepare the triggers dictionary and other runtime support.
def initProfileTriggers():
	global profileTriggers, profileTriggers2, SPLTriggerProfile, triggerTimer
	try:
		profileTriggers = cPickle.load(file(SPLTriggersFile, "r"))
	except IOError:
		profileTriggers = {}
	# Cache profile triggers, used to compare the runtime dictionary against the cache.
	profileTriggers2 = dict(profileTriggers)
	# Is the triggers dictionary and the config pool in sync?
	if len(profileTriggers):
		nonexistent = []
		for profile in profileTriggers.keys():
			try:
				getProfileIndexByName(profile)
			except ValueError:
				nonexistent.append(profile)
				del profileTriggers[profile]
		if len(nonexistent):
			# Translators: Message presented indicating missing time-based profiles.
			wx.CallAfter(gui.messageBox, _("Could not locate the following time-based profile(s):\n{profiles}").format(profiles = ", ".join(nonexistent)),
			# Translators: The title of a dialog shown when some time-based profiles doesn't exist.
			_("Time-based profiles missing"), wx.OK|wx.ICON_ERROR)
	triggerStart()

# Locate time-based profiles if any.
# A 3-tuple will be returned, containing the next trigger time (for time delta calculation), the profile name for this trigger time and whether an immediate switch is necessary.
def nextTimedProfile(current=None):
	if current is None: current = datetime.datetime.now()
	# No need to proceed if no timed profiles are defined.
	if not len(profileTriggers): return None
	possibleTriggers = []
	for profile in profileTriggers.keys():
		shouldBeSwitched = False
		entry = list(profileTriggers[profile])
		# Construct the comparison datetime (see the profile triggers spec).
		triggerTime = datetime.datetime(entry[1], entry[2], entry[3], entry[4], entry[5])
		# Hopefully the trigger should be ready before the show, but sometimes it isn't.
		if current > triggerTime:
			profileTriggers[profile] = setNextTimedProfile(profile, entry[0], datetime.time(entry[4], entry[5]), date=current, duration=entry[6])
			if (current-triggerTime).seconds < entry[6]*60:
				shouldBeSwitched = True
		possibleTriggers.append((triggerTime, profile, shouldBeSwitched))
	return min(possibleTriggers) if len(possibleTriggers) else None

# Some helpers used in locating next air date/time.

# Set the next timed profile.
# Bits indicate the trigger days vector, hhmm is time, with the optional date being a specific date otherwise current date.
def setNextTimedProfile(profile, bits, switchTime, date=None, duration=0):
	if date is None: date = datetime.datetime.now()
	dayIndex = date.weekday()
	triggerCandidate = 64 >> dayIndex
	currentTime = datetime.time(date.hour, date.minute, date.second, date.microsecond)
	# Case 1: Show hasn't begun.
	if (bits & triggerCandidate) and currentTime < switchTime:
		delta = 0
	else:
		# Case 2: This is a weekly show.
		if bits == triggerCandidate:
			delta = 7
		else:
			import math
			# Scan the bit vector until finding the correct date and calculate the resulting delta (dayIndex modulo 7).
			# Take away the current trigger bit as this is invoked once the show air date has passed.
			days = bits-triggerCandidate if bits & triggerCandidate else bits
			currentDay = int(math.log(triggerCandidate, 2))
			nextDay = int(math.log(days, 2))
			# Hoping the resulting vector will have some bits set to 1...
			if triggerCandidate > days:
				delta = currentDay-nextDay
			else:
				triggerBit = -1
				for bit in xrange(currentDay-1, -1, -1):
					if 2 ** bit & days:
						triggerBit = bit
						break
				if triggerBit > -1:
					delta = currentDay-triggerBit
				else:
					delta = 7-(nextDay-currentDay)
	date += datetime.timedelta(delta)
	return [bits, date.year, date.month, date.day, switchTime.hour, switchTime.minute, duration]

# Find if another profile is occupying the specified time slot.
def duplicateExists(map, profile, bits, hour, min, duration):
	if len(map) == 0 or (len(map) == 1 and profile in map): return False
	# Convert hours and minutes to an integer for faster comparison.
	start1 = (hour*60) + min
	end1 = start1+duration
	# A possible duplicate may exist simply because of bits.
	for item in filter(lambda p: p != profile, map.keys()):
		if map[item][0] == bits:
			entry = map[item]
			start2 = (entry[4] * 60) + entry[5]
			end2 = start2+entry[6]
			if start1 <= start2 <= end1 or start2 <= start1 <= end2:
				return True
	return False

# Start the trigger timer based on above information.
# Can be restarted if needed.
def triggerStart(restart=False):
	global SPLTriggerProfile, triggerTimer
	# Restart the timer when called from triggers dialog in order to prevent multiple timers from running.
	if triggerTimer is not None and triggerTimer.IsRunning() and restart:
		triggerTimer.Stop()
		triggerTimer = None
	queuedProfile = nextTimedProfile()
	if queuedProfile is not None:
		try:
			SPLTriggerProfile = queuedProfile[1]
		except ValueError:
			SPLTriggerProfile = None
		# We are in the midst of a show, so switch now.
		if queuedProfile[2]:
			triggerProfileSwitch()
		else:
			switchAfter = (queuedProfile[0] - datetime.datetime.now())
			if switchAfter.days == 0 and switchAfter.seconds <= 3600:
				time.sleep((switchAfter.microseconds+1000) / 1000000.0)
				triggerTimer = SPLCountdownTimer(switchAfter.seconds, triggerProfileSwitch, SPLConfig["Advanced"]["ProfileTriggerThreshold"])
				triggerTimer.Start()

# Dump profile triggers pickle away.
def saveProfileTriggers():
	global triggerTimer, profileTriggers, profileTriggers2
	if triggerTimer is not None and triggerTimer.IsRunning():
		triggerTimer.Stop()
		triggerTimer = None
	# Unless it is a daily show, profile triggers would not have been modified.
	# This trick is employed in order to reduce unnecessary disk writes.
	if profileTriggers != profileTriggers2:
		cPickle.dump(profileTriggers, file(SPLTriggersFile, "wb"))
	profileTriggers = None
	profileTriggers2 = None

# Instant profile switch helpers.
# A number of helper functions assisting instant switch profile routine and others, including sorting and locating the needed profile upon request.

# Fetch the profile index with a given name.
def getProfileIndexByName(name):
	try:
		return [profile.name for profile in SPLConfigPool].index(name)
	except ValueError:
		raise ValueError("The specified profile does not exist")

# And:
def getProfileByName(name):
	return SPLConfigPool[getProfileIndexByName(name)]

# Copy settings across profiles.
# Setting complete flag controls whether profile-specific settings are applied (true otherwise, only set when resetting profiles).
def copyProfile(sourceProfile, targetProfile, complete=False):
	for section in sourceProfile.keys() if complete else _mutatableSettings7:
		targetProfile[section] = dict(sourceProfile[section])

# Merge sections when switching profiles.
# This is also employed by the routine which saves changes to a profile when user selects a different profile from add-on settings dialog.
# Profiles refer to indecies.
# Active refers to whether this is a runtime switch (false if saving profiles).
def mergeSections(profile, active=True):
	global SPLConfig, SPLConfigPool
	copyProfile(SPLConfigPool[profile], SPLConfig)
	if active: SPLConfig["ActiveIndex"] = profile

# A reverse of the above.
def applySections(profile, key=None):
	global SPLConfig, SPLConfigPool
	if key is None:
		copyProfile(SPLConfig, SPLConfigPool[profile])
	else:
		# A slash (/) will denote section/key hierarchy.
		tree, leaf = key.split("/")
		if tree in SPLConfig:
			if leaf == "": # Section only.
				SPLConfigPool[profile][tree] = dict(SPLConfig[tree])
			else:
				SPLConfigPool[profile][tree][leaf] = SPLConfig[tree][leaf]

# Last but not least...
# Module level version of get profile flags function.
# Optional keyword arguments are to be added when called from dialogs such as add-on settings.
# A crucial kwarg is contained, and if so, profile flags set will be returned.
def getProfileFlags(name, active=None, instant=None, triggers=None, contained=False):
	flags = set()
	if active is None: active = SPLActiveProfile
	if instant is None: instant = SPLSwitchProfile
	if triggers is None: triggers = profileTriggers
	if name == active:
		# Translators: A flag indicating the currently active broadcast profile.
		flags.add(_("active"))
	if name == instant:
		# Translators: A flag indicating the broadcast profile is an instant switch profile.
		flags.add(_("instant switch"))
	if name in triggers:
		# Translators: A flag indicating the time-based triggers profile.
		flags.add(_("time-based"))
	if not contained:
		return name if len(flags) == 0 else "{0} <{1}>".format(name, ", ".join(flags))
	else: return flags

# Is the config pool itself sorted?
# This check is performed when displaying broadcast profiles.
def isConfigPoolSorted():
		profileNames = [profile.name for profile in SPLConfigPool][1:]
		for pos in xrange(len(profileNames)-1):
			if profileNames[pos] > profileNames[pos+1]:
				return False
		return True


# Perform some extra work before writing the config file.
def _preSave(conf):
	# Perform global setting processing only for the normal profile.
	# 7.0: if this is a second pass, index 0 may not be normal profile at all.
	# Use profile path instead.
	if conf.filename == SPLIni:
		# Cache instant profile for later use.
		if SPLSwitchProfile is not None:
			conf["InstantProfile"] = SPLSwitchProfile
			# 7.0: Also update the runtime dictionary.
			SPLConfig["InstantProfile"] = SPLSwitchProfile
		else:
			try:
				del conf["InstantProfile"]
			except KeyError:
				pass
	# For other profiles, remove global settings before writing to disk.
	else:
		# 6.1: Make sure column inclusion aren't same as default values.
		if len(conf["ColumnAnnouncement"]["IncludedColumns"]) == 17:
			del conf["ColumnAnnouncement"]["IncludedColumns"]
		for setting in conf.keys():
			for key in conf[setting].keys():
				try:
					if conf[setting][key] == _SPLDefaults7[setting][key]:
						del conf[setting][key]
				except KeyError:
					pass
			if setting in conf and not len(conf[setting]):
				del conf[setting]

# Check if the profile should be written to disk.
# For the most part, no setting will be modified.
def shouldSave(profile):
	tree = None if profile.filename == SPLIni else profile.name
	# One downside of caching: new profiles are not recognized as such.
	if "___new___" in _SPLCache[tree]: return True
	for section in profile.keys():
		if isinstance(profile[section], dict):
			for key in profile[section]:
				if profile[section][key] != _SPLCache[tree][section][key]:
					return True # Setting modified.
	return False


# Save configuration database.
def saveConfig():
	# Save all config profiles.
	global SPLConfig, SPLConfigPool, SPLActiveProfile, SPLPrevProfile, SPLSwitchProfile, _SPLCache
	# 7.0: Turn off auto update check timer.
	if splupdate._SPLUpdateT is not None and splupdate._SPLUpdateT.IsRunning(): splupdate._SPLUpdateT.Stop()
	splupdate._SPLUpdateT = None
	# Close profile triggers dictionary.
	saveProfileTriggers()
	# Dump track comments.
	cPickle.dump(trackComments, file(os.path.join(globalVars.appArgs.configPath, "spltrackcomments.pickle"), "wb"))
	# Save update check state.
	splupdate.terminate()
	# Save profile-specific settings to appropriate dictionary if this is the case.
	activeIndex = SPLConfig["ActiveIndex"]
	del SPLConfig["ActiveIndex"]
	if activeIndex > 0:
		applySections(activeIndex)
	# 7.0: Save normal profile first.
	# Temporarily merge normal profile.
	mergeSections(0)
	# 6.1: Transform column inclusion data structure (for normal profile) now.
	# 7.0: This will be repeated for broadcast profiles later.
	SPLConfigPool[0]["ColumnAnnouncement"]["IncludedColumns"] = list(SPLConfigPool[0]["ColumnAnnouncement"]["IncludedColumns"])
	_preSave(SPLConfigPool[0])
<<<<<<< HEAD
	# Convert keys back to 5.x format.
	for section in SPLConfigPool[0].keys():
		if isinstance(SPLConfigPool[0][section], dict):
			for key in SPLConfigPool[0][section]:
				SPLConfigPool[0][key] = SPLConfigPool[0][section][key]
	# 7.0 only: Return to 6.x value.
	sayPlayingTrackName = SPLConfigPool[0]["SayPlayingTrackName"]
	if sayPlayingTrackName == "auto": sayPlayingTrackName = "True"
	elif sayPlayingTrackName == "background": sayPlayingTrackName = "Background"
	elif sayPlayingTrackName == "off": sayPlayingTrackName = "False"
	SPLConfigPool[0]["SayPlayingTrackName"] = sayPlayingTrackName
=======
	# Global flags, be gone.
	del SPLConfig["ColumnExpRange"]
>>>>>>> efe7729b
	# Disk write optimization check please.
	if shouldSave(SPLConfigPool[0]):
		SPLConfigPool[0].write()
	del SPLConfigPool[0]
	# Now save broadcast profiles.
	for configuration in SPLConfigPool:
		if configuration is not None:
			configuration["ColumnAnnouncement"]["IncludedColumns"] = list(configuration["ColumnAnnouncement"]["IncludedColumns"])
			# 7.0: See if profiles themselves must be saved.
			# This must be done now, otherwise changes to broadcast profiles (cached) will not be saved as presave removes them.
			if shouldSave(configuration):
				_preSave(configuration)
				configuration.write()
	SPLConfig.clear()
	SPLConfig = None
	SPLConfigPool = None
	SPLActiveProfile = None
	SPLPrevProfile = None
	SPLSwitchProfile = None
	_SPLCache.clear()
	_SPLCache = None


# Switch between profiles.
SPLActiveProfile = None
SPLPrevProfile = None
SPLSwitchProfile = None
SPLTriggerProfile = None

# A general-purpose profile switcher.
# Allows the add-on to switch between profiles as a result of manual intervention or through profile trigger timer.
# Instant profile switching is just a special case of this function.
def switchProfile(prevProfile, newProfile):
	global SPLConfig, SPLActiveProfile, SPLPrevProfile
	from splconfui import _configDialogOpened
	if _configDialogOpened:
		# Translators: Presented when trying to switch to an instant switch profile when add-on settings dialog is active.
		ui.message(_("Add-on settings dialog is open, cannot switch profiles"))
		return
	mergeSections(newProfile)
	SPLActiveProfile = SPLConfigPool[newProfile].name
	SPLConfig["ActiveIndex"] = newProfile
	if prevProfile is not None:
		# Translators: Presented when switch to instant switch profile was successful.
		ui.message(_("Switching to {newProfileName}").format(newProfileName = SPLActiveProfile))
		# Pause automatic update checking.
		if SPLConfig["Update"]["AutoUpdateCheck"]:
			if splupdate._SPLUpdateT is not None and splupdate._SPLUpdateT.IsRunning: splupdate._SPLUpdateT.Stop()
	else:
		# Translators: Presented when switching from instant switch profile to a previous profile.
		ui.message(_("Returning to {previousProfile}").format(previousProfile = SPLActiveProfile))
		# Resume auto update checker if told to do so.
		if SPLConfig["Update"]["AutoUpdateCheck"]: updateInit()
	SPLPrevProfile = prevProfile
	# Use the module-level metadata reminder method if told to do so now.
	if SPLConfig["General"]["MetadataReminder"] in ("startup", "instant"):
		_metadataAnnouncer(reminder=True)

# Called from within the app module.
def instantProfileSwitch():
	global SPLConfig, SPLActiveProfile
	if SPLSwitchProfile is None:
		# Translators: Presented when trying to switch to an instant switch profile when the instant switch profile is not defined.
		ui.message(_("No instant switch profile is defined"))
	else:
		if SPLPrevProfile is None:
			if SPLActiveProfile == SPLSwitchProfile:
				# Translators: Presented when trying to switch to an instant switch profile when one is already using the instant switch profile.
				ui.message(_("You are already in the instant switch profile"))
				return
			# Switch to the given profile.
			switchProfileIndex = getProfileIndexByName(SPLSwitchProfile)
			# 6.1: Do to referencing nature of Python, use the profile index function to locate the index for the soon to be deactivated profile.
			# 7.0: Store the profile name instead in order to prevent profile index mangling if profiles are deleted.
			# Pass in the prev profile, which will be None for instant profile switch.
			# 7.0: Now activate "activeProfile" argument which controls the behavior of the function below.
			switchProfile(SPLActiveProfile, switchProfileIndex)
		else:
			switchProfile(None, getProfileIndexByName(SPLPrevProfile))

# The triggers version of the above function.
_SPLTriggerEndTimer = None
# Record if time-based profile is active or not.
_triggerProfileActive = False

def triggerProfileSwitch():
	global triggerTimer, _SPLTriggerEndTimer, _triggerProfileActive
	if SPLTriggerProfile is None and _triggerProfileActive:
		raise RuntimeError("Trigger profile flag cannot be active when the trigger profile itself isn't defined")
	if SPLPrevProfile is None:
		if SPLActiveProfile == SPLTriggerProfile:
			# Translators: Presented when trying to switch to an instant switch profile when one is already using the instant switch profile.
			ui.message(_("A profile trigger is already active"))
			return
		# Switch to the given profile.
		triggerProfileIndex = getProfileIndexByName(SPLTriggerProfile)
		# Pass in the prev profile, which will be None for instant profile switch.
		switchProfile(SPLActiveProfile, triggerProfileIndex)
		# Set the global trigger flag to inform various subsystems such as add-on settings dialog.
		_triggerProfileActive = True
		# Set the next trigger date and time.
		triggerSettings = profileTriggers[SPLTriggerProfile]
		# Set next trigger if no duration is specified.
		if triggerSettings[6] == 0:
			profileTriggers[SPLTriggerProfile] = setNextTimedProfile(SPLTriggerProfile, triggerSettings[0], datetime.time(triggerSettings[4], triggerSettings[5]))
		else:
			_SPLTriggerEndTimer = wx.PyTimer(triggerProfileSwitch)
			_SPLTriggerEndTimer.Start(triggerSettings[6] * 60 * 1000, True)
	else:
		switchProfile(None, getProfileIndexByName(SPLPrevProfile))
		_triggerProfileActive = False
		# Stop the ending timer.
		if _SPLTriggerEndTimer is not None and _SPLTriggerEndTimer.IsRunning():
			_SPLTriggerEndTimer.Stop()
			_SPLTriggerEndTimer = None


# Automatic update checker.

# The function below is called as part of the update check timer.
# Its only job is to call the update check function (splupdate) with the auto check enabled.
# The update checker will not be engaged if an instant switch profile is active or it is not time to check for it yet (check will be done every 24 hours).
def autoUpdateCheck():
	splupdate.updateCheck(auto=True, continuous=SPLConfig["Update"]["AutoUpdateCheck"])

# The timer itself.
# A bit simpler than NVDA Core's auto update checker.
def updateInit():
	currentTime = time.time()
	nextCheck = splupdate.SPLAddonCheck+86400.0
	if splupdate.SPLAddonCheck < currentTime < nextCheck:
		interval = int(nextCheck - currentTime)
	elif splupdate.SPLAddonCheck < nextCheck < currentTime:
		interval = 86400
		# Call the update check now.
		splupdate.updateCheck(auto=True) # No repeat here.
	splupdate._SPLUpdateT = wx.PyTimer(autoUpdateCheck)
	splupdate._SPLUpdateT.Start(interval * 1000, True)


# Let SPL track item know if it needs to build description pieces.
# To be renamed and used in other places in 7.0.
def _shouldBuildDescriptionPieces():
	return (not SPLConfig["ColumnAnnouncement"]["UseScreenColumnOrder"]
	and (SPLConfig["ColumnAnnouncement"]["ColumnOrder"] != _SPLDefaults7["ColumnAnnouncement"]["ColumnOrder"]
	or len(SPLConfig["ColumnAnnouncement"]["IncludedColumns"]) != 17))


# Additional configuration dialogs
# See splconfui module for basic configuration dialogs.

# A common alarm dialog
# Based on NVDA core's find dialog code (implemented by the author of this add-on).
# Only one instance can be active at a given moment (code borrowed from GUI's exit dialog routine).
_alarmDialogOpened = False

# A common alarm error dialog.
def _alarmError():
	# Translators: Text of the dialog when another alarm dialog is open.
	gui.messageBox(_("Another alarm dialog is open."),_("Error"),style=wx.OK | wx.ICON_ERROR)

class SPLAlarmDialog(wx.Dialog):
	"""A dialog providing common alarm settings.
	This dialog contains a number entry field for alarm duration and a check box to enable or disable the alarm.
	"""

	# The following comes from exit dialog class from GUI package (credit: NV Access and Zahari from Bulgaria).
	_instance = None

	def __new__(cls, parent, *args, **kwargs):
		# Make this a singleton and prompt an error dialog if it isn't.
		if _alarmDialogOpened:
			raise RuntimeError("An instance of alarm dialog is opened")
		inst = cls._instance() if cls._instance else None
		if not inst:
			return super(cls, cls).__new__(cls, parent, *args, **kwargs)
		return inst

	def __init__(self, parent, setting, toggleSetting, title, alarmPrompt, alarmToggleLabel, min, max):
		inst = SPLAlarmDialog._instance() if SPLAlarmDialog._instance else None
		if inst:
			return
		# Use a weakref so the instance can die.
		import weakref
		SPLAlarmDialog._instance = weakref.ref(self)

		# Now the actual alarm dialog code.
		super(SPLAlarmDialog, self).__init__(parent, wx.ID_ANY, title)
		self.setting = setting
		self.toggleSetting = toggleSetting
		mainSizer = wx.BoxSizer(wx.VERTICAL)

		alarmSizer = wx.BoxSizer(wx.HORIZONTAL)
		alarmMessage = wx.StaticText(self, wx.ID_ANY, label=alarmPrompt)
		alarmSizer.Add(alarmMessage)
		self.alarmEntry = wx.SpinCtrl(self, wx.ID_ANY, min=min, max=max)
		self.alarmEntry.SetValue(SPLConfig["IntroOutroAlarms"][setting])
		self.alarmEntry.SetSelection(-1, -1)
		alarmSizer.Add(self.alarmEntry)
		mainSizer.Add(alarmSizer,border=20,flag=wx.LEFT|wx.RIGHT|wx.TOP)

		self.toggleCheckBox=wx.CheckBox(self,wx.NewId(),label=alarmToggleLabel)
		self.toggleCheckBox.SetValue(SPLConfig["IntroOutroAlarms"][toggleSetting])
		mainSizer.Add(self.toggleCheckBox,border=10,flag=wx.BOTTOM)

		mainSizer.AddSizer(self.CreateButtonSizer(wx.OK|wx.CANCEL))
		self.Bind(wx.EVT_BUTTON,self.onOk,id=wx.ID_OK)
		self.Bind(wx.EVT_BUTTON,self.onCancel,id=wx.ID_CANCEL)
		mainSizer.Fit(self)
		self.SetSizer(mainSizer)
		self.Center(wx.BOTH | wx.CENTER_ON_SCREEN)
		self.alarmEntry.SetFocus()

	def onOk(self, evt):
		global SPLConfig, _alarmDialogOpened
		# Optimization: don't bother if Studio is dead and if the same value has been entered.
		import winUser
		if winUser.user32.FindWindowA("SPLStudio", None):
			newVal = self.alarmEntry.GetValue()
			newToggle = self.toggleCheckBox.GetValue()
			if SPLConfig["IntroOutroAlarms"][self.setting] != newVal: SPLConfig["IntroOutroAlarms"][self.setting] = newVal
			elif SPLConfig["IntroOutroAlarms"][self.toggleSetting] != newToggle: SPLConfig["IntroOutroAlarms"][self.toggleSetting] = newToggle
			# Apply alarm settings only.
			applySections(SPLConfig["ActiveIndex"], "/".join(["IntroOutroAlarms", self.setting]))
			applySections(SPLConfig["ActiveIndex"], "/".join(["IntroOutroAlarms", self.toggleSetting]))
		self.Destroy()
		_alarmDialogOpened = False

	def onCancel(self, evt):
		self.Destroy()
		global _alarmDialogOpened
		_alarmDialogOpened = False


# Startup dialogs.

# Audio ducking reminder (NVDA 2016.1 and later).
class AudioDuckingReminder(wx.Dialog):
	"""A dialog to remind users to turn off audio ducking (NVDA 2016.1 and later).
	"""

	def __init__(self, parent):
		# Translators: Title of a dialog displayed when the add-on starts reminding broadcasters to disable audio ducking.
		super(AudioDuckingReminder, self).__init__(parent, title=_("SPL Studio and audio ducking"))

		mainSizer = wx.BoxSizer(wx.VERTICAL)

		# Translators: A message displayed if audio ducking should be disabled.
		label = wx.StaticText(self, wx.ID_ANY, label=_("NVDA 2016.1 and later allows NVDA to decrease volume of background audio including that of Studio. In order to not disrupt the listening experience of your listeners, please disable audio ducking by opening synthesizer dialog in NVDA and selecting 'no ducking' from audio ducking mode combo box or press NVDA+Shift+D."))
		mainSizer.Add(label,border=20,flag=wx.LEFT|wx.RIGHT|wx.TOP)

		sizer = wx.BoxSizer(wx.HORIZONTAL)
		# Translators: A checkbox to turn off audio ducking reminder message.
		self.audioDuckingReminder=wx.CheckBox(self,wx.NewId(),label=_("Do not show this message again"))
		self.audioDuckingReminder.SetValue(not SPLConfig["Startup"]["AudioDuckingReminder"])
		sizer.Add(self.audioDuckingReminder, border=10,flag=wx.TOP)
		mainSizer.Add(sizer, border=10, flag=wx.BOTTOM)

		mainSizer.Add(self.CreateButtonSizer(wx.OK))
		self.Bind(wx.EVT_BUTTON, self.onOk, id=wx.ID_OK)
		mainSizer.Fit(self)
		self.Sizer = mainSizer
		self.audioDuckingReminder.SetFocus()
		self.Center(wx.BOTH | wx.CENTER_ON_SCREEN)

	def onOk(self, evt):
		global SPLConfig
		if self.audioDuckingReminder.Value:
			SPLConfig["Startup"]["AudioDuckingReminder"] = not self.audioDuckingReminder.Value
		self.Destroy()

# Welcome dialog (emulating NvDA Core)
class WelcomeDialog(wx.Dialog):

	# Translators: A message giving basic information about the add-on.
	welcomeMessage=_("""Welcome to StationPlaylist Studio add-on for NVDA,
your companion to broadcasting with SPL Studio using NVDA screen reader.

Highlights of StationPlaylist Studio add-on include:
* Layer commands for obtaining status information.
* Various ways to examine track columns.
* Various ways to find tracks.
* Cart Explorer to learn cart assignments.
* Comprehensive settings and documentation.
* Check for add-on updates automatically or manually.
* Completely free, open-source and community-driven.
* And much more.

Visit www.stationplaylist.com for details on StationPlaylist Studio.
Visit StationPlaylist entry on NVDA Community Add-ons page (addons.nvda-project.org) for more information on the add-on and to read the documentation.
Want to see this dialog again? Just press Alt+NVDA+F1 while using Studio to return to this dialog.
Have something to say about the add-on? Press Control+NVDA+hyphen (-) to send a feedback to the developer of this add-on using your default email program.

Thank you.""")

	def __init__(self, parent):
		# Translators: Title of a dialog displayed when the add-on starts presenting basic information, similar to NVDA's own welcome dialog.
		super(WelcomeDialog, self).__init__(parent, title=_("Welcome to StationPlaylist Studio add-on"))

		mainSizer = wx.BoxSizer(wx.VERTICAL)

		label = wx.StaticText(self, wx.ID_ANY, label=self.welcomeMessage)
		mainSizer.Add(label,border=20,flag=wx.LEFT|wx.RIGHT|wx.TOP)

		sizer = wx.BoxSizer(wx.HORIZONTAL)
		# Translators: A checkbox to turn off welcome dialog.
		self.showWelcomeDialog=wx.CheckBox(self,wx.NewId(),label=_("Do not show welcome dialog when I start Studio"))
		self.showWelcomeDialog.SetValue(not SPLConfig["Startup"]["WelcomeDialog"])
		sizer.Add(self.showWelcomeDialog, border=10,flag=wx.TOP)
		mainSizer.Add(sizer, border=10, flag=wx.BOTTOM)

		mainSizer.Add(self.CreateButtonSizer(wx.OK))
		self.Bind(wx.EVT_BUTTON, self.onOk, id=wx.ID_OK)
		mainSizer.Fit(self)
		self.Sizer = mainSizer
		self.showWelcomeDialog.SetFocus()
		self.Center(wx.BOTH | wx.CENTER_ON_SCREEN)

	def onOk(self, evt):
		global SPLConfig
		if self.showWelcomeDialog.Value:
			SPLConfig["Startup"]["WelcomeDialog"] = not self.showWelcomeDialog.Value
		self.Destroy()

# And to open the above dialog and any other dialogs.
def showStartupDialogs():
	if SPLConfig["Startup"]["WelcomeDialog"]:
		gui.mainFrame.prePopup()
		WelcomeDialog(gui.mainFrame).Show()
		gui.mainFrame.postPopup()
	try:
		import audioDucking
		if SPLConfig["Startup"]["AudioDuckingReminder"] and audioDucking.isAudioDuckingSupported():
			gui.mainFrame.prePopup()
			AudioDuckingReminder(gui.mainFrame).Show()
			gui.mainFrame.postPopup()
	except ImportError:
		pass


# Message verbosity pool.
# To be moved to its own module in add-on 7.0.
# This is a multimap, consisting of category, value and message.
# Most of the categories are same as confspec keys, hence the below message function is invoked when settings are changed.
def message(category, value):
	verbosityLevels = ("beginner", "advanced")
	ui.message(messagePool[category][value][verbosityLevels.index(SPLConfig["General"]["MessageVerbosity"])])

messagePool={
	"BeepAnnounce":
		{True:
			# Translators: Reported when status announcement is set to beeps in SPL Studio.
			(_("Status announcement beeps"),
			# Translators: Reported when status announcement is set to beeps in SPL Studio.
			_("Beeps")),
		False:
			# Translators: Reported when status announcement is set to beeps in SPL Studio.
			(_("Status announcement words"),
			# Translators: Reported when status announcement is set to beeps in SPL Studio.
			_("Words"))},
	"BrailleTimer":
		{"off":
			# Translators: A setting in braille timer options.
			(_("Braille timer off"), _("Off")),
		"outro":
			# Translators: A setting in braille timer options.
			(_("Braille track endings"),
						# Translators: A setting in braille timer options.
			_("Outro")),
		"intro":
			# Translators: A setting in braille timer options.
			(_("Braille intro endings"),
						# Translators: A setting in braille timer options.
			_("Intro")),
		"both":
			# Translators: A setting in braille timer options.
			(_("Braille intro and track endings"),
						# Translators: A setting in braille timer options.
			_("Both"))},
	"LibraryScanAnnounce":
		{"off":
			# Translators: A setting in library scan announcement options.
			(_("Do not announce library scans"), _("Off")),
		"ending":
			# Translators: A setting in library scan announcement options.
			(_("Announce start and end of a library scan"),
			_("Start and end only")),
		"progress":
			# Translators: A setting in library scan announcement options.
			(_("Announce the progress of a library scan"),
			_("Scan progress")),
		"numbers":
			# Translators: A setting in library scan announcement options.
			(_("Announce progress and item count of a library scan"),
			_("Scan count"))}}<|MERGE_RESOLUTION|>--- conflicted
+++ resolved
@@ -592,22 +592,6 @@
 	# 7.0: This will be repeated for broadcast profiles later.
 	SPLConfigPool[0]["ColumnAnnouncement"]["IncludedColumns"] = list(SPLConfigPool[0]["ColumnAnnouncement"]["IncludedColumns"])
 	_preSave(SPLConfigPool[0])
-<<<<<<< HEAD
-	# Convert keys back to 5.x format.
-	for section in SPLConfigPool[0].keys():
-		if isinstance(SPLConfigPool[0][section], dict):
-			for key in SPLConfigPool[0][section]:
-				SPLConfigPool[0][key] = SPLConfigPool[0][section][key]
-	# 7.0 only: Return to 6.x value.
-	sayPlayingTrackName = SPLConfigPool[0]["SayPlayingTrackName"]
-	if sayPlayingTrackName == "auto": sayPlayingTrackName = "True"
-	elif sayPlayingTrackName == "background": sayPlayingTrackName = "Background"
-	elif sayPlayingTrackName == "off": sayPlayingTrackName = "False"
-	SPLConfigPool[0]["SayPlayingTrackName"] = sayPlayingTrackName
-=======
-	# Global flags, be gone.
-	del SPLConfig["ColumnExpRange"]
->>>>>>> efe7729b
 	# Disk write optimization check please.
 	if shouldSave(SPLConfigPool[0]):
 		SPLConfigPool[0].write()
