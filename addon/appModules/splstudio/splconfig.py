--- conflicted
+++ resolved
@@ -723,12 +723,8 @@
 		self.metadataStreams = curProfile["MetadataEnabled"]
 		self.columnOrderCheckbox.SetValue(curProfile["UseScreenColumnOrder"])
 		self.columnOrder = curProfile["ColumnOrder"]
-<<<<<<< HEAD
-		self.includedColumns = curProfile["IncludedColumns"]
-=======
 		# 6.1: Again convert list to set.
 		self.includedColumns = set(curProfile["IncludedColumns"])
->>>>>>> b036b90c
 
 	# Profile controls.
 	# Rename and delete events come from GUI/config profiles dialog from NVDA core.
