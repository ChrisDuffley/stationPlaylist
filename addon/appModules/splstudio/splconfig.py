# SPL Studio Configuration Manager
# An app module and global plugin package for NVDA
# Copyright 2015-2016 Joseph Lee and others, released under GPL.
# Provides the configuration management package for SPL Studio app module.
# For miscellaneous dialogs and tool, see SPLMisc module.

import os
from cStringIO import StringIO
from configobj import ConfigObj
from validate import Validator
import weakref
import globalVars
import ui
import api
import gui
import wx
from winUser import user32
import tones
import splupdate

# Configuration management
SPLIni = os.path.join(globalVars.appArgs.configPath, "splstudio.ini")
SPLProfiles = os.path.join(globalVars.appArgs.configPath, "addons", "stationPlaylist", "profiles")
confspec = ConfigObj(StringIO("""
BeepAnnounce = boolean(default=false)
MessageVerbosity = option("beginner", "advanced", default="beginner")
SayEndOfTrack = boolean(default=true)
EndOfTrackTime = integer(min=1, max=59, default=5)
SaySongRamp = boolean(default=true)
SongRampTime = integer(min=1, max=9, default=5)
BrailleTimer = option("off", "intro", "outro", "both", default="off")
MicAlarm = integer(min=0, max=7200, default="0")
MicAlarmInterval = integer(min=0, max=60, default=0)
AlarmAnnounce = option("beep", "message", "both", default="beep")
LibraryScanAnnounce = option("off", "ending", "progress", "numbers", default="off")
TrackDial = boolean(default=false)
TimeHourAnnounce = boolean(default=false)
MetadataReminder = option("off", "startup", "instant", default="off")
MetadataEnabled = bool_list(default=list(false,false,false,false,false))
UseScreenColumnOrder = boolean(default=true)
ColumnOrder = string_list(default=list("Artist","Title","Duration","Intro","Outro","Category","Year","Album","Genre","Mood","Energy","Tempo","BPM","Gender","Rating","Filename","Time Scheduled"))
IncludedColumns = string_list(default=list("Artist","Title","Duration","Intro","Outro","Category","Year","Album","Genre","Mood","Energy","Tempo","BPM","Gender","Rating","Filename","Time Scheduled"))
SayScheduledFor = boolean(default=true)
SayListenerCount = boolean(default=true)
SayPlayingCartName = boolean(default=true)
SayPlayingTrackName = string(default="True")
SPLConPassthrough = boolean(default=false)
CompatibilityLayer = option("off", "jfw", "wineyes", default="off")
AutoUpdateCheck = boolean(default=true)
"""), encoding="UTF-8", list_values=False)
confspec.newlines = "\r\n"
SPLConfig = None
# A pool of broadcast profiles.
SPLConfigPool = []
# Default config spec container.
_SPLDefaults = ConfigObj(None, configspec = confspec, encoding="UTF-8")
_val = Validator()
_SPLDefaults.validate(_val, copy=True)

# The following settings can be changed in profiles:
_mutatableSettings=("SayEndOfTrack","EndOfTrackTime","SaySongRamp","SongRampTime","MicAlarm","MicAlarmInterval","MetadataEnabled","UseScreenColumnOrder","ColumnOrder","IncludedColumns")

# Display an error dialog when configuration validation fails.
def runConfigErrorDialog(errorText, errorType):
	wx.CallAfter(gui.messageBox, errorText, errorType, wx.OK|wx.ICON_ERROR)

# Reset settings to defaults.
# This will be called when validation fails or when the user asks for it.
# 6.0: The below function resets a single profile. A sister function will reset all of them.
# 7.0: This will be split into several functions, with one of them being the master copy/settings transfer routine.
def resetConfig(defaults, activeConfig, intentional=False):
	for setting in activeConfig:
		activeConfig[setting] = defaults[setting]
	activeConfig.write()
	if intentional:
		# Translators: A dialog message shown when settings were reset to defaults.
		wx.CallAfter(gui.messageBox, _("Successfully applied default add-on settings."),
		# Translators: Title of the reset config dialog.
		_("Reset configuration"), wx.OK|wx.ICON_INFORMATION)

# Reset all profiles upon request.
def resetAllConfig():
	for profile in SPLConfigPool:
		# Retrieve the profile path, as ConfigObj.reset nullifies it.
		profilePath = profile.filename
		profile.reset()
		profile.filename = profilePath
		for setting in _SPLDefaults:
			# Convert certain settings to a different format.
			if setting == "IncludedColumns": profile["IncludedColumns"] = set(_SPLDefaults["IncludedColumns"])
			else: profile[setting] = _SPLDefaults[setting]
	# Translators: A dialog message shown when settings were reset to defaults.
	wx.CallAfter(gui.messageBox, _("Successfully applied default add-on settings."),
	# Translators: Title of the reset config dialog.
	_("Reset configuration"), wx.OK|wx.ICON_INFORMATION)

# In case one or more profiles had config issues, look up the error message from the following map.
_configErrors ={
	"completeReset":"All settings reset to defaults",
	"partialReset":"Some settings reset to defaults",
	"columnOrderReset":"Column announcement order reset to defaults",
	"partialAndColumnOrderReset":"Some settings, including column announcement order reset to defaults",
	"noInstantProfile":"Cannot find instant profile"
}

# To be run in app module constructor.
# With the load function below, load the config upon request.
# The below init function is really a vehicle that traverses through config profiles in a loop.
# Prompt the config error dialog only once.
_configLoadStatus = {} # Key = filename, value is pass or no pass.

def initConfig():
	# Load the default config from a list of profiles.
	global SPLConfig, SPLConfigPool, _configLoadStatus, SPLActiveProfile, SPLSwitchProfile
	if SPLConfigPool is None: SPLConfigPool = []
	# Translators: The name of the default (normal) profile.
	if SPLActiveProfile is None: SPLActiveProfile = _("Normal profile")
	SPLConfigPool.append(unlockConfig(SPLIni, profileName=SPLActiveProfile, prefill=True))
	try:
		profiles = filter(lambda fn: os.path.splitext(fn)[-1] == ".ini", os.listdir(SPLProfiles))
		for profile in profiles:
			SPLConfigPool.append(unlockConfig(os.path.join(SPLProfiles, profile), profileName=os.path.splitext(profile)[0]))
	except WindowsError:
		pass
	SPLConfig = SPLConfigPool[0]
	# 7.0: Store add-on installer size in case one wishes to check for updates (default size is 0 or no update checked attempted).
	# Same goes to update check time and date (stored as Unix time stamp).
	if "PSZ" in SPLConfig: splupdate.SPLAddonSize = SPLConfig["PSZ"]
	if "PDT" in SPLConfig: splupdate.SPLAddonCheck = SPLConfig["PDT"]
	# Locate instant profile.
	if "InstantProfile" in SPLConfig:
		try:
			SPLSwitchProfile = SPLConfigPool[getProfileIndexByName(SPLConfig["InstantProfile"])].name
		except ValueError:
			_configLoadStatus[SPLConfig.name] = "noInstantProfile"
	if len(_configLoadStatus):
		# Translators: Standard error title for configuration error.
		title = _("Studio add-on Configuration error")
		messages = []
		messages.append("One or more broadcast profiles had issues:\n\n")
		for profile in _configLoadStatus:
			error = _configErrors[_configLoadStatus[profile]]
			messages.append("{profileName}: {errorMessage}".format(profileName = profile, errorMessage = error))
		_configLoadStatus.clear()
		runConfigErrorDialog("\n".join(messages), title)

# Unlock (load) profiles from files.
def unlockConfig(path, profileName=None, prefill=False):
	global _configLoadStatus # To be mutated only during unlock routine.
	SPLConfigCheckpoint = ConfigObj(path, configspec = confspec, encoding="UTF-8")
	# 5.2 and later: check to make sure all values are correct.
	configTest = SPLConfigCheckpoint.validate(_val, copy=prefill)
	if configTest != True:
		# Translators: Standard error title for configuration error.
		title = _("Studio add-on Configuration error")
		if not configTest:
			# Case 1: restore settings to defaults when 5.x config validation has failed on all values.
			# 6.0: In case this is a user profile, apply base configuration.
			baseProfile = _SPLDefaults if prefill else SPLConfigPool[0]
			resetConfig(baseProfile, SPLConfigCheckpoint)
			_configLoadStatus[profileName] = "completeReset"
		elif isinstance(configTest, dict):
			# Case 2: For 5.x and later, attempt to reconstruct the failed values.
			# 6.0: Cherry-pick global settings only.
			for setting in configTest:
				if not configTest[setting]:
					if prefill: # Base profile only.
						SPLConfigCheckpoint[setting] = _SPLDefaults[setting]
					else: # Broadcast profiles.
						if setting not in _mutatableSettings:
							SPLConfigCheckpoint[setting] = SPLConfigPool[0][setting]
						else: SPLConfigCheckpoint[setting] = _SPLDefaults[setting]
			SPLConfigCheckpoint.write()
			_configLoadStatus[profileName] = "partialReset"
	_extraInitSteps(SPLConfigCheckpoint, profileName=profileName)
	# Only run when loading profiles other than normal profile.
	if not prefill: _applyBaseSettings(SPLConfigCheckpoint)
	SPLConfigCheckpoint.name = profileName
	return SPLConfigCheckpoint

# Extra initialization steps such as converting value types.
def _extraInitSteps(conf, profileName=None):
	global _configLoadStatus
	columnOrder = conf["ColumnOrder"]
	# Catch suttle errors.
	fields = ["Artist","Title","Duration","Intro","Outro","Category","Year","Album","Genre","Mood","Energy","Tempo","BPM","Gender","Rating","Filename","Time Scheduled"]
	invalidFields = 0
	for field in fields:
		if field not in columnOrder: invalidFields+=1
	if invalidFields or len(columnOrder) != 17:
		if profileName in _configLoadStatus and _configLoadStatus[profileName] == "partialReset":
			_configLoadStatus[profileName] = "partialAndColumnOrderReset"
		else:
			_configLoadStatus[profileName] = "columnOrderReset"
		columnOrder = fields
	conf["ColumnOrder"] = columnOrder
	conf["IncludedColumns"] = set(conf["IncludedColumns"])
	# Artist and Title must be present at all times (quite redundant, but just in case).
	conf["IncludedColumns"].add("Artist")
	conf["IncludedColumns"].add("Title")
	# Perform a similar check for metadata streaming.
	if len(conf["MetadataEnabled"]) != 5:
		if profileName in _configLoadStatus and _configLoadStatus[profileName] == "partialReset":
			_configLoadStatus[profileName] = "partialAndMetadataReset"
		else:
			_configLoadStatus[profileName] = "metadataReset"
		conf["MetadataEnabled"] = [False, False, False, False, False]

# Apply base profile if loading user-defined broadcast profiles.
def _applyBaseSettings(conf):
	for setting in SPLConfigPool[0]:
		# Ignore profile-specific settings.
		if setting not in _mutatableSettings:
			conf[setting] = SPLConfigPool[0][setting]

# Instant profile switch helpers.
# A number of helper functions assisting instant switch profile routine, including sorting and locating the needed profile upon request.

# Fetch the profile index with a given name.
def getProfileIndexByName(name):
	return [profile.name for profile in SPLConfigPool].index(name)

# And:
def getProfileByName(name):
	return SPLConfigPool[getProfileIndexByName(name)]

# Is the config pool itself sorted?
# This check is performed when displaying broadcast profiles.
def isConfigPoolSorted():
		profileNames = [profile.name for profile in SPLConfigPool][1:]
		for pos in xrange(len(profileNames)-1):
			if profileNames[pos] > profileNames[pos+1]:
				return False
		return True


# Perform some extra work before writing the config file.
def _preSave(conf):
	# 6.1: Transform column inclusion data structure now.
	conf["IncludedColumns"] = list(conf["IncludedColumns"])
	# Perform global setting processing only for the normal profile.
	if SPLConfigPool.index(conf) == 0:
		conf["IncludedColumns"] = list(conf["IncludedColumns"])
		# Cache instant profile for later use.
		if SPLSwitchProfile is not None:
			conf["InstantProfile"] = SPLSwitchProfile
		else:
			try:
				del conf["InstantProfile"]
			except KeyError:
				pass
		# 6.0 only: Remove obsolete keys.
		if "MetadataURL" in conf:
			del conf["MetadataURL"]
		# 7.0: Check if updates are pending.
		if (("PSZ" in conf and splupdate.SPLAddonSize != conf["PSZ"])
		or ("PSZ" not in conf and splupdate.SPLAddonSize != 0x0)):
			conf["PSZ"] = splupdate.SPLAddonSize
		# Same goes to update check time and date.
		if (("PDT" in conf and splupdate.SPLAddonCheck != conf["PDT"])
		or ("PDT" not in conf and splupdate.SPLAddonCheck != 0)):
			conf["PDT"] = splupdate.SPLAddonCheck
	# For other profiles, remove global settings before writing to disk.
	else:
		# 6.1: Make sure column order and inclusion aren't same as default values.
		if len(conf["IncludedColumns"]) == 17:
			del conf["IncludedColumns"]
		if conf["ColumnOrder"] == ["Artist","Title","Duration","Intro","Outro","Category","Year","Album","Genre","Mood","Energy","Tempo","BPM","Gender","Rating","Filename","Time Scheduled"]:
			del conf["ColumnOrder"]
		for setting in conf.keys():
			if setting not in _mutatableSettings or (setting in _mutatableSettings and conf[setting] == _SPLDefaults[setting]):
				del conf[setting]


# Save configuration database.
def saveConfig():
	# Save all config profiles.
	global SPLConfig, SPLConfigPool, SPLActiveProfile, SPLPrevProfile, SPLSwitchProfile
	# Apply any global settings changed in profiles to normal configuration.
	if SPLConfigPool.index(SPLConfig) > 0:
		for setting in SPLConfig:
			if setting not in _mutatableSettings:
				SPLConfigPool[0][setting] = SPLConfig[setting]
	for configuration in SPLConfigPool:
		if configuration is not None:
			_preSave(configuration)
			# Save broadcast profiles first.
			if SPLConfigPool.index(configuration) > 0:
				configuration.write()
	# Global flags, be gone.
	if "Reset" in SPLConfigPool[0]:
		del SPLConfigPool[0]["Reset"]
	SPLConfigPool[0].write()
	SPLConfig = None
	SPLConfigPool = None
	SPLActiveProfile = None
	SPLPrevProfile = None
	SPLSwitchProfile = None

# Switch between profiles.
SPLActiveProfile = None
SPLPrevProfile = None
SPLSwitchProfile = None

# Called from within the app module.
def instantProfileSwitch():
	global SPLPrevProfile, SPLConfig, SPLActiveProfile
	if _configDialogOpened:
		# Translators: Presented when trying to switch to an instant switch profile when add-on settings dialog is active.
		ui.message(_("Add-on settings dialog is open, cannot switch profiles"))
		return
	if SPLSwitchProfile is None:
		# Translators: Presented when trying to switch to an instant switch profile when the instant switch profile is not defined.
		ui.message(_("No instant switch profile is defined"))
	else:
		if SPLPrevProfile is None:
			if SPLActiveProfile == SPLSwitchProfile:
				# Translators: Presented when trying to switch to an instant switch profile when one is already using the instant switch profile.
				ui.message(_("You are already in the instant switch profile"))
				return
			# Switch to the given profile.
			switchProfileIndex = getProfileIndexByName(SPLSwitchProfile)
			SPLPrevProfile = SPLConfigPool.index(SPLConfig)
			SPLConfig = SPLConfigPool[switchProfileIndex]
			# Translators: Presented when switch to instant switch profile was successful.
			ui.message(_("Switching profiles"))
			# Use the focus.appModule's metadata reminder method if told to do so now.
			if SPLConfig["MetadataReminder"] in ("startup", "instant"):
				api.getFocusObject().appModule._metadataAnnouncer(reminder=True)
		else:
			SPLConfig = SPLConfigPool[SPLPrevProfile]
			SPLActiveProfile = SPLConfig.name
			SPLPrevProfile = None
			# Translators: Presented when switching from instant switch profile to a previous profile.
			ui.message(_("Returning to previous profile"))
			# 6.2: Don't forget to switch streaming status around.
			if SPLConfig["MetadataReminder"] in ("startup", "instant"):
				api.getFocusObject().appModule._metadataAnnouncer(reminder=True)


# Configuration dialog.
_configDialogOpened = False

class SPLConfigDialog(gui.SettingsDialog):
	# Translators: This is the label for the StationPlaylist Studio configuration dialog.
	title = _("Studio Add-on Settings")

	def makeSettings(self, settingsSizer):

		# Broadcast profile controls were inspired by Config Profiles dialog in NVDA Core.
		sizer = wx.BoxSizer(wx.HORIZONTAL)
		# Translators: The label for a setting in SPL add-on dialog to select a broadcast profile.
		label = wx.StaticText(self, wx.ID_ANY, label=_("Broadcast &profile:"))
		# Sort profiles for display purposes (the config pool might not be sorted).
		sortedProfiles = [profile.name for profile in SPLConfigPool]
		# No need to sort if the only living profile is the normal configuration or there is one other profile besides this.
		# Optimization: Only sort if config pool itself isn't  - usually after creating, renaming or deleting profile(s).
		if len(sortedProfiles) > 2 and not isConfigPoolSorted():
			firstProfile = SPLConfigPool[0].name
			sortedProfiles = [firstProfile] + sorted(sortedProfiles[1:])
		self.profiles = wx.Choice(self, wx.ID_ANY, choices=sortedProfiles)
		self.profiles.Bind(wx.EVT_CHOICE, self.onProfileSelection)
		try:
			self.profiles.SetSelection(sortedProfiles.index(SPLConfig.name))
		except:
			pass
		sizer.Add(label)
		sizer.Add(self.profiles)
		settingsSizer.Add(sizer, border=10, flag=wx.BOTTOM)

		# Profile controls code credit: NV Access (except copy button).
		sizer = wx.BoxSizer(wx.HORIZONTAL)
		# Translators: The label of a button to create a new broadcast profile.
		item = newButton = wx.Button(self, label=_("&New"))
		item.Bind(wx.EVT_BUTTON, self.onNew)
		sizer.Add(item)
		# Translators: The label of a button to copy a broadcast profile.
		item = copyButton = wx.Button(self, label=_("Cop&y"))
		item.Bind(wx.EVT_BUTTON, self.onCopy)
		sizer.Add(item)
		# Translators: The label of a button to rename a broadcast profile.
		item = self.renameButton = wx.Button(self, label=_("&Rename"))
		item.Bind(wx.EVT_BUTTON, self.onRename)
		sizer.Add(item)
		# Translators: The label of a button to delete a broadcast profile.
		item = self.deleteButton = wx.Button(self, label=_("&Delete"))
		item.Bind(wx.EVT_BUTTON, self.onDelete)
		sizer.Add(item)
		# Translators: The label of a button to toggle instant profile switching on and off.
		if SPLSwitchProfile is None: switchLabel = _("Enable instant profile switching")
		else:
			# Translators: The label of a button to toggle instant profile switching on and off.
			switchLabel = _("Disable instant profile switching")
		item = self.instantSwitchButton = wx.Button(self, label=switchLabel)
		item.Bind(wx.EVT_BUTTON, self.onInstantSwitch)
		self.switchProfile = SPLSwitchProfile
		self.activeProfile = SPLActiveProfile
		# Used as sanity check in case switch profile is renamed or deleted.
		self.switchProfileRenamed = False
		self.switchProfileDeleted = False
		sizer.Add(item)
		if SPLConfigPool.index(SPLConfig) == 0:
			self.renameButton.Disable()
			self.deleteButton.Disable()
			self.instantSwitchButton.Disable()
		settingsSizer.Add(sizer)

	# Translators: the label for a setting in SPL add-on settings to set status announcement between words and beeps.
		self.beepAnnounceCheckbox=wx.CheckBox(self,wx.NewId(),label=_("&Beep for status announcements"))
		self.beepAnnounceCheckbox.SetValue(SPLConfig["BeepAnnounce"])
		settingsSizer.Add(self.beepAnnounceCheckbox, border=10,flag=wx.TOP)

		sizer = wx.BoxSizer(wx.HORIZONTAL)
		# Translators: The label for a setting in SPL add-on dialog to set message verbosity.
		label = wx.StaticText(self, wx.ID_ANY, label=_("Message &verbosity:"))
		# Translators: One of the message verbosity levels.
		self.verbosityLevels=[("beginner",_("beginner")),
		# Translators: One of the message verbosity levels.
		("advanced",_("advanced"))]
		self.verbosityList = wx.Choice(self, wx.ID_ANY, choices=[x[1] for x in self.verbosityLevels])
		currentVerbosity=SPLConfig["MessageVerbosity"]
		selection = (x for x,y in enumerate(self.verbosityLevels) if y[0]==currentVerbosity).next()  
		try:
			self.verbosityList.SetSelection(selection)
		except:
			pass
		sizer.Add(label)
		sizer.Add(self.verbosityList)
		settingsSizer.Add(sizer, border=10, flag=wx.BOTTOM)

		self.outroSizer = wx.BoxSizer(wx.HORIZONTAL)
		# Check box hiding method comes from Alberto Buffolino's Columns Review add-on.
		# Translators: Label for a check box in SPL add-on settings to notify when end of track (outro) is approaching.
		self.outroCheckBox=wx.CheckBox(self,wx.NewId(),label=_("&Notify when end of track is approaching"))
		self.outroCheckBox.SetValue(SPLConfig["SayEndOfTrack"])
		self.outroCheckBox.Bind(wx.EVT_CHECKBOX, self.onOutroCheck)
		self.outroSizer.Add(self.outroCheckBox, border=10,flag=wx.BOTTOM)

		# Translators: The label for a setting in SPL Add-on settings to specify end of track (outro) alarm.
		self.outroAlarmLabel = wx.StaticText(self, wx.ID_ANY, label=_("&End of track alarm in seconds"))
		self.outroSizer.Add(self.outroAlarmLabel)
		self.endOfTrackAlarm = wx.SpinCtrl(self, wx.ID_ANY, min=1, max=59)
		self.endOfTrackAlarm.SetValue(long(SPLConfig["EndOfTrackTime"]))
		self.endOfTrackAlarm.SetSelection(-1, -1)
		self.outroSizer.Add(self.endOfTrackAlarm)
		self.onOutroCheck(None)
		settingsSizer.Add(self.outroSizer, border=10, flag=wx.BOTTOM)

		self.introSizer = wx.BoxSizer(wx.HORIZONTAL)
		# Translators: Label for a check box in SPL add-on settings to notify when end of intro is approaching.
		self.introCheckBox=wx.CheckBox(self,wx.NewId(),label=_("&Notify when end of introduction is approaching"))
		self.introCheckBox.SetValue(SPLConfig["SaySongRamp"])
		self.introCheckBox.Bind(wx.EVT_CHECKBOX, self.onIntroCheck)
		self.introSizer.Add(self.introCheckBox, border=10,flag=wx.BOTTOM)

		# Translators: The label for a setting in SPL Add-on settings to specify track intro alarm.
		self.introAlarmLabel = wx.StaticText(self, wx.ID_ANY, label=_("&Track intro alarm in seconds"))
		self.introSizer.Add(self.introAlarmLabel)
		self.songRampAlarm = wx.SpinCtrl(self, wx.ID_ANY, min=1, max=9)
		self.songRampAlarm.SetValue(long(SPLConfig["SongRampTime"]))
		self.songRampAlarm.SetSelection(-1, -1)
		self.introSizer.Add(self.songRampAlarm)
		self.onIntroCheck(None)
		settingsSizer.Add(self.introSizer, border=10, flag=wx.BOTTOM)

		sizer = wx.BoxSizer(wx.HORIZONTAL)
		# Translators: The label for a setting in SPL add-on dialog to control braille timer.
		label = wx.StaticText(self, wx.ID_ANY, label=_("&Braille timer:"))
		self.brailleTimerValues=[("off",_("Off")),
		# Translators: One of the braille timer settings.
		("outro",_("Track ending")),
		# Translators: One of the braille timer settings.
		("intro",_("Track intro")),
		# Translators: One of the braille timer settings.
		("both",_("Track intro and ending"))]
		self.brailleTimerList = wx.Choice(self, wx.ID_ANY, choices=[x[1] for x in self.brailleTimerValues])
		brailleTimerCurValue=SPLConfig["BrailleTimer"]
		selection = (x for x,y in enumerate(self.brailleTimerValues) if y[0]==brailleTimerCurValue).next()  
		try:
			self.brailleTimerList.SetSelection(selection)
		except:
			pass
		sizer.Add(label)
		sizer.Add(self.brailleTimerList)
		settingsSizer.Add(sizer, border=10, flag=wx.BOTTOM)

		self.micSizer = wx.BoxSizer(wx.HORIZONTAL)
		# Translators: The label for a setting in SPL Add-on settings to change microphone alarm setting.
		label = wx.StaticText(self, wx.ID_ANY, label=_("&Microphone alarm in seconds"))
		self.micSizer.Add(label)
		self.micAlarm = wx.SpinCtrl(self, wx.ID_ANY, min=0, max=7200)
		self.micAlarm.SetValue(long(SPLConfig["MicAlarm"]))
		self.micAlarm.SetSelection(-1, -1)
		self.micSizer.Add(self.micAlarm)

		# Translators: The label for a setting in SPL Add-on settings to specify mic alarm interval.
		self.micAlarmIntervalLabel = wx.StaticText(self, wx.ID_ANY, label=_("Microphone alarm &interval in seconds"))
		self.micSizer.Add(self.micAlarmIntervalLabel)
		self.micAlarmInterval = wx.SpinCtrl(self, wx.ID_ANY, min=0, max=60)
		self.micAlarmInterval.SetValue(long(SPLConfig["MicAlarmInterval"]))
		self.micAlarmInterval.SetSelection(-1, -1)
		self.micSizer.Add(self.micAlarmInterval)
		settingsSizer.Add(self.micSizer, border=10, flag=wx.BOTTOM)

		sizer = wx.BoxSizer(wx.HORIZONTAL)
		# Translators: The label for a setting in SPL add-on dialog to control alarm announcement type.
		label = wx.StaticText(self, wx.ID_ANY, label=_("&Alarm notification:"))
		# Translators: One of the alarm notification options.
		self.alarmAnnounceValues=[("beep",_("beep")),
		# Translators: One of the alarm notification options.
		("message",_("message")),
		# Translators: One of the alarm notification options.
		("both",_("both beep and message"))]
		self.alarmAnnounceList = wx.Choice(self, wx.ID_ANY, choices=[x[1] for x in self.alarmAnnounceValues])
		alarmAnnounceCurValue=SPLConfig["AlarmAnnounce"]
		selection = (x for x,y in enumerate(self.alarmAnnounceValues) if y[0]==alarmAnnounceCurValue).next()  
		try:
			self.alarmAnnounceList.SetSelection(selection)
		except:
			pass
		sizer.Add(label)
		sizer.Add(self.alarmAnnounceList)
		settingsSizer.Add(sizer, border=10, flag=wx.BOTTOM)

		sizer = wx.BoxSizer(wx.HORIZONTAL)
		# Translators: The label for a setting in SPL add-on dialog to control library scan announcement.
		label = wx.StaticText(self, wx.ID_ANY, label=_("&Library scan announcement:"))
		self.libScanValues=[("off",_("Off")),
		# Translators: One of the library scan announcement settings.
		("ending",_("Start and end only")),
		# Translators: One of the library scan announcement settings.
		("progress",_("Scan progress")),
		# Translators: One of the library scan announcement settings.
		("numbers",_("Scan count"))]
		self.libScanList = wx.Choice(self, wx.ID_ANY, choices=[x[1] for x in self.libScanValues])
		libScanCurValue=SPLConfig["LibraryScanAnnounce"]
		selection = (x for x,y in enumerate(self.libScanValues) if y[0]==libScanCurValue).next()  
		try:
			self.libScanList.SetSelection(selection)
		except:
			pass
		sizer.Add(label)
		sizer.Add(self.libScanList)
		settingsSizer.Add(sizer, border=10, flag=wx.BOTTOM)

		self.hourAnnounceCheckbox=wx.CheckBox(self,wx.NewId(),label="Include &hours when announcing track or playlist duration")
		self.hourAnnounceCheckbox.SetValue(SPLConfig["TimeHourAnnounce"])
		settingsSizer.Add(self.hourAnnounceCheckbox, border=10,flag=wx.BOTTOM)

		# Translators: the label for a setting in SPL add-on settings to toggle track dial mode on and off.
		self.trackDialCheckbox=wx.CheckBox(self,wx.NewId(),label=_("&Track Dial mode"))
		self.trackDialCheckbox.SetValue(SPLConfig["TrackDial"])
		settingsSizer.Add(self.trackDialCheckbox, border=10,flag=wx.BOTTOM)

		sizer = wx.BoxSizer(wx.HORIZONTAL)
		# Translators: the label for a setting in SPL add-on settings to be notified that metadata streaming is enabled.
		label = wx.StaticText(self, wx.ID_ANY, label=_("&Metadata streaming notification and connection"))
		self.metadataValues=[("off",_("Off")),
		# Translators: One of the metadata notification settings.
		("startup",_("When Studio starts")),
		# Translators: One of the metadata notification settings.
		("instant",_("When instant switch profile is active"))]
		self.metadataList = wx.Choice(self, wx.ID_ANY, choices=[x[1] for x in self.metadataValues])
		metadataCurValue=SPLConfig["MetadataReminder"]
		selection = (x for x,y in enumerate(self.metadataValues) if y[0]==metadataCurValue).next()  
		try:
			self.metadataList.SetSelection(selection)
		except:
			pass
		sizer.Add(label)
		sizer.Add(self.metadataList)
		self.metadataStreams = list(SPLConfig["MetadataEnabled"])
		# Translators: The label of a button to manage column announcements.
		item = manageMetadataButton = wx.Button(self, label=_("Configure metadata &streaming connection options..."))
		item.Bind(wx.EVT_BUTTON, self.onManageMetadata)
		sizer.Add(item)
		settingsSizer.Add(sizer, border=10, flag=wx.BOTTOM)

		# Translators: the label for a setting in SPL add-on settings to toggle custom column announcement.
		self.columnOrderCheckbox=wx.CheckBox(self,wx.NewId(),label=_("Announce columns in the &order shown on screen"))
		self.columnOrderCheckbox.SetValue(SPLConfig["UseScreenColumnOrder"])
		self.columnOrder = SPLConfig["ColumnOrder"]
		# Without manual conversion below, it produces a rare bug where clicking cancel after changing column inclusion causes new set to be retained.
		self.includedColumns = set(SPLConfig["IncludedColumns"])
		settingsSizer.Add(self.columnOrderCheckbox, border=10,flag=wx.BOTTOM)
		# Translators: The label of a button to manage column announcements.
		item = manageColumnsButton = wx.Button(self, label=_("&Manage track column announcements..."))
		item.Bind(wx.EVT_BUTTON, self.onManageColumns)
		settingsSizer.Add(item)

		# Translators: the label for a setting in SPL add-on settings to announce scheduled time.
		self.scheduledForCheckbox=wx.CheckBox(self,wx.NewId(),label=_("Announce &scheduled time for the selected track"))
		self.scheduledForCheckbox.SetValue(SPLConfig["SayScheduledFor"])
		settingsSizer.Add(self.scheduledForCheckbox, border=10,flag=wx.BOTTOM)

		# Translators: the label for a setting in SPL add-on settings to announce listener count.
		self.listenerCountCheckbox=wx.CheckBox(self,wx.NewId(),label=_("Announce &listener count"))
		self.listenerCountCheckbox.SetValue(SPLConfig["SayListenerCount"])
		settingsSizer.Add(self.listenerCountCheckbox, border=10,flag=wx.BOTTOM)

		# Translators: the label for a setting in SPL add-on settings to announce currently playing cart.
		self.cartNameCheckbox=wx.CheckBox(self,wx.NewId(),label=_("&Announce name of the currently playing cart"))
		self.cartNameCheckbox.SetValue(SPLConfig["SayPlayingCartName"])
		settingsSizer.Add(self.cartNameCheckbox, border=10,flag=wx.BOTTOM)

		# Translators: the label for a setting in SPL add-on settings to announce currently playing track name.
		self.playingTrackNameCheckbox=wx.CheckBox(self,wx.NewId(),label=_("Announce name of the currently playing &track automatically"))
		self.playingTrackNameCheckbox.SetValue(SPLConfig["SayPlayingTrackName"] == "True")
		settingsSizer.Add(self.playingTrackNameCheckbox, border=10,flag=wx.BOTTOM)

		# Translators: The label of a button to open advanced options such as using SPL Controller command to invoke Assistant layer.
		item = advancedOptButton = wx.Button(self, label=_("&Advanced options..."))
		item.Bind(wx.EVT_BUTTON, self.onAdvancedOptions)
		self.splConPassthrough = SPLConfig["SPLConPassthrough"]
		self.compLayer = SPLConfig["CompatibilityLayer"]
		settingsSizer.Add(item)

		# Translators: The label for a button in SPL add-on configuration dialog to reset settings to defaults.
		self.resetConfigButton = wx.Button(self, wx.ID_ANY, label=_("Reset settings"))
		self.resetConfigButton.Bind(wx.EVT_BUTTON,self.onResetConfig)
		settingsSizer.Add(self.resetConfigButton)

	def postInit(self):
		global _configDialogOpened
		_configDialogOpened = True
		self.profiles.SetFocus()

	def onOk(self, evt):
		global SPLConfig, SPLActiveProfile, _configDialogOpened, SPLSwitchProfile, SPLPrevProfile
		selectedProfile = self.profiles.GetStringSelection()
		SPLConfig = getProfileByName(selectedProfile)
		SPLConfig["BeepAnnounce"] = self.beepAnnounceCheckbox.Value
		SPLConfig["MessageVerbosity"] = self.verbosityLevels[self.verbosityList.GetSelection()][0]
		SPLConfig["SayEndOfTrack"] = self.outroCheckBox.Value
		SPLConfig["EndOfTrackTime"] = self.endOfTrackAlarm.Value
		SPLConfig["SaySongRamp"] = self.introCheckBox.Value
		SPLConfig["SongRampTime"] = self.songRampAlarm.Value
		SPLConfig["BrailleTimer"] = self.brailleTimerValues[self.brailleTimerList.GetSelection()][0]
		SPLConfig["MicAlarm"] = self.micAlarm.Value
		SPLConfig["MicAlarmInterval"] = self.micAlarmInterval.Value
		SPLConfig["AlarmAnnounce"] = self.alarmAnnounceValues[self.alarmAnnounceList.GetSelection()][0]
		SPLConfig["LibraryScanAnnounce"] = self.libScanValues[self.libScanList.GetSelection()][0]
		SPLConfig["TimeHourAnnounce"] = self.hourAnnounceCheckbox.Value
		SPLConfig["TrackDial"] = self.trackDialCheckbox.Value
		SPLConfig["MetadataReminder"] = self.metadataValues[self.metadataList.GetSelection()][0]
		SPLConfig["MetadataEnabled"] = self.metadataStreams
		SPLConfig["UseScreenColumnOrder"] = self.columnOrderCheckbox.Value
		SPLConfig["ColumnOrder"] = self.columnOrder
		SPLConfig["IncludedColumns"] = self.includedColumns
		SPLConfig["SayScheduledFor"] = self.scheduledForCheckbox.Value
		SPLConfig["SayListenerCount"] = self.listenerCountCheckbox.Value
		SPLConfig["SayPlayingCartName"] = self.cartNameCheckbox.Value
		SPLConfig["SayPlayingTrackName"] = str(self.playingTrackNameCheckbox.Value)
		SPLConfig["SPLConPassthrough"] = self.splConPassthrough
		SPLConfig["CompatibilityLayer"] = self.compLayer
		SPLActiveProfile = SPLConfig.name
		SPLSwitchProfile = self.switchProfile
		# Without nullifying prev profile while switch profile is undefined, NVDA will assume it can switch back to that profile when it can't.
		# It also causes NVDA to display wrong label for switch button.
		if self.switchProfile is None:
			SPLPrevProfile = None
		global _configDialogOpened
		_configDialogOpened = False
		super(SPLConfigDialog,  self).onOk(evt)

	def onCancel(self, evt):
		global _configDialogOpened, SPLActiveProfile, SPLSwitchProfile, SPLConfig
		self.includedColumns.clear()
		SPLActiveProfile = self.activeProfile
		if self.switchProfileRenamed or self.switchProfileDeleted:
			SPLSwitchProfile = self.switchProfile
		if self.switchProfileDeleted:
			SPLConfig = SPLConfigPool[0]
		_configDialogOpened = False
		super(SPLConfigDialog,  self).onCancel(evt)

	# Check events for outro and intro alarms, respectively.
	def onOutroCheck(self, evt):
		if not self.outroCheckBox.IsChecked():
			self.outroSizer.Hide(self.outroAlarmLabel)
			self.outroSizer.Hide(self.endOfTrackAlarm)
		else:
			self.outroSizer.Show(self.outroAlarmLabel)
			self.outroSizer.Show(self.endOfTrackAlarm)
		self.Fit()

	def onIntroCheck(self, evt):
		if not self.introCheckBox.IsChecked():
			self.introSizer.Hide(self.introAlarmLabel)
			self.introSizer.Hide(self.songRampAlarm)
		else:
			self.introSizer.Show(self.introAlarmLabel)
			self.introSizer.Show(self.songRampAlarm)
		self.Fit()

	# Load settings from profiles.
	def onProfileSelection(self, evt):
		# Don't rely on SPLConfig here, as we don't want to interupt the show.
		selection = self.profiles.GetSelection()
		selectedProfile = self.profiles.GetStringSelection()
		# Play a tone to indicate active profile.
		if self.activeProfile == selectedProfile:
			tones.beep(512, 40)
		if selection == 0:
			self.renameButton.Disable()
			self.deleteButton.Disable()
			self.instantSwitchButton.Disable()
		else:
			self.renameButton.Enable()
			self.deleteButton.Enable()
			if selectedProfile != self.switchProfile:
				self.instantSwitchButton.Label = _("Enable instant profile switching")
			else:
				self.instantSwitchButton.Label = _("Disable instant profile switching")
			self.instantSwitchButton.Enable()
		curProfile = getProfileByName(selectedProfile)
		self.outroCheckBox.SetValue(curProfile["SayEndOfTrack"])
		self.endOfTrackAlarm.SetValue(long(curProfile["EndOfTrackTime"]))
		self.onOutroCheck(None)
		self.introCheckBox.SetValue(curProfile["SaySongRamp"])
		self.songRampAlarm.SetValue(long(curProfile["SongRampTime"]))
		self.onIntroCheck(None)
		self.micAlarm.SetValue(long(curProfile["MicAlarm"]))
		self.micAlarmInterval.SetValue(long(curProfile["MicAlarmInterval"]))
		# 6.1: Take care of profile-specific column and metadata settings.
		self.metadataStreams = curProfile["MetadataEnabled"]
		self.columnOrderCheckbox.SetValue(curProfile["UseScreenColumnOrder"])
		self.columnOrder = curProfile["ColumnOrder"]
		self.includedColumns = curProfile["IncludedColumns"]

	# Profile controls.
	# Rename and delete events come from GUI/config profiles dialog from NVDA core.
	def onNew(self, evt):
		self.Disable()
		NewProfileDialog(self).Show()

	def onCopy(self, evt):
		self.Disable()
		NewProfileDialog(self, copy=True).Show()

	def onRename(self, evt):
		global SPLConfigPool
		oldName = self.profiles.GetStringSelection()
		index = self.profiles.Selection
		configPos = getProfileIndexByName(oldName)
		# Translators: The label of a field to enter a new name for a broadcast profile.
		with wx.TextEntryDialog(self, _("New name:"),
				# Translators: The title of the dialog to rename a profile.
				_("Rename Profile"), defaultValue=oldName) as d:
			if d.ShowModal() == wx.ID_CANCEL:
				return
			newName = api.filterFileName(d.Value)
		if oldName == newName: return
		newNamePath = newName + ".ini"
		newProfile = os.path.join(SPLProfiles, newNamePath)
		if oldName.lower() != newName.lower() and os.path.isfile(newProfile):
			# Translators: An error displayed when renaming a configuration profile
			# and a profile with the new name already exists.
			gui.messageBox(_("That profile already exists. Please choose a different name."),
				_("Error"), wx.OK | wx.ICON_ERROR, self)
			return
		oldNamePath = oldName + ".ini"
		oldProfile = os.path.join(SPLProfiles, oldNamePath)
		os.rename(oldProfile, newProfile)
		if self.switchProfile == oldName:
			self.switchProfile = newName
			self.switchProfileRenamed = True
		if self.activeProfile == oldName:
			self.activeProfile = newName
		SPLConfigPool[configPos].name = newName
		SPLConfigPool[configPos].filename = newProfile
		self.profiles.SetString(index, newName)
		self.profiles.Selection = index
		self.profiles.SetFocus()

	def onDelete(self, evt):
		index = self.profiles.Selection
		name = self.profiles.GetStringSelection()
		configPos = getProfileIndexByName(name)
		if gui.messageBox(
			# Translators: The confirmation prompt displayed when the user requests to delete a broadcast profile.
			_("Are you sure you want to delete this profile? This cannot be undone."),
			# Translators: The title of the confirmation dialog for deletion of a profile.
			_("Confirm Deletion"),
			wx.YES | wx.NO | wx.ICON_QUESTION, self
		) == wx.NO:
			return
		global SPLConfigPool, SPLSwitchProfile, SPLPrevProfile
		path = SPLConfigPool[configPos].filename
		del SPLConfigPool[configPos]
		try:
			os.remove(path)
		except WindowsError:
			pass
		if name == self.switchProfile or name == self.activeProfile:
			self.switchProfile = None
			SPLPrevProfile = None
			self.switchProfileDeleted = True
		self.profiles.Delete(index)
		self.profiles.SetString(0, SPLConfigPool[0].name)
		self.activeProfile = SPLConfigPool[0].name
		self.profiles.Selection = 0
		self.onProfileSelection(None)
		self.profiles.SetFocus()

	def onInstantSwitch(self, evt):
		selection = self.profiles.GetSelection()
		selectedName = self.profiles.GetStringSelection()
		if self.switchProfile is None or (selectedName != self.switchProfile):
			self.instantSwitchButton.Label = _("Disable instant profile switching")
			self.switchProfile = selectedName
			tones.beep(1000, 500)
		else:
			self.instantSwitchButton.Label = _("Enable instant profile switching")
			self.switchProfile = None
			tones.beep(500, 500)

	# Manage metadata streaming.
	def onManageMetadata(self, evt):
		self.Disable()
		MetadataStreamingDialog(self).Show()

	# Manage column announcements.
	def onManageColumns(self, evt):
		self.Disable()
		ColumnAnnouncementsDialog(self).Show()

	# Advanced options.
	# See advanced options class for more details.
	def onAdvancedOptions(self, evt):
		self.Disable()
		AdvancedOptionsDialog(self).Show()

	# Reset settings to defaults.
	# This affects the currently selected profile.
	def onResetConfig(self, evt):
		if gui.messageBox(
		# Translators: A message to warn about resetting SPL config settings to factory defaults.
		_("Are you sure you wish to reset SPL add-on settings to defaults?"),
		# Translators: The title of the warning dialog.
		_("Warning"),wx.YES_NO|wx.NO_DEFAULT|wx.ICON_WARNING,self
		)==wx.YES:
			# Reset all profiles.
			resetAllConfig()
			global SPLConfig, SPLActiveProfile, _configDialogOpened, SPLSwitchProfile, SPLPrevProfile
			SPLConfig = SPLConfigPool[0]
			SPLActiveProfile = SPLConfig.name
			# Workaround: store the reset flag in the normal profile to prevent config databases from becoming references to old generation.
			SPLConfig["Reset"] = True
		if SPLSwitchProfile is not None:
			SPLSwitchProfile = None
		SPLPrevProfile = None
		_configDialogOpened = False
		self.Destroy()


# Open the above dialog upon request.
def onConfigDialog(evt):
	# 5.2: Guard against alarm dialogs.
	if _alarmDialogOpened:
		# Translators: Presented when an alarm dialog is opened.
		wx.CallAfter(gui.messageBox, _("An alarm dialog is already opened. Please close the alarm dialog first."), _("Error"), wx.OK|wx.ICON_ERROR)
	else: gui.mainFrame._popupSettingsDialog(SPLConfigDialog)

# Helper dialogs for add-on settings dialog.

# New broadcast profile dialog: Modification of new config profile dialog from NvDA Core.
class NewProfileDialog(wx.Dialog):

	def __init__(self, parent, copy=False):
		self.copy = copy
		if not self.copy:
			# Translators: The title of the dialog to create a new broadcast profile.
			dialogTitle = _("New Profile")
		else:
			# Translators: The title of the dialog to copy a broadcast profile.
			dialogTitle = _("Copy Profile")
		super(NewProfileDialog, self).__init__(parent, title=dialogTitle)
		mainSizer = wx.BoxSizer(wx.VERTICAL)

		sizer = wx.BoxSizer(wx.HORIZONTAL)
		# Translators: The label of a field to enter the name of a new broadcast profile.
		sizer.Add(wx.StaticText(self, label=_("Profile name:")))
		item = self.profileName = wx.TextCtrl(self)
		sizer.Add(item)
		mainSizer.Add(sizer)

		sizer = wx.BoxSizer(wx.HORIZONTAL)
		# Translators: The label for a setting in SPL add-on dialog to select a base  profile for copying.
		label = wx.StaticText(self, wx.ID_ANY, label=_("&Base profile:"))
		self.baseProfiles = wx.Choice(self, wx.ID_ANY, choices=parent.profiles.GetItems())
		try:
			self.baseProfiles.SetSelection(self.baseProfiles.GetItems().index(parent.profiles.GetStringSelection()))
		except:
			pass
		sizer.Add(label)
		sizer.Add(self.baseProfiles)
		if not self.copy:
			sizer.Hide(label)
			sizer.Hide(self.baseProfiles)
		mainSizer.Add(sizer, border=10, flag=wx.BOTTOM)

		mainSizer.Add(self.CreateButtonSizer(wx.OK | wx.CANCEL))
		self.Bind(wx.EVT_BUTTON, self.onOk, id=wx.ID_OK)
		self.Bind(wx.EVT_BUTTON, self.onCancel, id=wx.ID_CANCEL)
		mainSizer.Fit(self)
		self.Sizer = mainSizer
		self.profileName.SetFocus()
		self.Center(wx.BOTH | wx.CENTER_ON_SCREEN)

	def onOk(self, evt):
		global SPLConfigPool
		profileNames = [profile.name for profile in SPLConfigPool]
		name = api.filterFileName(self.profileName.Value)
		if not name:
			return
		if name in profileNames:
			# Translators: An error displayed when the user attempts to create a profile which already exists.
			gui.messageBox(_("That profile already exists. Please choose a different name."),
				_("Error"), wx.OK | wx.ICON_ERROR, self)
			return
		namePath = name + ".ini"
		if not os.path.exists(SPLProfiles):
			os.mkdir(SPLProfiles)
		newProfilePath = os.path.join(SPLProfiles, namePath)
		SPLConfigPool.append(unlockConfig(newProfilePath, profileName=name))
		if self.copy:
			newProfile = SPLConfigPool[-1]
			baseProfile = getProfileByName(self.baseProfiles.GetStringSelection())
			for setting in baseProfile:
				try:
					# Go through all settings (including profile-specific ones for now).
					# 6.1/7.0: Only iterate through mutatable keys.
					if baseProfile[setting] != newProfile[setting]:
						newProfile[setting] = baseProfile[setting]
				except KeyError:
					pass
		parent = self.Parent
		parent.profiles.Append(name)
		parent.profiles.Selection = parent.profiles.Count - 1
		parent.onProfileSelection(None)
		parent.profiles.SetFocus()
		parent.Enable()
		self.Destroy()
		return

	def onCancel(self, evt):
		self.Parent.Enable()
		self.Destroy()

# Metadata reminder controller.
# Select notification/streaming URL's for metadata streaming.
_metadataDialogOpened = False

class MetadataStreamingDialog(wx.Dialog):
	"""A dialog to toggle metadata streaming quickly and from add-on settings dialog.
	"""
	_instance = None

	def __new__(cls, parent, *args, **kwargs):
		# Make this a singleton and prompt an error dialog if it isn't.
		if _metadataDialogOpened:
			raise RuntimeError("An instance of metadata stremaing dialog is opened")
		inst = cls._instance() if cls._instance else None
		if not inst:
			return super(cls, cls).__new__(cls, parent, *args, **kwargs)
		return inst

	def __init__(self, parent, func=None):
		inst = MetadataStreamingDialog._instance() if MetadataStreamingDialog._instance else None
		if inst:
			return
		# Use a weakref so the instance can die.
		MetadataStreamingDialog._instance = weakref.ref(self)

		super(MetadataStreamingDialog, self).__init__(parent, title=_("Metadata streaming options"))
		self.func = func

		# WX's CheckListBox isn't user friendly.
		# Therefore use checkboxes laid out across the top.
		self.checkedStreams = []
		# Add the DSP encoder checkbox first before adding other URL's.
		checkedDSP=wx.CheckBox(self,wx.NewId(),label="DSP encoder")
		if func:
			streaming = func(0, 36, ret=True)
			if streaming == -1: streaming += 1
			checkedDSP.SetValue(streaming)
		else: checkedDSP.SetValue(self.Parent.metadataStreams[0])
		self.checkedStreams.append(checkedDSP)
		# Now the rest.
		for url in xrange(1, 5):
			checkedURL=wx.CheckBox(self,wx.NewId(),label="URL {URL}".format(URL = url))
			if func:
				streaming = func(url, 36, ret=True)
				if streaming == -1: streaming += 1
				checkedURL.SetValue(streaming)
			else: checkedURL.SetValue(self.Parent.metadataStreams[url])
			self.checkedStreams.append(checkedURL)

		mainSizer = wx.BoxSizer(wx.VERTICAL)
		# First, a help text.
		if func is None: labelText=_("Select the URL for metadata streaming upon request.")
		else: labelText=_("Check to enable metadata streaming, uncheck to disable.")
		label = wx.StaticText(self, wx.ID_ANY, label=labelText)
		mainSizer.Add(label,border=20,flag=wx.LEFT|wx.RIGHT|wx.TOP)

		sizer = wx.BoxSizer(wx.HORIZONTAL)
		for checkedStream in self.checkedStreams:
			sizer.Add(checkedStream)
		mainSizer.Add(sizer, border=10, flag=wx.BOTTOM)

		if self.func is not None:
			self.applyCheckbox=wx.CheckBox(self,wx.NewId(),label="&Apply streaming changes to the selected profile")
			self.applyCheckbox.SetValue(False)
			mainSizer.Add(self.applyCheckbox, border=10,flag=wx.TOP)

		mainSizer.Add(self.CreateButtonSizer(wx.OK | wx.CANCEL))
		self.Bind(wx.EVT_BUTTON, self.onOk, id=wx.ID_OK)
		self.Bind(wx.EVT_BUTTON, self.onCancel, id=wx.ID_CANCEL)
		mainSizer.Fit(self)
		self.Sizer = mainSizer
		self.checkedStreams[0].SetFocus()
		self.Center(wx.BOTH | wx.CENTER_ON_SCREEN)

	def onOk(self, evt):
		global _metadataDialogOpened
		if self.func is None: parent = self.Parent
		metadataEnabled = []
		for url in xrange(5):
			if self.func is None: parent.metadataStreams[url] = self.checkedStreams[url].Value
			else:
				dataLo = 0x00010000 if self.checkedStreams[url].Value else 0xffff0000
				self.func(dataLo | url, 36)
				if self.applyCheckbox.Value: metadataEnabled.append(self.checkedStreams[url].Value)
		if self.func is None:
			parent.profiles.SetFocus()
			parent.Enable()
		else:
			# 6.1: Store just toggled settings to profile if told to do so.
			if len(metadataEnabled): SPLConfig["MetadataEnabled"] = metadataEnabled
		self.Destroy()
		_metadataDialogOpened = False
		return

	def onCancel(self, evt):
		global _metadataDialogOpened
		if self.func is None: self.Parent.Enable()
		self.Destroy()
		_metadataDialogOpened = False

# Column announcement manager.
# Select which track columns should be announced and in which order.
class ColumnAnnouncementsDialog(wx.Dialog):

	def __init__(self, parent):
		super(ColumnAnnouncementsDialog, self).__init__(parent, title=_("Manage column announcements"))

		# Same as metadata dialog (wx.CheckListBox isn't user friendly).
		# Gather values for checkboxes except artist and title.
		self.checkedColumns = []
		for column in ("Duration", "Intro", "Category", "Filename"):
			checkedColumn=wx.CheckBox(self,wx.NewId(),label=column)
			checkedColumn.SetValue(column in self.Parent.includedColumns)
			self.checkedColumns.append(checkedColumn)

		mainSizer = wx.BoxSizer(wx.VERTICAL)
		# First, a help text.
		label = wx.StaticText(self, wx.ID_ANY, label=_("Select columns to be announced (artist and title are announced by default"))
		mainSizer.Add(label,border=20,flag=wx.LEFT|wx.RIGHT|wx.TOP)

		sizer = wx.BoxSizer(wx.HORIZONTAL)
		for checkedColumn in self.checkedColumns:
			sizer.Add(checkedColumn)
		mainSizer.Add(sizer, border=10, flag=wx.BOTTOM)

		sizer = wx.BoxSizer(wx.HORIZONTAL)
		# Translators: The label for a setting in SPL add-on dialog to select column announcement order.
		label = wx.StaticText(self, wx.ID_ANY, label=_("Column &order:"))
		# WXPython Phoenix contains RearrangeList to allow item orders to be changed automatically.
		# Because WXPython Classic doesn't include this, work around by using a variant of list box and move up/down buttons.
		self.trackColumns= wx.ListBox(self, wx.ID_ANY, choices=parent.columnOrder)
		self.trackColumns.Bind(wx.EVT_LISTBOX,self.onColumnSelection)
		try:
			self.trackColumns.SetSelection(0)
		except:
			pass
		sizer.Add(label)
		sizer.Add(self.trackColumns)
		mainSizer.Add(sizer, border=10, flag=wx.BOTTOM)

		sizer = wx.BoxSizer(wx.HORIZONTAL)
		# Translators: The label for a button in SPL add-on configuration dialog to reset settings to defaults.
		self.upButton = wx.Button(self, wx.ID_ANY, label=_("Move &up"))
		self.upButton.Bind(wx.EVT_BUTTON,self.onMoveUp)
		self.upButton.Disable()
		sizer.Add(self.upButton)
				# Translators: The label for a button in SPL add-on configuration dialog to reset settings to defaults.
		self.dnButton = wx.Button(self, wx.ID_ANY, label=_("Move &down"))
		self.dnButton.Bind(wx.EVT_BUTTON,self.onMoveDown)
		sizer.Add(self.dnButton)
		mainSizer.Add(sizer, border=10, flag=wx.BOTTOM)

		mainSizer.Add(self.CreateButtonSizer(wx.OK | wx.CANCEL))
		self.Bind(wx.EVT_BUTTON, self.onOk, id=wx.ID_OK)
		self.Bind(wx.EVT_BUTTON, self.onCancel, id=wx.ID_CANCEL)
		mainSizer.Fit(self)
		self.Sizer = mainSizer
		self.checkedColumns[0].SetFocus()
		self.Center(wx.BOTH | wx.CENTER_ON_SCREEN)

	def onOk(self, evt):
		parent = self.Parent
		parent.columnOrder = self.trackColumns.GetItems()
		# Make sure artist and title are always included.
		parent.includedColumns.add("Artist")
		parent.includedColumns.add("Title")
		for checkbox in self.checkedColumns:
			action = parent.includedColumns.add if checkbox.Value else parent.includedColumns.remove
			try:
				action(checkbox.Label)
			except KeyError:
				pass
		parent.profiles.SetFocus()
		parent.Enable()
		self.Destroy()
		return

	def onCancel(self, evt):
		self.Parent.Enable()
		self.Destroy()

	def onColumnSelection(self, evt):
		selIndex = self.trackColumns.GetSelection()
		self.upButton.Disable() if selIndex == 0 else self.upButton.Enable()
		if selIndex == self.trackColumns.GetCount()-1:
			self.dnButton.Disable()
		else: self.dnButton.Enable()

	def onMoveUp(self, evt):
		tones.beep(1000, 200)
		selIndex = self.trackColumns.GetSelection()
		if selIndex > 0:
			selItem = self.trackColumns.GetString(selIndex)
			self.trackColumns.Delete(selIndex)
			self.trackColumns.Insert(selItem, selIndex-1)
			self.trackColumns.Select(selIndex-1)
			self.onColumnSelection(None)

	def onMoveDown(self, evt):
		tones.beep(500, 200)
		selIndex = self.trackColumns.GetSelection()
		if selIndex < self.trackColumns.GetCount()-1:
			selItem = self.trackColumns.GetString(selIndex)
			self.trackColumns.Delete(selIndex)
			self.trackColumns.Insert(selItem, selIndex+1)
			self.trackColumns.Select(selIndex+1)
			self.onColumnSelection(None)
			# Hack: Wen the last item is selected, forcefully move the focus to "move up" button.
			# This will cause NVDA to say "unavailable" as focus is lost momentarily. A bit anoying but a necessary hack.
			if self.FindFocus().GetId() == wx.ID_OK:
				self.upButton.SetFocus()

# Advanced options
# This dialog houses advanced options such as using SPL Controller command to invoke SPL Assistant.
# More options will be added in Project Rainbow.
class AdvancedOptionsDialog(wx.Dialog):

	def __init__(self, parent):
		super(AdvancedOptionsDialog, self).__init__(parent, title=_("Advanced options"))

		mainSizer = wx.BoxSizer(wx.VERTICAL)

		sizer = wx.BoxSizer(wx.HORIZONTAL)
		# Translators: A checkbox to toggle if SPL Controller command can be used to invoke Assistant layer.
		self.splConPassthroughCheckbox=wx.CheckBox(self,wx.NewId(),label=_("Allow SPL C&ontroller command to invoke SPL Assistant layer"))
		self.splConPassthroughCheckbox.SetValue(self.Parent.splConPassthrough)
		sizer.Add(self.splConPassthroughCheckbox, border=10,flag=wx.TOP)
		mainSizer.Add(sizer, border=10, flag=wx.BOTTOM)

		sizer = wx.BoxSizer(wx.HORIZONTAL)
<<<<<<< HEAD
		# Translators: The label for a setting in SPL add-on dialog to set keyboard layout for SPL Assistant.
		label = wx.StaticText(self, wx.ID_ANY, label=_("SPL Assistant command &layout:"))
		self.compatibilityLayouts=[("off","NVDA"),
		("jfw","JAWS for Windows"),
		("wineyes","Window-Eyes")]
		self.compatibilityList= wx.Choice(self, wx.ID_ANY, choices=[x[1] for x in self.compatibilityLayouts])
		selection = (x for x,y in enumerate(self.compatibilityLayouts) if y[0]==SPLConfig["CompatibilityLayer"]).next()  
		try:
			self.compatibilityList.SetSelection(selection)
		except:
			pass
		sizer.Add(label)
		sizer.Add(self.compatibilityList)
=======
		self.compLayerCheckbox=wx.CheckBox(self,wx.NewId(),label="Screen &reader compatibility Mode")
		# Project Rainbow: change the UI for this control.
		self.compLayerCheckbox.SetValue(self.Parent.compLayer != "off")
		sizer.Add(self.compLayerCheckbox, border=10,flag=wx.TOP)
>>>>>>> 61b3bcf6
		mainSizer.Add(sizer, border=10, flag=wx.BOTTOM)

		mainSizer.Add(self.CreateButtonSizer(wx.OK | wx.CANCEL))
		self.Bind(wx.EVT_BUTTON, self.onOk, id=wx.ID_OK)
		self.Bind(wx.EVT_BUTTON, self.onCancel, id=wx.ID_CANCEL)
		mainSizer.Fit(self)
		self.Sizer = mainSizer
		self.splConPassthroughCheckbox.SetFocus()
		self.Center(wx.BOTH | wx.CENTER_ON_SCREEN)

	def onOk(self, evt):
		parent = self.Parent
		parent.splConPassthrough = self.splConPassthroughCheckbox.Value
		parent.compLayer = self.compatibilityLayouts[self.compatibilityList.GetSelection()][0]
		parent.profiles.SetFocus()
		parent.Enable()
		self.Destroy()
		return

	def onCancel(self, evt):
		self.Parent.Enable()
		self.Destroy()

# Additional configuration dialogs

# A common alarm dialog
# Based on NVDA core's find dialog code (implemented by the author of this add-on).
# Only one instance can be active at a given moment (code borrowed from GUI's exit dialog routine).
_alarmDialogOpened = False

# A common alarm error dialog.
def _alarmError():
	# Translators: Text of the dialog when another alarm dialog is open.
	gui.messageBox(_("Another alarm dialog is open."),_("Error"),style=wx.OK | wx.ICON_ERROR)

class SPLAlarmDialog(wx.Dialog):
	"""A dialog providing common alarm settings.
	This dialog contains a number entry field for alarm duration and a check box to enable or disable the alarm.
	"""

	# The following comes from exit dialog class from GUI package (credit: NV Access and Zahari from Bulgaria).
	_instance = None

	def __new__(cls, parent, *args, **kwargs):
		# Make this a singleton and prompt an error dialog if it isn't.
		if _alarmDialogOpened:
			raise RuntimeError("An instance of alarm dialog is opened")
		inst = cls._instance() if cls._instance else None
		if not inst:
			return super(cls, cls).__new__(cls, parent, *args, **kwargs)
		return inst

	def __init__(self, parent, setting, toggleSetting, title, alarmPrompt, alarmToggleLabel, min, max):
		inst = SPLAlarmDialog._instance() if SPLAlarmDialog._instance else None
		if inst:
			return
		# Use a weakref so the instance can die.
		SPLAlarmDialog._instance = weakref.ref(self)

		# Now the actual alarm dialog code.
		super(SPLAlarmDialog, self).__init__(parent, wx.ID_ANY, title)
		self.setting = setting
		self.toggleSetting = toggleSetting
		mainSizer = wx.BoxSizer(wx.VERTICAL)

		alarmSizer = wx.BoxSizer(wx.HORIZONTAL)
		alarmMessage = wx.StaticText(self, wx.ID_ANY, label=alarmPrompt)
		alarmSizer.Add(alarmMessage)
		self.alarmEntry = wx.SpinCtrl(self, wx.ID_ANY, min=min, max=max)
		self.alarmEntry.SetValue(SPLConfig[setting])
		self.alarmEntry.SetSelection(-1, -1)
		alarmSizer.Add(self.alarmEntry)
		mainSizer.Add(alarmSizer,border=20,flag=wx.LEFT|wx.RIGHT|wx.TOP)

		self.toggleCheckBox=wx.CheckBox(self,wx.NewId(),label=alarmToggleLabel)
		self.toggleCheckBox.SetValue(SPLConfig[toggleSetting])
		mainSizer.Add(self.toggleCheckBox,border=10,flag=wx.BOTTOM)

		mainSizer.AddSizer(self.CreateButtonSizer(wx.OK|wx.CANCEL))
		self.Bind(wx.EVT_BUTTON,self.onOk,id=wx.ID_OK)
		self.Bind(wx.EVT_BUTTON,self.onCancel,id=wx.ID_CANCEL)
		mainSizer.Fit(self)
		self.SetSizer(mainSizer)
		self.Center(wx.BOTH | wx.CENTER_ON_SCREEN)
		self.alarmEntry.SetFocus()

	def onOk(self, evt):
		global _alarmDialogOpened
		# Optimization: don't bother if Studio is dead and if the same value has been entered.
		if user32.FindWindowA("SPLStudio", None):
			newVal = self.alarmEntry.GetValue()
			newToggle = self.toggleCheckBox.GetValue()
			if SPLConfig[self.setting] != newVal: SPLConfig[self.setting] = newVal
			elif SPLConfig[self.toggleSetting] != newToggle: SPLConfig[self.toggleSetting] = newToggle
		self.Destroy()
		_alarmDialogOpened = False

	def onCancel(self, evt):
		self.Destroy()
		global _alarmDialogOpened
		_alarmDialogOpened = False

# Message verbosity pool.
# To be moved to its own module in add-on 7.0.
# This is a multimap, consisting of category, value and message.
# Most of the categories are same as confspec keys, hence the below message function is invoked when settings are changed.
def message(category, value):
	verbosityLevels = ("beginner", "advanced")
	ui.message(messagePool[category][value][verbosityLevels.index(SPLConfig["MessageVerbosity"])])

messagePool={
	"BeepAnnounce":
		{True:
			# Translators: Reported when status announcement is set to beeps in SPL Studio.
			(_("Status announcement beeps"),
			# Translators: Reported when status announcement is set to beeps in SPL Studio.
			_("Beeps")),
		False:
			# Translators: Reported when status announcement is set to beeps in SPL Studio.
			(_("Status announcement words"),
			# Translators: Reported when status announcement is set to beeps in SPL Studio.
			_("Words"))},
	"BrailleTimer":
		{"off":
			# Translators: A setting in braille timer options.
			(_("Braille timer off"), _("Off")),
		"outro":
			# Translators: A setting in braille timer options.
			(_("Braille track endings"),
						# Translators: A setting in braille timer options.
			_("Outro")),
		"intro":
			# Translators: A setting in braille timer options.
			(_("Braille intro endings"),
						# Translators: A setting in braille timer options.
			_("Intro")),
		"both":
			# Translators: A setting in braille timer options.
			(_("Braille intro and track endings"),
						# Translators: A setting in braille timer options.
			_("Both"))},
	"LibraryScanAnnounce":
		{"off":
			# Translators: A setting in library scan announcement options.
			(_("Do not announce library scans"), _("Off")),
		"ending":
			# Translators: A setting in library scan announcement options.
			(_("Announce start and end of a library scan"),
			_("Start and end only")),
		"progress":
			# Translators: A setting in library scan announcement options.
			(_("Announce the progress of a library scan"),
			_("Scan progress")),
		"numbers":
			# Translators: A setting in library scan announcement options.
			(_("Announce progress and item count of a library scan"),
			_("Scan count"))}}<|MERGE_RESOLUTION|>--- conflicted
+++ resolved
@@ -1178,7 +1178,6 @@
 		mainSizer.Add(sizer, border=10, flag=wx.BOTTOM)
 
 		sizer = wx.BoxSizer(wx.HORIZONTAL)
-<<<<<<< HEAD
 		# Translators: The label for a setting in SPL add-on dialog to set keyboard layout for SPL Assistant.
 		label = wx.StaticText(self, wx.ID_ANY, label=_("SPL Assistant command &layout:"))
 		self.compatibilityLayouts=[("off","NVDA"),
@@ -1192,12 +1191,6 @@
 			pass
 		sizer.Add(label)
 		sizer.Add(self.compatibilityList)
-=======
-		self.compLayerCheckbox=wx.CheckBox(self,wx.NewId(),label="Screen &reader compatibility Mode")
-		# Project Rainbow: change the UI for this control.
-		self.compLayerCheckbox.SetValue(self.Parent.compLayer != "off")
-		sizer.Add(self.compLayerCheckbox, border=10,flag=wx.TOP)
->>>>>>> 61b3bcf6
 		mainSizer.Add(sizer, border=10, flag=wx.BOTTOM)
 
 		mainSizer.Add(self.CreateButtonSizer(wx.OK | wx.CANCEL))
