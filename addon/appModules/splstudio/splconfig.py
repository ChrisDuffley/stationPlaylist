# SPL Studio Configuration Manager
# An app module and global plugin package for NVDA
# Copyright 2015-2018 Joseph Lee and others, released under GPL.
# Provides the configuration management package for SPL Studio app module.
# For miscellaneous dialogs and tool, see SPLMisc module.
# For UI surrounding this module, see splconfui module.

import sys
py3 = sys.version.startswith("3")
import os
if py3:
	from io import StringIO
	import pickle
else:
	from cStringIO import StringIO
	import cPickle as pickle
from configobj import ConfigObj
from validate import Validator
import time
import datetime
import config
import globalVars
import ui
import gui
import wx
# #50 (18.03): keep an eye on update check facility.
try:
	from . import splupdate
except RuntimeError:
	splupdate = None
from . import splactions
from . import spldebugging

# Python 3 preparation (a compatibility layer until Six module is included).
rangeGen = range if py3 else xrange

# Until NVDA Core uses Python 3 (preferably 3.3 or later), use a backported version of chain map class.
# Backported by Jonathan Eunice.
# Python Package Index: https://pypi.python.org/pypi/chainmap/1.0.2
try:
	from collections import ChainMap
except ImportError:
	from .chainmap import ChainMap

# Until wx.CENTER_ON_SCREEN returns...
CENTER_ON_SCREEN = wx.CENTER_ON_SCREEN if hasattr(wx, "CENTER_ON_SCREEN") else 2

# Configuration management
SPLIni = os.path.join(globalVars.appArgs.configPath, "splstudio.ini")
SPLProfiles = os.path.join(globalVars.appArgs.configPath, "addons", "stationPlaylist", "profiles")
# New (7.0) style config.
confspec = ConfigObj(StringIO("""
[General]
BeepAnnounce = boolean(default=false)
MessageVerbosity = option("beginner", "advanced", default="beginner")
BrailleTimer = option("off", "intro", "outro", "both", default="off")
AlarmAnnounce = option("beep", "message", "both", default="beep")
TrackCommentAnnounce = option("off", "beep", "message", "both", default="off")
LibraryScanAnnounce = option("off", "ending", "progress", "numbers", default="off")
CategorySounds = boolean(default=false)
TopBottomAnnounce = boolean(default=true)
RequestsAlert = boolean(default=true)
MetadataReminder = option("off", "startup", "instant", default="off")
TimeHourAnnounce = boolean(default=true)
ExploreColumns = string_list(default=list("Artist","Title","Duration","Intro","Category","Filename","Year","Album","Genre","Time Scheduled"))
ExploreColumnsTT = string_list(default=list("Artist","Title","Duration","Cue","Overlap","Intro","Segue","Filename","Album","CD Code"))
ExploreColumnsCreator = string_list(default=list("Artist","Title","Position","Cue","Intro","Segue","Duration","Last Scheduled","7 Days","Date Restriction"))
VerticalColumnAnnounce = option(None,"Status","Artist","Title","Duration","Intro","Outro","Category","Year","Album","Genre","Mood","Energy","Tempo","BPM","Gender","Rating","Filename","Time Scheduled",default=None)
[PlaylistSnapshots]
DurationMinMax = boolean(default=true)
DurationAverage = boolean(default=true)
ArtistCount = boolean(default=true)
ArtistCountLimit = integer(min=0, max=10, default=5)
CategoryCount = boolean(default=true)
CategoryCountLimit = integer(min=0, max=10, default=5)
GenreCount = boolean(default=true)
GenreCountLimit = integer(min=0, max=10, default=5)
ShowResultsWindowOnFirstPress = boolean(default=false)
[IntroOutroAlarms]
SayEndOfTrack = boolean(default=true)
EndOfTrackTime = integer(min=1, max=59, default=5)
SaySongRamp = boolean(default=true)
SongRampTime = integer(min=1, max=9, default=5)
[MicrophoneAlarm]
MicAlarm = integer(min=0, max=7200, default="0")
MicAlarmInterval = integer(min=0, max=60, default=0)
[MetadataStreaming]
MetadataEnabled = bool_list(default=list(false,false,false,false,false))
[ColumnAnnouncement]
UseScreenColumnOrder = boolean(default=true)
ColumnOrder = string_list(default=list("Artist","Title","Duration","Intro","Outro","Category","Year","Album","Genre","Mood","Energy","Tempo","BPM","Gender","Rating","Filename","Time Scheduled"))
IncludedColumns = string_list(default=list("Artist","Title","Duration","Intro","Outro","Category","Year","Album","Genre","Mood","Energy","Tempo","BPM","Gender","Rating","Filename","Time Scheduled"))
IncludeColumnHeaders = boolean(default=true)
[PlaylistTranscripts]
ColumnOrder = string_list(default=list("Artist","Title","Duration","Intro","Outro","Category","Year","Album","Genre","Mood","Energy","Tempo","BPM","Gender","Rating","Filename","Time Scheduled"))
IncludedColumns = string_list(default=list("Artist","Title","Duration","Intro","Outro","Category","Year","Album","Genre","Mood","Energy","Tempo","BPM","Gender","Rating","Filename","Time Scheduled"))
[SayStatus]
SayScheduledFor = boolean(default=true)
SayListenerCount = boolean(default=true)
SayPlayingCartName = boolean(default=true)
SayPlayingTrackName = option("auto", "background", "off", default="auto")
SayStudioPlayerPosition = boolean(default=false)
[Advanced]
SPLConPassthrough = boolean(default=false)
CompatibilityLayer = option("off", "jfw", "wineyes", default="off")
ProfileTriggerThreshold = integer(min=5, max=60, default=15)
ConfUI2 = boolean(default=true)
[Update]
AutoUpdateCheck = boolean(default=true)
UpdateInterval = integer(min=0, max=180, default=30)
[Startup]
AudioDuckingReminder = boolean(default=true)
WelcomeDialog = boolean(default=true)
ConfUI2Intro = boolean(default=true)
"""), encoding="UTF-8", list_values=False)
confspec.newlines = "\r\n"
SPLConfig = None
# The following settings can be changed in profiles:
_mutatableSettings=("IntroOutroAlarms", "MicrophoneAlarm", "MetadataStreaming", "ColumnAnnouncement")
# 7.0: Profile-specific confspec (might be removed once a more optimal way to validate sections is found).
# Dictionary comprehension is better here.
confspecprofiles = {sect:key for sect, key in confspec.items() if sect in _mutatableSettings}
# Translators: The name of the default (normal) profile.
defaultProfileName = _("Normal profile")
# StationPlaylist components.
_SPLComponents_ = ("splstudio", "splcreator", "tracktool")
# Preview
_confui2changed = False

# 8.0: Run-time config storage and management will use ConfigHub data structure, a subclass of chain map.
# A chain map allows a dictionary to look up predefined mappings to locate a key.
# When mutating a value, chain map defaults to using the topmost (zeroth) map, which isn't desirable if one wishes to use a specific map.
# This also introduces a problem whereby new key/value pairs are created (highly undesirable if global settings are modified via scripts).
# Therefore the ConfigHub subclass modifies item getter/setter to give favorable treatment to the currently active "map" (broadcast profile in use), with a flag indicating the name of the currently active map.
# Using chain map also simplifies profile switching routine, as all that is needed is move the active map flag around.
# Finally, because this is a class, additional methods and properties are used, which frees the config dictionary from the burden of carrying global flags such as the name of the instant switch profile and others.
# To preserve backward compatibility with add-on 7.x, module-level functions formerly used for profile management will call corresponding methods in ConfigHub structure (to be deprecated in 9.0 and will be gone no later than 10.0).

class ConfigHub(ChainMap):
	"""A hub of broadcast profiles, a subclass of ChainMap.
	Apart from giving favorable treatments to the active map and adding custom methods and properties, this structure is identical to chain map structure.

	The constructor takes an optional parameter that specifies which StationPlaylist component opened this map.
	The default value is None, which means Studio (splstudio.exe) app module opened this.
	"""

	def __init__(self, splComponent=None):
		# Check SPL components to make sure malicious actors don't tamper with it.
		if splComponent is None: splComponent = "splstudio"
		if splComponent not in _SPLComponents_:
			raise RuntimeError("Not a StationPlaylist component, cannot create SPL add-on Config Hub database")
		# Create a "fake" map entry, to be replaced by the normal profile later.
		super(ConfigHub, self).__init__()
		# #64 (18.07): keep an eye on which SPL component opened this map.
		self.splComponents = set()
		self.splComponents.add(splComponent)
		# 17.09 only: a private variable to be set when config must become volatile.
		# 17.10: now pull it in from command line.
		self._volatileConfig = "--spl-volatileconfig" in globalVars.appArgsExtra
		self._configInMemory = "--spl-configinmemory" in globalVars.appArgsExtra
		self._normalProfileOnly = "--spl-normalprofileonly" in globalVars.appArgsExtra
		if self.configInMemory: self._normalProfileOnly = True
		# For presentational purposes.
		self.profileNames = []
		# 17.10: if config will be stored on RAM, this step is skipped, resulting in faster startup.
		# But data conversion must take place.
		if not self.configInMemory: self.maps[0] = self._unlockConfig(SPLIni, profileName=defaultProfileName, prefill=True, validateNow=True)
		else:
			self.maps[0] = ConfigObj(None, configspec = confspec, encoding="UTF-8")
			copyProfile(_SPLDefaults, self.maps[0], complete=True)
			self.maps[0].name = defaultProfileName
			self.maps[0]["ColumnAnnouncement"]["IncludedColumns"] = set(self.maps[0]["ColumnAnnouncement"]["IncludedColumns"])
			self.maps[0]["PlaylistTranscripts"]["IncludedColumns"] = set(self.maps[0]["PlaylistTranscripts"]["IncludedColumns"])
			self.maps[0]["General"]["VerticalColumnAnnounce"] = None
		self.profileNames.append(None) # Signifying normal profile.
		# Always cache normal profile upon startup.
		# 17.10: and no, not when config is volatile.
		if not self.volatileConfig:
			self._cacheConfig(self.maps[0])
			# Remove deprecated keys.
			# This action must be performed after caching, otherwise the newly modified profile will not be saved.
			deprecatedKeys = {"General":"TrackDial", "Startup":"Studio500", "PlaylistTranscripts":"TranscriptFormat"}
			for section, key in deprecatedKeys.items():
				if key in self.maps[0][section]: del self.maps[0][section][key]
		# Moving onto broadcast profiles if any.
		# 17.10: but not when only normal profile should be used.
		if not self.normalProfileOnly:
			try:
				for profile in os.listdir(SPLProfiles):
					name, ext = os.path.splitext(profile)
					if ext == ".ini":
						self.maps.append(self._unlockConfig(os.path.join(SPLProfiles, profile), profileName=name, validateNow=True))
						self.profileNames.append(name)
			except WindowsError:
				pass
		# Runtime flags (profiles and profile switching/triggers flags come from NVDA Core's ConfigManager).
		self.profiles = self.maps
		# Active profile name is retrieved via the below property function.
		self.instantSwitch = self.profiles[0]["InstantProfile"] if ("InstantProfile" in self.profiles[0] and not self.normalProfileOnly) else None
		self.timedSwitch = None
		self.prevProfile = None
		# A bit vector used to store profile switching flags.
		self._switchProfileFlags = 0
		# Switch history is a stack of previously activated profile(s), replacing prev profile flag from 7.x days.
		# Initially normal profile will sit in here.
		self.switchHistory = [self.activeProfile]
		# Record new profiles if any.
		self.newProfiles = set()
		# Reset flag (only engaged if reset did happen).
		self.resetHappened = False
		# #73: listen to config save/reset actions from NVDA Core.
		if hasattr(config, "post_configSave"):
			config.post_configSave.register(self.handlePostConfigSave)

	# Various properties
	@property
	def activeProfile(self):
		return self.profiles[0].name

	@property
	def volatileConfig(self):
		return self._volatileConfig

	@property
	def normalProfileOnly(self):
		return self._normalProfileOnly

	@property
	def configInMemory(self):
		return self._configInMemory

	@property
	def configRestricted(self):
		return self.volatileConfig or self.normalProfileOnly or self.configInMemory

	# Profile switching flags.
	_profileSwitchFlags = {"instant": 0x1, "timed": 0x2}

	@property
	def switchProfileFlags(self):
		return self._switchProfileFlags

	@property
	def instantSwitchProfileActive(self):
		return bool(self._switchProfileFlags & self._profileSwitchFlags["instant"])

	@property
	def timedSwitchProfileActive(self):
		return bool(self._switchProfileFlags & self._profileSwitchFlags["timed"])

	# Unlock (load) profiles from files.
	# LTS: Allow new profile settings to be overridden by a parent profile.
	# 8.0: Don't validate profiles other than normal profile in the beginning.
	def _unlockConfig(self, path, profileName=None, prefill=False, parent=None, validateNow=False):
		# LTS: Suppose this is one of the steps taken when copying settings when instantiating a new profile.
		# If so, go through same procedure as though config passes validation tests, as all values from parent are in the right format.
		if parent is not None:
			SPLConfigCheckpoint = ConfigObj(parent, encoding="UTF-8")
			SPLConfigCheckpoint.filename = path
			SPLConfigCheckpoint.name = profileName
			return SPLConfigCheckpoint
		# For the rest.
		global _configLoadStatus # To be mutated only during unlock routine.
		# Optimization: Profiles other than normal profile contains profile-specific sections only.
		# This speeds up profile loading routine significantly as there is no need to call a function to strip global settings.
		# 7.0: What if profiles have parsing errors?
		# If so, reset everything back to factory defaults.
		try:
			SPLConfigCheckpoint = ConfigObj(path, configspec = confspec if prefill else confspecprofiles, encoding="UTF-8")
		except:
			open(path, "w").close()
			SPLConfigCheckpoint = ConfigObj(path, configspec = confspec if prefill else confspecprofiles, encoding="UTF-8")
			_configLoadStatus[profileName] = "fileReset"
		# 5.2 and later: check to make sure all values are correct.
		# 7.0: Make sure errors are displayed as config keys are now sections and may need to go through subkeys.
		# 8.0: Don't validate unless told to do so.
		if validateNow:
			self._validateConfig(SPLConfigCheckpoint, profileName=profileName, prefill=prefill)
		# Until it is brought in here...
		try:
			self._extraInitSteps(SPLConfigCheckpoint, profileName=profileName)
		except KeyError:
			pass
		SPLConfigCheckpoint.name = profileName
		return SPLConfigCheckpoint

	# Config validation.
	# Separated from unlock routine in 8.0.
	def _validateConfig(self, SPLConfigCheckpoint, profileName=None, prefill=False):
		global _configLoadStatus
		configTest = SPLConfigCheckpoint.validate(_val, copy=prefill, preserve_errors=True)
		if configTest != True:
			if not configTest:
				# Case 1: restore settings to defaults when 5.x config validation has failed on all values.
				# 6.0: In case this is a user profile, apply base configuration.
				# 8.0: Call copy profile function directly to reduce overhead.
				copyProfile(_SPLDefaults, SPLConfigCheckpoint, complete=SPLConfigCheckpoint.filename == SPLIni)
				_configLoadStatus[profileName] = "completeReset"
			elif isinstance(configTest, dict):
				# Case 2: For 5.x and later, attempt to reconstruct the failed values.
				# 6.0: Cherry-pick global settings only.
				# 7.0: Go through failed sections.
				for setting in list(configTest.keys()):
					if isinstance(configTest[setting], dict):
						for failedKey in list(configTest[setting].keys()):
							# 7.0 optimization: just reload from defaults dictionary, as broadcast profiles contain profile-specific settings only.
							SPLConfigCheckpoint[setting][failedKey] = _SPLDefaults[setting][failedKey]
				# 7.0: Disqualified from being cached this time.
				SPLConfigCheckpoint.write()
				_configLoadStatus[profileName] = "partialReset"

	# Extra initialization steps such as converting value types.
	def _extraInitSteps(self, conf, profileName=None):
		global _configLoadStatus
		columnOrder = conf["ColumnAnnouncement"]["ColumnOrder"]
		# Catch suttle errors.
		fields = _SPLDefaults["ColumnAnnouncement"]["ColumnOrder"]
		invalidFields = 0
		for field in fields:
			if field not in columnOrder: invalidFields+=1
		if invalidFields or len(columnOrder) != 17:
			if profileName in _configLoadStatus and _configLoadStatus[profileName] == "partialReset":
				_configLoadStatus[profileName] = "partialAndColumnOrderReset"
			else:
				_configLoadStatus[profileName] = "columnOrderReset"
			conf["ColumnAnnouncement"]["ColumnOrder"] = fields
		conf["ColumnAnnouncement"]["IncludedColumns"] = set(conf["ColumnAnnouncement"]["IncludedColumns"])
		# Artist and Title must be present at all times (quite redundant, but just in case).
		conf["ColumnAnnouncement"]["IncludedColumns"].add("Artist")
		conf["ColumnAnnouncement"]["IncludedColumns"].add("Title")
		# Perform a similar check for metadata streaming.
		if len(conf["MetadataStreaming"]["MetadataEnabled"]) != 5:
			if profileName in _configLoadStatus and _configLoadStatus[profileName] == "partialReset":
				_configLoadStatus[profileName] = "partialAndMetadataReset"
			else:
				_configLoadStatus[profileName] = "metadataReset"
			conf["MetadataStreaming"]["MetadataEnabled"] = [False, False, False, False, False]
		# 17.04: If vertical column announcement value is "None", transform this to NULL.
		if conf["General"]["VerticalColumnAnnounce"] == "None":
			conf["General"]["VerticalColumnAnnounce"] = None
		# 18.08: same thing for included columns in Playlist Transcripts.
		conf["PlaylistTranscripts"]["IncludedColumns"] = set(conf["PlaylistTranscripts"]["IncludedColumns"])

	# Create profile: public function to access the two private ones above (used when creating a new profile).
	# Mechanics borrowed from NVDA Core's config.conf with modifications for this add-on.
	def createProfile(self, path, profileName=None, parent=None):
		# 17.10: No, not when restrictions are applied.
		if self.configRestricted:
			raise RuntimeError("Broadcast profiles are volatile, only normal profile is in use, or config was loaded from memory")
		self.maps.append(self._unlockConfig(path, profileName=profileName, parent=parent, validateNow=True))
		self.profileNames.append(profileName)
		self.newProfiles.add(profileName)

	# A class version of rename and delete operations.
	# Mechanics powered by similar routines in NVDA Core's config.conf.
	def renameProfile(self, oldName, newName):
		# 17.10: No, not when restrictions are applied.
		if self.configRestricted:
			raise RuntimeError("Broadcast profiles are volatile, only normal profile is in use, or config was loaded from memory")
		newNamePath = newName + ".ini"
		newProfile = os.path.join(SPLProfiles, newNamePath)
		if oldName.lower() != newName.lower() and os.path.isfile(newProfile):
			raise RuntimeError("New profile path already exists")
		configPos = self.profileIndexByName(oldName)
		profilePos = self.profileNames.index(oldName)
		oldProfile = self.profiles[configPos].filename
		try:
			os.rename(oldProfile, newProfile)
		except WindowsError:
			pass
		self.profileNames[profilePos] = newName
		self.profiles[configPos].name = newName
		self.profiles[configPos].filename = newProfile
		# Just in case a new profile has been renamed...
		if oldName in self.newProfiles:
			self.newProfiles.discard(oldName)
			self.newProfiles.add(newName)

	def deleteProfile(self, name):
		# 17.10: No, not when restrictions are applied.
		if self.configRestricted:
			raise RuntimeError("Broadcast profiles are volatile, only normal profile is in use, or config was loaded from memory")
		# Bring normal profile to the front if it isn't.
		# Optimization: Tell the swapper that we need index to the normal profile for this case.
		configPos = self.swapProfiles(name, defaultProfileName, showSwitchIndex=True) if self.profiles[0].name == name else self.profileIndexByName(name)
		profilePos = self.profileNames.index(name)
		try:
			os.remove(self.profiles[configPos].filename)
		except WindowsError:
			pass
		del self.profiles[configPos]
		del self.profileNames[profilePos]
		self.newProfiles.discard(name)

	def _cacheConfig(self, conf):
		# 17.10: although normal profile is taken care of when the ConfigHub loads, broadcast profiles may not know about volatile config flag.
		if self.volatileConfig: return
		global _SPLCache
		import copy
		if _SPLCache is None: _SPLCache = {}
		key = None if conf.filename == SPLIni else conf.name
		_SPLCache[key] = {}
		# 8.0: Caching the dictionary (items) is enough.
		# Do not just say dict(conf) because of referencing nature of Python, hence perform a deepcopy (copying everything to a new address).
		_SPLCache[key] = copy.deepcopy(dict(conf))

	def __delitem__(self, key):
		# Consult profile-specific key first before deleting anything.
		pos = 0 if key in _mutatableSettings else [profile.name for profile in self.maps].index(defaultProfileName)
		try:
			del self.maps[pos][key]
		except KeyError:
			raise KeyError('Key not found: {0!r}'.format(key))

	def save(self):
		# Save all config profiles.
		# 17.09: but not when they are volatile.
		# 17.10: and if in-memory config flag is set.
		if (self.volatileConfig or self.configInMemory): return
		# 7.0: Save normal profile first.
		# Temporarily merge normal profile.
		# 8.0: Locate the index instead.
		normalProfile = self.profileIndexByName(defaultProfileName)
		_preSave(self.profiles[normalProfile])
		# Disk write optimization check please.
		# 8.0: Bypass this if profiles were reset.
		if self.resetHappened or shouldSave(self.profiles[normalProfile]):
			# 6.1: Transform column inclusion data structure (for normal profile) now.
			# 7.0: This will be repeated for broadcast profiles later.
			# 8.0: Conversion will happen here, as conversion to list is necessary before writing it to disk (if told to do so).
			self.profiles[normalProfile]["ColumnAnnouncement"]["IncludedColumns"] = list(self.profiles[normalProfile]["ColumnAnnouncement"]["IncludedColumns"])
			# 18.08: also convert included columns in playlist transcripts.
			self.profiles[normalProfile]["PlaylistTranscripts"]["IncludedColumns"] = list(self.profiles[normalProfile]["PlaylistTranscripts"]["IncludedColumns"])
			self.profiles[normalProfile].write()
		del self.profiles[normalProfile]
		# Now save broadcast profiles.
		for configuration in self.profiles:
			if configuration is not None:
				# 7.0: See if profiles themselves must be saved.
				# This must be done now, otherwise changes to broadcast profiles (cached) will not be saved as presave removes them.
				# 8.0: Bypass cache check routine if this is a new profile or if reset happened.
				# Takes advantage of the fact that Python's "or" operator evaluates from left to right, considerably saving time.
				if self.resetHappened or configuration.name in self.newProfiles or (configuration.name in _SPLCache and shouldSave(configuration)):
					configuration["ColumnAnnouncement"]["IncludedColumns"] = list(configuration["ColumnAnnouncement"]["IncludedColumns"])
					_preSave(configuration)
					configuration.write()
		self.newProfiles.clear()
		self.profileHistory = None

	def _saveVolatile(self, configSaveAction=False):
		# Similar to save function except keeps the config hub alive, useful for testing new options or troubleshooting settings.
		# #73: also used to save settings when notified by config save action.
		# In case this is called when NVDA exits, just follow through, as profile history and new profiles list would be cleared as part of general process cleanup.
		if self.volatileConfig:
			raise RuntimeError("SPL config is already volatile")
		if not configSaveAction: self._volatileConfig = True
		normalProfile = self.profileIndexByName(defaultProfileName)
		_preSave(self.profiles[normalProfile])
		if self.resetHappened or shouldSave(self.profiles[normalProfile]):
			# 17.09: temporarily save a copy of the current column headers set.
			includedColumnsTemp = set(self.profiles[normalProfile]["ColumnAnnouncement"]["IncludedColumns"])
			self.profiles[normalProfile]["ColumnAnnouncement"]["IncludedColumns"] = list(self.profiles[normalProfile]["ColumnAnnouncement"]["IncludedColumns"])
			# 18.08: also for Playlist Transcripts.
			includedColumnsTemp2 = set(self.profiles[normalProfile]["PlaylistTranscripts"]["IncludedColumns"])
			self.profiles[normalProfile]["PlaylistTranscripts"]["IncludedColumns"] = list(self.profiles[normalProfile]["PlaylistTranscripts"]["IncludedColumns"])
			self.profiles[normalProfile].write()
			self.profiles[normalProfile]["ColumnAnnouncement"]["IncludedColumns"] = includedColumnsTemp
			self.profiles[normalProfile]["PlaylistTranscripts"]["IncludedColumns"] = includedColumnsTemp2
			# Don't forget to update profile cache, otherwise subsequent changes are lost.
			if configSaveAction: self._cacheConfig(self.profiles[normalProfile])
		for configuration in self.profiles:
			# Normal profile is done.
			if configuration.name == defaultProfileName: continue
			if configuration is not None:
				# 7.0: See if profiles themselves must be saved.
				# This must be done now, otherwise changes to broadcast profiles (cached) will not be saved as presave removes them.
				# 8.0: Bypass cache check routine if this is a new profile or if reset happened.
				# Takes advantage of the fact that Python's "or" operator evaluates from left to right, considerably saving time.
				if self.resetHappened or configuration.name in self.newProfiles or (configuration.name in _SPLCache and shouldSave(configuration)):
					columnHeadersTemp2 = set(configuration["ColumnAnnouncement"]["IncludedColumns"])
					configuration["ColumnAnnouncement"]["IncludedColumns"] = list(configuration["ColumnAnnouncement"]["IncludedColumns"])
					_preSave(configuration)
					configuration.write()
					configuration["ColumnAnnouncement"]["IncludedColumns"] = set(columnHeadersTemp2)
					# just like normal profile, cache the profile again provided that it was done already and if options in the cache and the live profile are different.
					if configSaveAction and configuration.name in _SPLCache: self._cacheConfig(configuration)

	def handlePostConfigSave(self):
		# Call the volatile version of save function above.
		if (self.volatileConfig or self.configInMemory): return
		self._saveVolatile(configSaveAction=True)

	# Class version of module-level functions.

	# Reset config.
	# Profile indicates the name of the profile to be reset.
	def reset(self, profile=None):
		profilePool = [] if profile is not None else self.profiles
		if profile is not None:
			if not self.profileExists(profile):
				raise ValueError("The specified profile does not exist")
			else: profilePool.append(self.profileByName(profile))
		# Preview: save confui2 changes flag.
		global _confui2changed
		_confui2changed = self["Advanced"]["ConfUI2"] != _SPLDefaults["Advanced"]["ConfUI2"]
		for conf in profilePool:
			# Retrieve the profile path, as ConfigObj.reset nullifies it.
			profilePath = conf.filename
			conf.reset()
			conf.filename = profilePath
			# Although copy profile function is used, it is really a reset.
			copyProfile(_SPLDefaults, conf, complete=profilePath == SPLIni)
			# Convert certain settings to a different format.
			conf["ColumnAnnouncement"]["IncludedColumns"] = set(_SPLDefaults["ColumnAnnouncement"]["IncludedColumns"])
		# Switch back to normal profile via a custom variant of swap routine.
		if self.profiles[0].name != defaultProfileName:
			npIndex = self.profileIndexByName(defaultProfileName)
			self.profiles[0], self.profiles[npIndex] = self.profiles[npIndex], self.profiles[0]
		# 8.0 optimization: Tell other modules that reset was done in order to postpone disk writes until the end.
		self.resetHappened = True
		# 18.08: don't forget to change type for Playlist Transcripts/included columns set.
		self["PlaylistTranscripts"]["IncludedColumns"] = set(_SPLDefaults["PlaylistTranscripts"]["IncludedColumns"])

	def profileIndexByName(self, name):
		# 8.0 optimization: Only traverse the profiles list if head (active profile) or tail does not yield profile name in question.
		if name == self.profiles[0].name:
			return 0
		elif name == self.profiles[-1].name:
			return -1
		try:
			return [profile.name for profile in self.profiles].index(name)
		except ValueError:
			raise ValueError("The specified profile does not exist")

	def profileByName(self, name):
		return self.profiles[self.profileIndexByName(name)]

	# Switch between profiles.
	# This involves promoting and demoting normal profile.
	# 17.05: The appTerminating flag is used to suppress profile switching messages.
	# 17.10: this will never be invoked if only normal profile is in use or if config was loaded from memory alone.
	def switchProfile(self, prevProfile, newProfile, appTerminating=False, switchFlags=None):
		if self.normalProfileOnly or self.configInMemory:
			raise RuntimeError("Only normal profile is in use or config was loaded from memory, cannot switch profiles")
		# There are two switch flags in use, so make sure to check the highest bit.
		if switchFlags is not None and not 0 <= switchFlags < 0x4:
			raise RuntimeError("Profile switch flag out of range")
		if not appTerminating:
			from .splconfui import _configDialogOpened
			if _configDialogOpened:
				# Translators: Presented when trying to switch to an instant switch profile when add-on settings dialog is active.
				ui.message(_("Add-on settings dialog is open, cannot switch profiles"))
				return
		self.swapProfiles(prevProfile, newProfile)
		if appTerminating: return
		# Set the prev flag manually.
		self.prevProfile = prevProfile
		# Manipulated only by profile switch start/end functions.
		self._switchProfileFlags = switchFlags
		if prevProfile is not None:
			self.switchHistory.append(newProfile)
			# Translators: Presented when switch to instant switch profile was successful.
			ui.message(_("Switching to {newProfileName}").format(newProfileName = self.activeProfile))
			# Pause automatic update checking.
			if self["Update"]["AutoUpdateCheck"]:
				if splupdate: splupdate.updateCheckTimerEnd()
		else:
			self.switchHistory.pop()
			# Translators: Presented when switching from instant switch profile to a previous profile.
			ui.message(_("Returning to {previousProfile}").format(previousProfile = self.activeProfile))
			# Resume auto update checker if told to do so.
			if self["Update"]["AutoUpdateCheck"]:
				if splupdate: splupdate.updateInit()
		# #38 (17.11/15.10-LTS): can't wait two seconds for microphone alarm to stop.
		# #40 (17.12): all taken care of by profile switched notification.
		splactions.SPLActionProfileSwitched.notify()

	# Switch start/end functions.
	# To be called from the module when starting or ending a profile switch.
	# The only difference is the switch type, which will then set appropriate flag to be passed to switchProfile method above, with xor used to set the flags.
	def switchProfileStart(self, prevProfile, newProfile, switchType):
		if switchType not in ("instant", "timed"):
			raise RuntimeError("Incorrect profile switch type specified")
		if switchType == "instant" and self.instantSwitchProfileActive:
			raise RuntimeError("Instant switch flag is already on")
		elif switchType == "timed" and self.timedSwitchProfileActive:
			raise RuntimeError("Timed switch flag is already on")
		spldebugging.debugOutput("Profile switching start: type = %s, previous profile is %s, new profile is %s"%(switchType, prevProfile, newProfile))
		self.switchProfile(prevProfile, newProfile, switchFlags=self._switchProfileFlags ^ self._profileSwitchFlags[switchType])
		# 8.0: Cache the new profile.
		global _SPLCache
		# 18.03: be sure to check if config cache is even online.
		if _SPLCache is not None and newProfile != defaultProfileName and newProfile not in _SPLCache:
			self._cacheConfig(self.profileByName(newProfile))

	def switchProfileEnd(self, prevProfile, newProfile, switchType):
		if switchType not in ("instant", "timed"):
			raise RuntimeError("Incorrect profile switch type specified")
		if switchType == "instant" and not self.instantSwitchProfileActive:
			raise RuntimeError("Instant switch flag is already off")
		elif switchType == "timed" and not self.timedSwitchProfileActive:
			raise RuntimeError("Timed switch flag is already off")
		spldebugging.debugOutput("Profile switching end: type = %s, previous profile is %s, new profile is %s"%(switchType, prevProfile, newProfile))
		self.switchProfile(prevProfile, newProfile, switchFlags=self._switchProfileFlags ^ self._profileSwitchFlags[switchType])

	# Used from config dialog and other places.
	# Show switch index is used when deleting profiles so it doesn't have to look up index for old profiles.
	def swapProfiles(self, prevProfile, newProfile, showSwitchIndex=False):
		former, current = self.profileIndexByName(prevProfile if prevProfile is not None else self.switchHistory[-1]), self.profileIndexByName(newProfile)
		self.profiles[current], self.profiles[former] = self.profiles[former], self.profiles[current]
		if showSwitchIndex: return current


# Default config spec container.
# To be moved to a different place in 8.0.
_SPLDefaults = ConfigObj(None, configspec = confspec, encoding="UTF-8")
_val = Validator()
_SPLDefaults.validate(_val, copy=True)

# Display an error dialog when configuration validation fails.
def runConfigErrorDialog(errorText, errorType):
	wx.CallAfter(gui.messageBox, errorText, errorType, wx.OK|wx.ICON_ERROR)

# In case one or more profiles had config issues, look up the error message from the following map.
_configErrors ={
	"fileReset":"Settings reset to defaults due to configuration file coruption",
	"completeReset":"All settings reset to defaults",
	"partialReset":"Some settings reset to defaults",
	"columnOrderReset":"Column announcement order reset to defaults",
	"partialAndColumnOrderReset":"Some settings, including column announcement order reset to defaults",
	"noInstantProfile":"Cannot find instant profile"
}

# To be run in app module constructor.
# With the load function below, prepare config and other things upon request.
# Prompt the config error dialog only once.
_configLoadStatus = {} # Key = filename, value is pass or no pass.
# Track comments map.
trackComments = {}

# Open config database, used mostly from modules other than Studio.
def openConfig(splComponent):
	global SPLConfig
	# #64 (18.07): skip this step if another SPL component (such as Creator) opened this.
	if SPLConfig is None: SPLConfig = ConfigHub(splComponent=splComponent)
	else: SPLConfig.splComponents.add(splComponent)

def initialize():
	# Load the default config from a list of profiles.
	# 8.0: All this work will be performed when ConfigHub loads.
	global SPLConfig, _configLoadStatus, trackComments
	# 7.0: Store the config as a dictionary.
	# This opens up many possibilities, including config caching, loading specific sections only and others (the latter saves memory).
	# 8.0: Replaced by ConfigHub object.
	# #64 (18.07): perfomed by openConfig function.
	openConfig("splstudio")
	# Locate instant profile and do something otherwise.
	if SPLConfig.instantSwitch is not None and SPLConfig.instantSwitch not in SPLConfig.profileNames:
		spldebugging.debugOutput("Failed to locate instant switch profile")
		_configLoadStatus[SPLConfig.activeProfile] = "noInstantProfile"
		SPLConfig.instantSwitch = None
	# LTS: Load track comments if they exist.
	# This must be a separate file (another pickle file).
	# 8.0: Do this much later when a track is first focused.
	try:
		trackComments = pickle.load(file(os.path.join(globalVars.appArgs.configPath, "spltrackcomments.pickle"), "r"))
	except (IOError, EOFError):
		pass
	if len(_configLoadStatus):
		# Translators: Standard error title for configuration error.
		title = _("Studio add-on Configuration error")
		messages = []
		# 6.1: Display just the error message if the only corrupt profile is the normal profile.
		if len(_configLoadStatus) == 1 and SPLConfig.activeProfile in _configLoadStatus:
			# Translators: Error message shown when add-on configuration had issues.
			messages.append("Your add-on configuration had following issues:\n\n")
			messages.append(_configErrors[_configLoadStatus[SPLConfig.activeProfile]])
		else:
			# Translators: Error message shown when add-on configuration had issues.
			messages.append("One or more broadcast profiles had issues:\n\n")
			for profile in _configLoadStatus:
				error = _configErrors[_configLoadStatus[profile]]
				messages.append("{profileName}: {errorMessage}".format(profileName = profile, errorMessage = error))
		_configLoadStatus.clear()
		runConfigErrorDialog("\n".join(messages), title)
	# Fire up profile triggers.
	# 17.10: except when normal profile only flag is specified.
	if not SPLConfig.normalProfileOnly: initProfileTriggers()
	# 7.1: Make sure encoder settings map isn't corrupted.
	try:
		streamLabels = ConfigObj(os.path.join(globalVars.appArgs.configPath, "splStreamLabels.ini"))
	except:
		open(os.path.join(globalVars.appArgs.configPath, "splStreamLabels.ini"), "w").close()
		# Translators: Message displayed if errors were found in encoder configuration file.
		runConfigErrorDialog(_("Your encoder settings had errors and were reset to defaults. If you have stream labels configured for various encoders, please add them again."),
		# Translators: Title of the encoder settings error dialog.
		_("Encoder settings error"))

# Cache a copy of the loaded config.
# This comes in handy when saving configuration to disk. For the most part, no change occurs to config.
# This helps prolong life of a solid-state drive (preventing unnecessary writes).
_SPLCache = {}

# Record profile triggers.
# Each record (profile name) consists of seven fields organized as a list:
# A bit vector specifying which days should this profile be active, the first five fields needed for constructing a datetime.datetime object used to look up when to trigger this profile, and an integer specifying the duration in minutes.
profileTriggers = {} # Using a pickle is quite elegant.
profileTriggers2 = {} # For caching purposes.
# Profile triggers pickle.
SPLTriggersFile = os.path.join(globalVars.appArgs.configPath, "spltriggers.pickle")
# Trigger timer.
triggerTimer = None

# Prepare the triggers dictionary and other runtime support.
def initProfileTriggers():
	# Make sure config hub is ready.
	if SPLConfig is None:
		raise RuntimeError("ConfigHub is unavailable, profile triggers manager cannot start")
	global profileTriggers, profileTriggers2
	try:
		profileTriggers = pickle.load(file(SPLTriggersFile, "r"))
	except IOError:
		profileTriggers = {}
	# Cache profile triggers, used to compare the runtime dictionary against the cache.
	profileTriggers2 = dict(profileTriggers)
	# Is the triggers dictionary and the config pool in sync?
	if len(profileTriggers):
		spldebugging.debugOutput("trigger profiles found, verifying existence of profiles")
		nonexistent = []
		for profile in list(profileTriggers.keys()):
			try:
				SPLConfig.profileIndexByName(profile)
			except ValueError:
				spldebugging.debugOutput("profile %s does not exist"%profile)
				nonexistent.append(profile)
				del profileTriggers[profile]
		if len(nonexistent):
			# Translators: Message presented indicating missing time-based profiles.
			wx.CallAfter(gui.messageBox, _("Could not locate the following time-based profile(s):\n{profiles}").format(profiles = ", ".join(nonexistent)),
			# Translators: The title of a dialog shown when some time-based profiles doesn't exist.
			_("Time-based profiles missing"), wx.OK|wx.ICON_ERROR)
	triggerStart()

# Locate time-based profiles if any.
# A 4-tuple will be returned, containing the next trigger time (for time delta calculation), the profile name for this trigger time, whether an immediate switch is necessary, and if so, the duration delta for profiles with duration entry specified.
def nextTimedProfile(current=None):
	if current is None: current = datetime.datetime.now()
	# No need to proceed if no timed profiles are defined.
	if not len(profileTriggers): return None
	possibleTriggers = []
	for profile in list(profileTriggers.keys()):
		shouldBeSwitched = False
		entry = list(profileTriggers[profile])
		# Construct the comparison datetime (see the profile triggers spec).
		triggerTime = datetime.datetime(entry[1], entry[2], entry[3], entry[4], entry[5])
		# Hopefully the trigger should be ready before the show, but sometimes it isn't.
		if current > triggerTime:
			# #52 (18.03/15.14-LTS): check the duration field first.
			durationDelta = (current-triggerTime).seconds
			if durationDelta < (entry[6]*60):
				# Return the tuple immediately, as the show is more important.
				return (triggerTime, profile, True, (entry[6]*60) - durationDelta)
			else: profileTriggers[profile] = setNextTimedProfile(profile, entry[0], datetime.time(entry[4], entry[5]), date=current, duration=entry[6])
		possibleTriggers.append((triggerTime, profile, shouldBeSwitched, None))
	return min(possibleTriggers) if len(possibleTriggers) else None

# Some helpers used in locating next air date/time.

# Set the next timed profile.
# Bits indicate the trigger days vector, hhmm is time, with the optional date being a specific date otherwise current date.
def setNextTimedProfile(profile, bits, switchTime, date=None, duration=0):
	if date is None: date = datetime.datetime.now()
	dayIndex = date.weekday()
	triggerCandidate = 64 >> dayIndex
	currentTime = datetime.time(date.hour, date.minute, date.second, date.microsecond)
	# Case 1: Show hasn't begun.
	if (bits & triggerCandidate) and currentTime < switchTime:
		delta = 0
	else:
		# Case 2: This is a weekly show.
		if bits == triggerCandidate:
			delta = 7
		else:
			import math
			# Scan the bit vector until finding the correct date and calculate the resulting delta (dayIndex modulo 7).
			# Take away the current trigger bit as this is invoked once the show air date has passed.
			days = bits-triggerCandidate if bits & triggerCandidate else bits
			currentDay = int(math.log(triggerCandidate, 2))
			nextDay = int(math.log(days, 2))
			# Hoping the resulting vector will have some bits set to 1...
			if triggerCandidate > days:
				delta = currentDay-nextDay
			else:
				triggerBit = -1
				for bit in rangeGen(currentDay-1, -1, -1):
					if 2 ** bit & days:
						triggerBit = bit
						break
				if triggerBit > -1:
					delta = currentDay-triggerBit
				else:
					delta = 7-(nextDay-currentDay)
	date += datetime.timedelta(delta)
	return [bits, date.year, date.month, date.day, switchTime.hour, switchTime.minute, duration]

# Find if another profile is occupying the specified time slot.
def duplicateExists(map, profile, bits, hour, min, duration):
	if len(map) == 0 or (len(map) == 1 and profile in map): return False
	# Convert hours and minutes to an integer for faster comparison.
	start1 = (hour*60) + min
	end1 = start1+duration
	# A possible duplicate may exist simply because of bits.
	# 17.09: find a replacement for the below expression that'll work across Python releases.
	for item in filter(lambda p: p != profile, map.keys()):
		if map[item][0] == bits:
			entry = map[item]
			start2 = (entry[4] * 60) + entry[5]
			end2 = start2+entry[6]
			if start1 <= start2 <= end1 or start2 <= start1 <= end2:
				return True
	return False

# Start the trigger timer based on above information.
# Can be restarted if needed.
def triggerStart(restart=False):
	global SPLConfig, triggerTimer
	# Restart the timer when called from triggers dialog in order to prevent multiple timers from running.
	if triggerTimer is not None and triggerTimer.IsRunning() and restart:
		triggerTimer.Stop()
		triggerTimer = None
	queuedProfile = nextTimedProfile()
	if queuedProfile is not None:
		try:
			SPLTriggerProfile = queuedProfile[1]
		except ValueError:
			SPLTriggerProfile = None
		# 17.08: The config hub object will now keep an eye on this.
		SPLConfig.timedSwitch = SPLTriggerProfile
		# We are in the midst of a show, so switch now.
		if queuedProfile[2]:
			# Only come here if this is the first time this function is run (startup).
			if not restart: triggerProfileSwitch(durationDelta = queuedProfile[3])
			else:
				# restart the timer if required.
				global _SPLTriggerEndTimer
				if _SPLTriggerEndTimer is not None and _SPLTriggerEndTimer.IsRunning():
					_SPLTriggerEndTimer.Stop()
					_SPLTriggerEndTimer = wx.PyTimer(triggerProfileSwitch)
					_SPLTriggerEndTimer.Start(queuedProfile[3] * 1000, True)
				else: triggerProfileSwitch(durationDelta = queuedProfile[3])
		else:
			switchAfter = (queuedProfile[0] - datetime.datetime.now())
			if switchAfter.days == 0 and switchAfter.seconds <= 3600:
				time.sleep((switchAfter.microseconds+1000) / 1000000.0)
				from .splmisc import SPLCountdownTimer
				triggerTimer = SPLCountdownTimer(switchAfter.seconds, triggerProfileSwitch, SPLConfig["Advanced"]["ProfileTriggerThreshold"])
				triggerTimer.Start()

# Dump profile triggers pickle away.
def saveProfileTriggers():
	global triggerTimer, profileTriggers, profileTriggers2
	if triggerTimer is not None and triggerTimer.IsRunning():
		triggerTimer.Stop()
		triggerTimer = None
	# Unless it is a daily show, profile triggers would not have been modified.
	# This trick is employed in order to reduce unnecessary disk writes.
	if profileTriggers != profileTriggers2:
		pickle.dump(profileTriggers, file(SPLTriggersFile, "wb"))
	profileTriggers = None
	profileTriggers2 = None

# Copy settings across profiles.
# Setting complete flag controls whether profile-specific settings are applied (true otherwise, only set when resetting profiles).
# 8.0: Simplified thanks to in-place swapping.
# 17.10: is this necessary now?
def copyProfile(sourceProfile, targetProfile, complete=False):
	for section in list(sourceProfile.keys()) if complete else _mutatableSettings:
		targetProfile[section] = dict(sourceProfile[section])

# Last but not least...
# Module level version of get profile flags function.
# Optional keyword arguments are to be added when called from dialogs such as add-on settings.
# A crucial kwarg is contained, and if so, profile flags set will be returned.
def getProfileFlags(name, active=None, instant=None, triggers=None, contained=False):
	flags = set()
	if active is None: active = SPLConfig.activeProfile
	if instant is None: instant = SPLConfig.instantSwitch
	if triggers is None: triggers = profileTriggers
	if name == active:
		# Translators: A flag indicating the currently active broadcast profile.
		flags.add(_("active"))
	if name == instant:
		# Translators: A flag indicating the broadcast profile is an instant switch profile.
		flags.add(_("instant switch"))
	if name in triggers:
		# Translators: A flag indicating the time-based triggers profile.
		flags.add(_("time-based"))
	if not contained:
		return name if len(flags) == 0 else "{0} <{1}>".format(name, ", ".join(flags))
	else: return flags

# Perform some extra work before writing the config file.
def _preSave(conf):
	# Perform global setting processing only for the normal profile.
	# 7.0: if this is a second pass, index 0 may not be normal profile at all.
	# Use profile path instead.
	if conf.filename == SPLIni:
		SPLSwitchProfile = SPLConfig.instantSwitch
		# Cache instant profile for later use.
		if SPLSwitchProfile is not None:
			conf["InstantProfile"] = SPLSwitchProfile
		else:
			try:
				del conf["InstantProfile"]
			except KeyError:
				pass
	# For other profiles, remove global settings before writing to disk.
	else:
		# 6.1: Make sure column inclusion aren't same as default values.
		if len(conf["ColumnAnnouncement"]["IncludedColumns"]) == 17:
			del conf["ColumnAnnouncement"]["IncludedColumns"]
		for setting in list(conf.keys()):
			for key in list(conf[setting].keys()):
				try:
					if conf[setting][key] == _SPLDefaults[setting][key]:
						del conf[setting][key]
				except KeyError:
					pass
			if setting in conf and not len(conf[setting]):
				del conf[setting]

# Check if the profile should be written to disk.
# For the most part, no setting will be modified.
def shouldSave(profile):
	tree = None if profile.filename == SPLIni else profile.name
	# 8.0: Streamline the whole process by comparing values alone instead of walking the entire dictionary.
	# The old loop will be kept in 7.x/LTS for compatibility and to reduce risks associated with accidental saving/discard.
	return _SPLCache[tree] != profile

# Close config database if needed.
def closeConfig(splComponent):
	global SPLConfig, _SPLCache
	SPLConfig.splComponents.discard(splComponent)
	if len(SPLConfig.splComponents) == 0:
		SPLConfig.save()
		SPLConfig = None
		_SPLCache.clear()
		_SPLCache = None

# Terminate the config and related subsystems.
def terminate():
	global SPLConfig, _SPLCache, _SPLTriggerEndTimer, _triggerProfileActive
	# #30 (17.05): If we come here before a time-based profile expires, the trigger end timer will meet a painful death.
	if _SPLTriggerEndTimer is not None and _SPLTriggerEndTimer.IsRunning():
		_SPLTriggerEndTimer.Stop()
		_SPLTriggerEndTimer = None
		SPLConfig.switchProfile(None, SPLConfig.prevProfile, appTerminating=True)
		_triggerProfileActive = False
	# Close profile triggers dictionary.
	# 17.10: but if only the normal profile is in use, it won't do anything.
	if not SPLConfig.normalProfileOnly: saveProfileTriggers()
	# Dump track comments.
	pickle.dump(trackComments, file(os.path.join(globalVars.appArgs.configPath, "spltrackcomments.pickle"), "wb"))
	# Now save profiles.
	# 8.0: Call the save method.
	# #64 (18.07): separated into its own function in 2018.
	closeConfig("splstudio")

# Called from within the app module.
def instantProfileSwitch():
	# 17.10: What if only normal profile is in use?
	if SPLConfig.normalProfileOnly:
		# Translators: announced when only normal profile is in use.
		ui.message(_("Only normal profile is in use"))
		return
	SPLSwitchProfile = SPLConfig.instantSwitch
	if SPLSwitchProfile is None:
		# Translators: Presented when trying to switch to an instant switch profile when the instant switch profile is not defined.
		ui.message(_("No instant switch profile is defined"))
	else:
		if SPLConfig.prevProfile is None:
			if SPLConfig.activeProfile == SPLSwitchProfile:
				# Translators: Presented when trying to switch to an instant switch profile when one is already using the instant switch profile.
				ui.message(_("You are already in the instant switch profile"))
				return
			# Switch to the given profile.
			# 6.1: Do to referencing nature of Python, use the profile index function to locate the index for the soon to be deactivated profile.
			# 7.0: Store the profile name instead in order to prevent profile index mangling if profiles are deleted.
			# Pass in the prev profile, which will be None for instant profile switch.
			# 7.0: Now activate "activeProfile" argument which controls the behavior of the function below.
			# 8.0: Work directly with profile names.
			# 18.03: call switch profile start method directly.
			# To the outside, a profile switch took place.
			SPLConfig.switchProfileStart(SPLConfig.activeProfile, SPLSwitchProfile, "instant")
		else:
			SPLConfig.switchProfileEnd(None, SPLConfig.prevProfile, "instant")

# The triggers version of the above function.
_SPLTriggerEndTimer = None
# Record if time-based profile is active or not.
_triggerProfileActive = False

# Duration delta refers to update profile switch duration (in seconds) while switching in the middle of a show.
def triggerProfileSwitch(durationDelta=None):
	global SPLConfig, triggerTimer, _SPLTriggerEndTimer, _triggerProfileActive
	SPLTriggerProfile = SPLConfig.timedSwitch
	if SPLTriggerProfile is None and _triggerProfileActive:
		raise RuntimeError("Trigger profile flag cannot be active when the trigger profile itself isn't defined")
	if SPLConfig.prevProfile is None:
		if SPLConfig.activeProfile == SPLTriggerProfile:
			# Translators: Presented when trying to switch to an instant switch profile when one is already using the instant switch profile.
			ui.message(_("A profile trigger is already active"))
			return
		SPLConfig.switchProfileStart(SPLConfig.activeProfile, SPLTriggerProfile, "timed")
		# Set the global trigger flag to inform various subsystems such as add-on settings dialog.
		_triggerProfileActive = True
		# Set the next trigger date and time.
		triggerSettings = profileTriggers[SPLTriggerProfile]
		# Set next trigger if no duration is specified.
		if triggerSettings[6] == 0:
			profileTriggers[SPLTriggerProfile] = setNextTimedProfile(SPLTriggerProfile, triggerSettings[0], datetime.time(triggerSettings[4], triggerSettings[5]))
		else:
			_SPLTriggerEndTimer = wx.PyTimer(triggerProfileSwitch)
			_SPLTriggerEndTimer.Start(triggerSettings[6] * 60 * 1000 if durationDelta is None else durationDelta * 1000, True)
	else:
		SPLConfig.switchProfileEnd(None, SPLConfig.prevProfile, "timed")
		_triggerProfileActive = False
		# Stop the ending timer.
		if _SPLTriggerEndTimer is not None and _SPLTriggerEndTimer.IsRunning():
			_SPLTriggerEndTimer.Stop()
			_SPLTriggerEndTimer = None

# Let SPL track item know if it needs to build description pieces.
# To be renamed and used in other places in 7.0.
def _shouldBuildDescriptionPieces():
	return (not SPLConfig["ColumnAnnouncement"]["UseScreenColumnOrder"]
	and (SPLConfig["ColumnAnnouncement"]["ColumnOrder"] != _SPLDefaults["ColumnAnnouncement"]["ColumnOrder"]
	or len(SPLConfig["ColumnAnnouncement"]["IncludedColumns"]) != 17))

# Additional configuration and miscellaneous dialogs
# See splconfui module for basic configuration dialogs.

# Startup dialogs.

# Audio ducking reminder (NVDA 2016.1 and later).
class AudioDuckingReminder(wx.Dialog):
	"""A dialog to remind users to turn off audio ducking (NVDA 2016.1 and later).
	"""

	def __init__(self, parent):
		# Translators: Title of a dialog displayed when the add-on starts reminding broadcasters to disable audio ducking.
		super(AudioDuckingReminder, self).__init__(parent, title=_("SPL Studio and audio ducking"))

		mainSizer = wx.BoxSizer(wx.VERTICAL)

		# Translators: A message displayed if audio ducking should be disabled.
		label = wx.StaticText(self, wx.ID_ANY, label=_("""NVDA 2016.1 and later allows NVDA to decrease volume of background audio including that of Studio.
		In order to not disrupt the listening experience of your listeners, please disable audio ducking either by:
		* Opening synthesizer dialog in NVDA and selecting 'no ducking' from audio ducking mode combo box.
		* Press NVDA+Shift+D to set it to 'no ducking'."""))
		mainSizer.Add(label,border=20,flag=wx.LEFT|wx.RIGHT|wx.TOP)

		# Translators: A checkbox to turn off audio ducking reminder message.
		self.audioDuckingReminder=wx.CheckBox(self,wx.ID_ANY,label=_("Do not show this message again"))
		self.audioDuckingReminder.SetValue(not SPLConfig["Startup"]["AudioDuckingReminder"])
		mainSizer.Add(self.audioDuckingReminder, border=10,flag=wx.TOP)

		mainSizer.Add(self.CreateButtonSizer(wx.OK), flag=wx.ALIGN_CENTER_HORIZONTAL)
		self.Bind(wx.EVT_BUTTON, self.onOk, id=wx.ID_OK)
		mainSizer.Fit(self)
		self.Sizer = mainSizer
		self.audioDuckingReminder.SetFocus()
		self.Center(wx.BOTH | CENTER_ON_SCREEN)

	def onOk(self, evt):
		global SPLConfig
		if self.audioDuckingReminder.Value:
			SPLConfig["Startup"]["AudioDuckingReminder"] = not self.audioDuckingReminder.Value
		self.Destroy()

# Welcome dialog (emulating NvDA Core)
class WelcomeDialog(wx.Dialog):

	# Translators: A message giving basic information about the add-on.
	welcomeMessage=_("""Welcome to StationPlaylist Studio add-on for NVDA,
your companion to broadcasting with SPL Studio using NVDA screen reader.

Highlights of StationPlaylist Studio add-on include:
* Layer commands for obtaining status information.
* Various ways to examine track columns.
* Various ways to find tracks.
* Cart Explorer to learn cart assignments.
* Comprehensive settings and documentation.
* Check for add-on updates automatically or manually.
* Completely free, open-source and community-driven.
* And much more.

Visit www.stationplaylist.com for details on StationPlaylist Studio.
Visit StationPlaylist entry on NVDA Community Add-ons page (addons.nvda-project.org) for more information on the add-on and to read the documentation.
Want to see this dialog again? Just press Alt+NVDA+F1 while using Studio to return to this dialog.
Have something to say about the add-on? Press Control+NVDA+hyphen (-) to send a feedback to the developer of this add-on using your default email program.

Thank you.""")

	def __init__(self, parent):
		# Translators: Title of a dialog displayed when the add-on starts presenting basic information, similar to NVDA's own welcome dialog.
		super(WelcomeDialog, self).__init__(parent, title=_("Welcome to StationPlaylist Studio add-on"))

		mainSizer = wx.BoxSizer(wx.VERTICAL)

		label = wx.StaticText(self, wx.ID_ANY, label=self.welcomeMessage)
		mainSizer.Add(label,border=20,flag=wx.LEFT|wx.RIGHT|wx.TOP)

		# Translators: A checkbox to show welcome dialog.
		self.showWelcomeDialog=wx.CheckBox(self,wx.ID_ANY,label=_("Show welcome dialog when I start Studio"))
		self.showWelcomeDialog.SetValue(SPLConfig["Startup"]["WelcomeDialog"])
		mainSizer.Add(self.showWelcomeDialog, border=10,flag=wx.TOP)

		mainSizer.Add(self.CreateButtonSizer(wx.OK), flag=wx.ALIGN_CENTER_HORIZONTAL)
		self.Bind(wx.EVT_BUTTON, self.onOk, id=wx.ID_OK)
		mainSizer.Fit(self)
		self.Sizer = mainSizer
		self.showWelcomeDialog.SetFocus()
		self.Center(wx.BOTH | CENTER_ON_SCREEN)

	def onOk(self, evt):
		global SPLConfig
		SPLConfig["Startup"]["WelcomeDialog"] = self.showWelcomeDialog.Value
		self.Destroy()

# And to open the above dialog and any other dialogs.
# LTS18: return immediately after opening old ver dialog if minimal flag is set.
def showStartupDialogs(oldVer=False, oldVerReturn=False):
	# Old version reminder if this is such a case.
	# 17.10: and also used to give people a chance to switch to LTS.
	# To be resurrected later.
	#if oldVer and os.path.exists(os.path.join(globalVars.appArgs.configPath, "addons", "stationPlaylist", "ltsprep")):
		#if gui.messageBox("You are using an older version of Windows. From 2018 onwards, Studio add-on will not support versions earlier than Windows 7 Service Pack 1. Add-on 15.x LTS (long-term support) versions will support Windows versions such as Windows XP until mid-2018. Would you like to switch to long-term support release?", "Long-Term Support version", wx.YES | wx.NO | wx.CANCEL | wx.CENTER | wx.ICON_QUESTION) == wx.YES:
			#splupdate.SPLUpdateChannel = "lts"
			#os.remove(os.path.join(globalVars.appArgs.configPath, "addons", "stationPlaylist", "ltsprep"))
	#if oldVerReturn: return
	if SPLConfig["Startup"]["WelcomeDialog"]:
		gui.mainFrame.prePopup()
		WelcomeDialog(gui.mainFrame).Show()
		gui.mainFrame.postPopup()
	import audioDucking
	if SPLConfig["Startup"]["AudioDuckingReminder"] and audioDucking.isAudioDuckingSupported():
		gui.mainFrame.prePopup()
		AudioDuckingReminder(gui.mainFrame).Show()
		gui.mainFrame.postPopup()
	# Preview: present intro message for multi-page add-on settings interface (NVDA 2018.2 and later).
	import versionInfo
	if (versionInfo.version_year, versionInfo.version_major) >= (2018, 2) and SPLConfig["Startup"]["ConfUI2Intro"]:
		SPLConfig["Startup"]["ConfUI2Intro"] = False
		wx.CallAfter(gui.messageBox, "We detected NVDA 2018.2 or later on this system. NVDA 2018.2 brings a redesigned NVDA Settings interface that allows you to visit all settings categories and make changes to various options without opening individual preferences dialogs. Inspired by this change, Studio add-on will display its add-on settings in multi-page interface format where settings are grouped under categories. If you want the old add-on settings interface where you opened dialogs for various options, open add-on settings, go to Advanced, then uncheck a checkbox named 'Use multi-page add-on settings interface (preview)', then select OK and restart NVDA. To return to the new format, repeat these steps, this time checking the checkbox.", "New add-on settings interface", wx.OK|wx.ICON_ERROR)

# Message verbosity pool.
# To be moved to its own module in add-on 7.0.
# This is a multimap, consisting of category, value and message.
# Most of the categories are same as confspec keys, hence the below message function is invoked when settings are changed.
def message(category, value):
	verbosityLevels = ("beginner", "advanced")
	ui.message(messagePool[category][value][verbosityLevels.index(SPLConfig["General"]["MessageVerbosity"])])

messagePool={
	"BeepAnnounce":
		{True:
			# Translators: Reported when status announcement is set to beeps in SPL Studio.
			(_("Status announcement beeps"),
			# Translators: Reported when status announcement is set to beeps in SPL Studio.
			_("Beeps")),
		False:
			# Translators: Reported when status announcement is set to beeps in SPL Studio.
			(_("Status announcement words"),
			# Translators: Reported when status announcement is set to beeps in SPL Studio.
			_("Words"))},
	"BrailleTimer":
		{"off":
			# Translators: A setting in braille timer options.
			(_("Braille timer off"), _("Off")),
		"outro":
			# Translators: A setting in braille timer options.
			(_("Braille track endings"),
			# Translators: A setting in braille timer options.
			_("Outro")),
		"intro":
			# Translators: A setting in braille timer options.
			(_("Braille intro endings"),
			# Translators: A setting in braille timer options.
			_("Intro")),
		"both":
			# Translators: A setting in braille timer options.
			(_("Braille intro and track endings"),
			# Translators: A setting in braille timer options.
			_("Both"))},
	"LibraryScanAnnounce":
		{"off":
			# Translators: A setting in library scan announcement options.
			(_("Do not announce library scans"), _("Off")),
		"ending":
			# Translators: A setting in library scan announcement options.
			(_("Announce start and end of a library scan"),
			_("Start and end only")),
		"progress":
			# Translators: A setting in library scan announcement options.
			(_("Announce the progress of a library scan"),
			_("Scan progress")),
		"numbers":
			# Translators: A setting in library scan announcement options.
			(_("Announce progress and item count of a library scan"),
			_("Scan count"))}}

# Handle several cases that disables update feature completely (or partially).
SPLUpdateErrorNone = 0
SPLUpdateErrorGeneric = 1
SPLUpdateErrorSecureMode = 2
SPLUpdateErrorTryBuild = 3
SPLUpdateErrorSource = 4
SPLUpdateErrorAppx = 5
SPLUpdateErrorAddonsManagerUpdate = 6
SPLUpdateErrorNoNetConnection = 7

# These conditions are set when NVDA starts and cannot be changed at runtime, hence major errors.
# This means no update channel selection, no retrys, etc.
SPLUpdateMajorErrors = (SPLUpdateErrorSecureMode, SPLUpdateErrorTryBuild, SPLUpdateErrorSource, SPLUpdateErrorAppx, SPLUpdateErrorAddonsManagerUpdate)

updateErrorMessages={
	# Translators: one of the error messages when trying to update the add-on.
	SPLUpdateErrorGeneric: _("An error occured while checking for add-on update. Please check NVDA log for details."),
	# Translators: one of the error messages when trying to update the add-on.
	SPLUpdateErrorSecureMode: _("NVDA is in secure mode. Please restart with secure mode disabled before checking for add-on updates."),
	# Translators: one of the error messages when trying to update the add-on.
	SPLUpdateErrorTryBuild: _("This is a try build of StationPlaylist Studio add-on. Please install the latest stable release to receive updates again."),
	# Translators: one of the error messages when trying to update the add-on.
	SPLUpdateErrorSource: _("Update checking not supported while running NVDA from source. Please run this add-on from an installed or a portable version of NVDA."),
	# Translators: one of the error messages when trying to update the add-on.
	SPLUpdateErrorAppx: _("This is a Windows Store version of NVDA. Add-on updating is supported on desktop version of NVDA."),
	# Translators: one of the error messages when trying to update the add-on.
	SPLUpdateErrorAddonsManagerUpdate: _("Cannot update add-on directly. Please check for add-on updates by going to add-ons manager."),
	# Translators: one of the error messages when trying to update the add-on.
	SPLUpdateErrorNoNetConnection: _("No internet connection. Please connect to the internet before checking for add-on update."),
}

# Check to really make sure add-on updating is supported.
# Contrary to its name, 0 means yes, otherwise no.
# For most cases, it'll return no errors except for scenarios outlined below.
# The generic error (1) is meant to catch all errors not listed here, and for now, not used.
def isAddonUpdatingSupported():
	if globalVars.appArgs.secure:
		return SPLUpdateErrorSecureMode
	if "--spl-customtrybuild" in globalVars.appArgsExtra:
		return SPLUpdateErrorTryBuild
	import versionInfo
	if not versionInfo.updateVersionType:
		return SPLUpdateErrorSource
	# NVDA 2018.1 and later.
<<<<<<< HEAD
	if hasattr(config, "isAppX") and config.isAppX:
=======
	import config
	if config.isAppX:
>>>>>>> 363c73aa
		return SPLUpdateErrorAppx
	# Provided that NVDA issue 3208 is implemented.
	if hasattr(addonHandler, "checkForAddonUpdate"):
		return SPLUpdateErrorAddonsManagerUpdate
	return SPLUpdateErrorNone

def canUpdate():
	return isAddonUpdatingSupported() == SPLUpdateErrorNone<|MERGE_RESOLUTION|>--- conflicted
+++ resolved
@@ -1254,12 +1254,7 @@
 	if not versionInfo.updateVersionType:
 		return SPLUpdateErrorSource
 	# NVDA 2018.1 and later.
-<<<<<<< HEAD
-	if hasattr(config, "isAppX") and config.isAppX:
-=======
-	import config
 	if config.isAppX:
->>>>>>> 363c73aa
 		return SPLUpdateErrorAppx
 	# Provided that NVDA issue 3208 is implemented.
 	if hasattr(addonHandler, "checkForAddonUpdate"):
