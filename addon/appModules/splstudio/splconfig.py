# SPL Studio Configuration Manager
# An app module and global plugin package for NVDA
# Copyright 2015-2016 Joseph Lee and others, released under GPL.
# Provides the configuration management package for SPL Studio app module.
# For miscellaneous dialogs and tool, see SPLMisc module.

import os
from cStringIO import StringIO
from configobj import ConfigObj
from validate import Validator
import weakref
import globalVars
import ui
import api
import gui
import wx
from winUser import user32
import tones
import splupdate

# Configuration management
SPLIni = os.path.join(globalVars.appArgs.configPath, "splstudio.ini")
SPLProfiles = os.path.join(globalVars.appArgs.configPath, "addons", "stationPlaylist", "profiles")
# Old (5.0) style config.
confspec = ConfigObj(StringIO("""
BeepAnnounce = boolean(default=false)
MessageVerbosity = option("beginner", "advanced", default="beginner")
SayEndOfTrack = boolean(default=true)
EndOfTrackTime = integer(min=1, max=59, default=5)
SaySongRamp = boolean(default=true)
SongRampTime = integer(min=1, max=9, default=5)
BrailleTimer = option("off", "intro", "outro", "both", default="off")
MicAlarm = integer(min=0, max=7200, default="0")
MicAlarmInterval = integer(min=0, max=60, default=0)
AlarmAnnounce = option("beep", "message", "both", default="beep")
LibraryScanAnnounce = option("off", "ending", "progress", "numbers", default="off")
TrackDial = boolean(default=false)
TimeHourAnnounce = boolean(default=false)
MetadataReminder = option("off", "startup", "instant", default="off")
MetadataEnabled = bool_list(default=list(false,false,false,false,false))
UseScreenColumnOrder = boolean(default=true)
ColumnOrder = string_list(default=list("Artist","Title","Duration","Intro","Outro","Category","Year","Album","Genre","Mood","Energy","Tempo","BPM","Gender","Rating","Filename","Time Scheduled"))
IncludedColumns = string_list(default=list("Artist","Title","Duration","Intro","Outro","Category","Year","Album","Genre","Mood","Energy","Tempo","BPM","Gender","Rating","Filename","Time Scheduled"))
SayScheduledFor = boolean(default=true)
SayListenerCount = boolean(default=true)
SayPlayingCartName = boolean(default=true)
SayPlayingTrackName = string(default="True")
SPLConPassthrough = boolean(default=false)
CompatibilityLayer = option("off", "jfw", "wineyes", default="off")
AutoUpdateCheck = boolean(default=true)
"""), encoding="UTF-8", list_values=False)
confspec.newlines = "\r\n"
# New (7.0) style config.
confspec7 = ConfigObj(StringIO("""
[General]
BeepAnnounce = boolean(default=false)
MessageVerbosity = option("beginner", "advanced", default="beginner")
BrailleTimer = option("off", "intro", "outro", "both", default="off")
AlarmAnnounce = option("beep", "message", "both", default="beep")
LibraryScanAnnounce = option("off", "ending", "progress", "numbers", default="off")
TrackDial = boolean(default=false)
MetadataReminder = option("off", "startup", "instant", default="off")
TimeHourAnnounce = boolean(default=false)
[IntroOutroAlarms]
SayEndOfTrack = boolean(default=true)
EndOfTrackTime = integer(min=1, max=59, default=5)
SaySongRamp = boolean(default=true)
SongRampTime = integer(min=1, max=9, default=5)
[MicrophoneAlarm]
MicAlarm = integer(min=0, max=7200, default="0")
MicAlarmInterval = integer(min=0, max=60, default=0)
[MetadataStreaming]
MetadataEnabled = bool_list(default=list(false,false,false,false,false))
[ColumnAnnouncement]
UseScreenColumnOrder = boolean(default=true)
ColumnOrder = string_list(default=list("Artist","Title","Duration","Intro","Outro","Category","Year","Album","Genre","Mood","Energy","Tempo","BPM","Gender","Rating","Filename","Time Scheduled"))
IncludedColumns = string_list(default=list("Artist","Title","Duration","Intro","Outro","Category","Year","Album","Genre","Mood","Energy","Tempo","BPM","Gender","Rating","Filename","Time Scheduled"))
[SayStatus]
SayScheduledFor = boolean(default=true)
SayListenerCount = boolean(default=true)
SayPlayingCartName = boolean(default=true)
SayPlayingTrackName = boolean(default=true)
[Advanced]
SPLConPassthrough = boolean(default=false)
CompatibilityLayer = option("off", "jfw", "wineyes", default="off")
[Update]
AutoUpdateCheck = boolean(default=true)
"""), encoding="UTF-8", list_values=False)
confspec7.newlines = "\r\n"
SPLConfig = None
# A pool of broadcast profiles.
SPLConfigPool = []
# Default config spec container.
_SPLDefaults = ConfigObj(None, configspec = confspec, encoding="UTF-8")
# And version 7 equivalent.
_SPLDefaults7 = ConfigObj(None, configspec = confspec7, encoding="UTF-8")
_val = Validator()
_SPLDefaults.validate(_val, copy=True)
_SPLDefaults7.validate(_val, copy=True)

# The following settings can be changed in profiles:
_mutatableSettings=("SayEndOfTrack","EndOfTrackTime","SaySongRamp","SongRampTime","MicAlarm","MicAlarmInterval","MetadataEnabled","UseScreenColumnOrder","ColumnOrder","IncludedColumns")
_mutatableSettings7=("IntroOutroAlarms", "MicrophoneAlarm", "MetadataStreaming", "ColumnAnnouncement")

# Display an error dialog when configuration validation fails.
def runConfigErrorDialog(errorText, errorType):
	wx.CallAfter(gui.messageBox, errorText, errorType, wx.OK|wx.ICON_ERROR)

# Reset settings to defaults.
# This will be called when validation fails or when the user asks for it.
# 6.0: The below function resets a single profile. A sister function will reset all of them.
# 7.0: This will be split into several functions, with one of them being the master copy/settings transfer routine.
def resetConfig(defaults, activeConfig, intentional=False):
	for setting in activeConfig:
		activeConfig[setting] = defaults[setting]
	activeConfig.write()
	if intentional:
		# Translators: A dialog message shown when settings were reset to defaults.
		wx.CallAfter(gui.messageBox, _("Successfully applied default add-on settings."),
		# Translators: Title of the reset config dialog.
		_("Reset configuration"), wx.OK|wx.ICON_INFORMATION)

# Reset all profiles upon request.
def resetAllConfig():
	for profile in SPLConfigPool:
		# Retrieve the profile path, as ConfigObj.reset nullifies it.
		profilePath = profile.filename
		profile.reset()
		profile.filename = profilePath
		for setting in _SPLDefaults7:
			profile[setting] = _SPLDefaults7[setting]
		# Convert certain settings to a different format.
		profile["ColumnAnnouncement"]["IncludedColumns"] = set(_SPLDefaults7["ColumnAnnouncement"]["IncludedColumns"])
	# Translators: A dialog message shown when settings were reset to defaults.
	wx.CallAfter(gui.messageBox, _("Successfully applied default add-on settings."),
	# Translators: Title of the reset config dialog.
	_("Reset configuration"), wx.OK|wx.ICON_INFORMATION)

# In case one or more profiles had config issues, look up the error message from the following map.
_configErrors ={
	"completeReset":"All settings reset to defaults",
	"partialReset":"Some settings reset to defaults",
	"columnOrderReset":"Column announcement order reset to defaults",
	"partialAndColumnOrderReset":"Some settings, including column announcement order reset to defaults",
	"noInstantProfile":"Cannot find instant profile"
}

# To be run in app module constructor.
# With the load function below, load the config upon request.
# The below init function is really a vehicle that traverses through config profiles in a loop.
# Prompt the config error dialog only once.
_configLoadStatus = {} # Key = filename, value is pass or no pass.

def initConfig():
	# 7.0: When add-on 7.0 starts for the first time, check if a conversion file exists.
	# To be removed in add-on 7.2.
	curInstantProfile = ""
	if os.path.isfile(os.path.join(globalVars.appArgs.configPath, "splstudio7.ini")):
		# Save add-on update related keys and instant profile signature from death.
		# Necessary since the old-style config file contains newer information about update package size, last installed date and records instant profile name.
		tempConfig = ConfigObj(SPLIni, configspec = confspec, encoding="UTF-8")
		if "PSZ" in tempConfig: splupdate.SPLAddonSize = tempConfig["PSZ"]
		if "PDT" in tempConfig: splupdate.SPLAddonCheck = tempConfig["PDT"]
		if "InstantProfile" in tempConfig: curInstantProfile = tempConfig["InstantProfile"]
		os.remove(SPLIni)
		os.rename(os.path.join(globalVars.appArgs.configPath, "splstudio7.ini"), SPLIni)
	# Load the default config from a list of profiles.
	global SPLConfig, SPLConfigPool, _configLoadStatus, SPLActiveProfile, SPLSwitchProfile
	if SPLConfigPool is None: SPLConfigPool = []
	# Translators: The name of the default (normal) profile.
	if SPLActiveProfile is None: SPLActiveProfile = _("Normal profile")
	SPLConfigPool.append(unlockConfig(SPLIni, profileName=SPLActiveProfile, prefill=True))
	try:
		profiles = filter(lambda fn: os.path.splitext(fn)[-1] == ".ini", os.listdir(SPLProfiles))
		for profile in profiles:
			SPLConfigPool.append(unlockConfig(os.path.join(SPLProfiles, profile), profileName=os.path.splitext(profile)[0]))
	except WindowsError:
		pass
	SPLConfig = SPLConfigPool[0]
	if curInstantProfile != "": SPLConfig["InstantProfile"] = curInstantProfile
	# 7.0: Store add-on installer size in case one wishes to check for updates (default size is 0 or no update checked attempted).
	# Same goes to update check time and date (stored as Unix time stamp).
	if "PSZ" in SPLConfig: splupdate.SPLAddonSize = SPLConfig["PSZ"]
	if "PDT" in SPLConfig: splupdate.SPLAddonCheck = SPLConfig["PDT"]
	# Locate instant profile.
	if "InstantProfile" in SPLConfig:
		try:
			SPLSwitchProfile = SPLConfigPool[getProfileIndexByName(SPLConfig["InstantProfile"])].name
		except ValueError:
			_configLoadStatus[SPLConfig.name] = "noInstantProfile"
	if len(_configLoadStatus):
		# Translators: Standard error title for configuration error.
		title = _("Studio add-on Configuration error")
		messages = []
		messages.append("One or more broadcast profiles had issues:\n\n")
		for profile in _configLoadStatus:
			error = _configErrors[_configLoadStatus[profile]]
			messages.append("{profileName}: {errorMessage}".format(profileName = profile, errorMessage = error))
		_configLoadStatus.clear()
		runConfigErrorDialog("\n".join(messages), title)

# Unlock (load) profiles from files.
def unlockConfig(path, profileName=None, prefill=False):
	global _configLoadStatus # To be mutated only during unlock routine.
	SPLConfigCheckpoint = ConfigObj(path, configspec = confspec7, encoding="UTF-8")
	# 5.2 and later: check to make sure all values are correct.
	# 7.0: Make sure errors are displayed as config keys are now sections and may need to go through subkeys.
	configTest = SPLConfigCheckpoint.validate(_val, copy=prefill, preserve_errors=True)
	if configTest != True:
		# Translators: Standard error title for configuration error.
		title = _("Studio add-on Configuration error")
		if not configTest:
			# Case 1: restore settings to defaults when 5.x config validation has failed on all values.
			# 6.0: In case this is a user profile, apply base configuration.
			baseProfile = _SPLDefaults7 if prefill else SPLConfigPool[0]
			resetConfig(baseProfile, SPLConfigCheckpoint)
			_configLoadStatus[profileName] = "completeReset"
		elif isinstance(configTest, dict):
			# Case 2: For 5.x and later, attempt to reconstruct the failed values.
			# 6.0: Cherry-pick global settings only.
			# 7.0: Go through failed sections.
			for setting in configTest.keys():
				if isinstance(configTest[setting], dict):
					for failedKey in configTest[setting].keys():
						if not isinstance(SPLConfigCheckpoint[setting][failedKey], int):
							if prefill: # Base profile only.
								SPLConfigCheckpoint[setting][failedKey] = _SPLDefaults7[setting][failedKey]
							else: # Broadcast profiles.
								if setting not in _mutatableSettings7:
									SPLConfigCheckpoint[setting][failedKey] = SPLConfigPool[0][setting][failedKey]
								else: SPLConfigCheckpoint[setting][failedKey] = _SPLDefaults7[setting][failedKey]
			# 7.0/magenta: Disqualified from being cached this time.
			SPLConfigCheckpoint.write()
			_configLoadStatus[profileName] = "partialReset"
	_extraInitSteps(SPLConfigCheckpoint, profileName=profileName)
	# Only run when loading profiles other than normal profile.
	if not prefill: _applyBaseSettings(SPLConfigCheckpoint)
	SPLConfigCheckpoint.name = profileName
	return SPLConfigCheckpoint

# Extra initialization steps such as converting value types.
def _extraInitSteps(conf, profileName=None):
	global _configLoadStatus
	columnOrder = conf["ColumnAnnouncement"]["ColumnOrder"]
	# Catch suttle errors.
	fields = ["Artist","Title","Duration","Intro","Outro","Category","Year","Album","Genre","Mood","Energy","Tempo","BPM","Gender","Rating","Filename","Time Scheduled"]
	invalidFields = 0
	for field in fields:
		if field not in columnOrder: invalidFields+=1
	if invalidFields or len(columnOrder) != 17:
		if profileName in _configLoadStatus and _configLoadStatus[profileName] == "partialReset":
			_configLoadStatus[profileName] = "partialAndColumnOrderReset"
		else:
			_configLoadStatus[profileName] = "columnOrderReset"
		columnOrder = fields
	conf["ColumnAnnouncement"]["ColumnOrder"] = columnOrder
	conf["ColumnAnnouncement"]["IncludedColumns"] = set(conf["ColumnAnnouncement"]["IncludedColumns"])
	# Artist and Title must be present at all times (quite redundant, but just in case).
	conf["ColumnAnnouncement"]["IncludedColumns"].add("Artist")
	conf["ColumnAnnouncement"]["IncludedColumns"].add("Title")
	# Perform a similar check for metadata streaming.
	if len(conf["MetadataStreaming"]["MetadataEnabled"]) != 5:
		if profileName in _configLoadStatus and _configLoadStatus[profileName] == "partialReset":
			_configLoadStatus[profileName] = "partialAndMetadataReset"
		else:
			_configLoadStatus[profileName] = "metadataReset"
		conf["MetadataStreaming"]["MetadataEnabled"] = [False, False, False, False, False]

# Apply base profile if loading user-defined broadcast profiles.
def _applyBaseSettings(conf):
	for setting in SPLConfigPool[0].keys():
		# Ignore profile-specific settings/sections.
		if setting not in _mutatableSettings7:
			conf[setting] = SPLConfigPool[0][setting]

# Instant profile switch helpers.
# A number of helper functions assisting instant switch profile routine, including sorting and locating the needed profile upon request.

# Fetch the profile index with a given name.
def getProfileIndexByName(name):
	return [profile.name for profile in SPLConfigPool].index(name)

# And:
def getProfileByName(name):
	return SPLConfigPool[getProfileIndexByName(name)]

# Is the config pool itself sorted?
# This check is performed when displaying broadcast profiles.
def isConfigPoolSorted():
		profileNames = [profile.name for profile in SPLConfigPool][1:]
		for pos in xrange(len(profileNames)-1):
			if profileNames[pos] > profileNames[pos+1]:
				return False
		return True


# Perform some extra work before writing the config file.
def _preSave(conf):
	# 6.1: Transform column inclusion data structure now.
	conf["ColumnAnnouncement"]["IncludedColumns"] = list(conf["ColumnAnnouncement"]["IncludedColumns"])
	# Perform global setting processing only for the normal profile.
	if SPLConfigPool.index(conf) == 0:
<<<<<<< HEAD
		conf["ColumnAnnouncement"]["IncludedColumns"] = list(conf["ColumnAnnouncement"]["IncludedColumns"])
=======
>>>>>>> 0d620b41
		# Cache instant profile for later use.
		if SPLSwitchProfile is not None:
			conf["InstantProfile"] = SPLSwitchProfile
		else:
			try:
				del conf["InstantProfile"]
			except KeyError:
				pass
		# 6.0 only: Remove obsolete keys.
		if "MetadataURL" in conf:
			del conf["MetadataURL"]
		# 7.0: Check if updates are pending.
		if (("PSZ" in conf and splupdate.SPLAddonSize != conf["PSZ"])
		or ("PSZ" not in conf and splupdate.SPLAddonSize != 0x0)):
			conf["PSZ"] = splupdate.SPLAddonSize
		# Same goes to update check time and date.
		if (("PDT" in conf and splupdate.SPLAddonCheck != conf["PDT"])
		or ("PDT" not in conf and splupdate.SPLAddonCheck != 0)):
			conf["PDT"] = splupdate.SPLAddonCheck
	# For other profiles, remove global settings before writing to disk.
	else:
		# 6.1: Make sure column order and inclusion aren't same as default values.
		if len(conf["ColumnAnnouncement"]["IncludedColumns"]) == 17:
			del conf["ColumnAnnouncement"]["IncludedColumns"]
		if conf["ColumnAnnouncement"]["ColumnOrder"] == ["Artist","Title","Duration","Intro","Outro","Category","Year","Album","Genre","Mood","Energy","Tempo","BPM","Gender","Rating","Filename","Time Scheduled"]:
			del conf["ColumnAnnouncement"]["ColumnOrder"]
		for setting in conf.keys():
			if setting not in _mutatableSettings7: del conf[setting]
			else:
				for key in conf[setting].keys():
					if conf[setting][key] == _SPLDefaults7[setting][key]:
						del conf[setting][key]
			if setting in conf and not len(conf[setting]):
				del conf[setting]


# Save configuration database.
def saveConfig():
	# Save all config profiles.
	global SPLConfig, SPLConfigPool, SPLActiveProfile, SPLPrevProfile, SPLSwitchProfile
	# Apply any global settings changed in profiles to normal configuration.
	if SPLConfigPool.index(SPLConfig) > 0:
		for setting in SPLConfig:
			if setting not in _mutatableSettings7:
				SPLConfigPool[0][setting] = SPLConfig[setting]
	# 7.0 hack: Due to Python internals, preserving profile-specific settings removes the corresponding keys from normal profile.
	# Therefore, have a temporary place holder for mutatable settings until a more elegant solution is found.
	tempNormalProfile = {}
	for section in _mutatableSettings7:
		tempNormalProfile[section] = dict(SPLConfigPool[0][section])
	for configuration in SPLConfigPool:
		if configuration is not None:
			_preSave(configuration)
			# Save broadcast profiles first.
			if SPLConfigPool.index(configuration) > 0:
				# 7.0: Convert profile-specific settings back to 5.x format in case add-on 6.x will be installed later (not recommended).
				# This will be removed in add-on 7.2.
				if len(configuration) > 0:
					for section in configuration.keys():
						for key in configuration[section]:
							configuration[key] = configuration[section][key]
				configuration.write()
	# Global flags, be gone.
	if "Reset" in SPLConfigPool[0]:
		del SPLConfigPool[0]["Reset"]
	# Restore the possibly deleted sections.
	for section in tempNormalProfile.keys():
		SPLConfigPool[0][section] = tempNormalProfile[section]
	SPLConfigPool[0].write()
	SPLConfig = None
	SPLConfigPool = None
	SPLActiveProfile = None
	SPLPrevProfile = None
	SPLSwitchProfile = None

# Switch between profiles.
SPLActiveProfile = None
SPLPrevProfile = None
SPLSwitchProfile = None

# Called from within the app module.
def instantProfileSwitch():
	global SPLPrevProfile, SPLConfig, SPLActiveProfile
	if _configDialogOpened:
		# Translators: Presented when trying to switch to an instant switch profile when add-on settings dialog is active.
		ui.message(_("Add-on settings dialog is open, cannot switch profiles"))
		return
	if SPLSwitchProfile is None:
		# Translators: Presented when trying to switch to an instant switch profile when the instant switch profile is not defined.
		ui.message(_("No instant switch profile is defined"))
	else:
		if SPLPrevProfile is None:
			if SPLActiveProfile == SPLSwitchProfile:
				# Translators: Presented when trying to switch to an instant switch profile when one is already using the instant switch profile.
				ui.message(_("You are already in the instant switch profile"))
				return
			# Switch to the given profile.
			switchProfileIndex = getProfileIndexByName(SPLSwitchProfile)
			SPLPrevProfile = SPLConfigPool.index(SPLConfig)
			SPLConfig = SPLConfigPool[switchProfileIndex]
			# Translators: Presented when switch to instant switch profile was successful.
			ui.message(_("Switching profiles"))
			# Use the focus.appModule's metadata reminder method if told to do so now.
			if SPLConfig["MetadataStreaming"]["MetadataReminder"] in ("startup", "instant"):
				api.getFocusObject().appModule._metadataAnnouncer(reminder=True)
		else:
			SPLConfig = SPLConfigPool[SPLPrevProfile]
			SPLActiveProfile = SPLConfig.name
			SPLPrevProfile = None
			# Translators: Presented when switching from instant switch profile to a previous profile.
			ui.message(_("Returning to previous profile"))
			# 6.2: Don't forget to switch streaming status around.
			if SPLConfig["MetadataReminder"] in ("startup", "instant"):
				api.getFocusObject().appModule._metadataAnnouncer(reminder=True)


# Configuration dialog.
_configDialogOpened = False

class SPLConfigDialog(gui.SettingsDialog):
	# Translators: This is the label for the StationPlaylist Studio configuration dialog.
	title = _("Studio Add-on Settings")

	def makeSettings(self, settingsSizer):

		# Broadcast profile controls were inspired by Config Profiles dialog in NVDA Core.
		sizer = wx.BoxSizer(wx.HORIZONTAL)
		# Translators: The label for a setting in SPL add-on dialog to select a broadcast profile.
		label = wx.StaticText(self, wx.ID_ANY, label=_("Broadcast &profile:"))
		# Sort profiles for display purposes (the config pool might not be sorted).
		sortedProfiles = [profile.name for profile in SPLConfigPool]
		# No need to sort if the only living profile is the normal configuration or there is one other profile besides this.
		# Optimization: Only sort if config pool itself isn't  - usually after creating, renaming or deleting profile(s).
		if len(sortedProfiles) > 2 and not isConfigPoolSorted():
			firstProfile = SPLConfigPool[0].name
			sortedProfiles = [firstProfile] + sorted(sortedProfiles[1:])
		self.profiles = wx.Choice(self, wx.ID_ANY, choices=sortedProfiles)
		self.profiles.Bind(wx.EVT_CHOICE, self.onProfileSelection)
		try:
			self.profiles.SetSelection(sortedProfiles.index(SPLConfig.name))
		except:
			pass
		sizer.Add(label)
		sizer.Add(self.profiles)
		settingsSizer.Add(sizer, border=10, flag=wx.BOTTOM)

		# Profile controls code credit: NV Access (except copy button).
		sizer = wx.BoxSizer(wx.HORIZONTAL)
		# Translators: The label of a button to create a new broadcast profile.
		item = newButton = wx.Button(self, label=_("&New"))
		item.Bind(wx.EVT_BUTTON, self.onNew)
		sizer.Add(item)
		# Translators: The label of a button to copy a broadcast profile.
		item = copyButton = wx.Button(self, label=_("Cop&y"))
		item.Bind(wx.EVT_BUTTON, self.onCopy)
		sizer.Add(item)
		# Translators: The label of a button to rename a broadcast profile.
		item = self.renameButton = wx.Button(self, label=_("&Rename"))
		item.Bind(wx.EVT_BUTTON, self.onRename)
		sizer.Add(item)
		# Translators: The label of a button to delete a broadcast profile.
		item = self.deleteButton = wx.Button(self, label=_("&Delete"))
		item.Bind(wx.EVT_BUTTON, self.onDelete)
		sizer.Add(item)
		# Translators: The label of a button to toggle instant profile switching on and off.
		if SPLSwitchProfile is None: switchLabel = _("Enable instant profile switching")
		else:
			# Translators: The label of a button to toggle instant profile switching on and off.
			switchLabel = _("Disable instant profile switching")
		item = self.instantSwitchButton = wx.Button(self, label=switchLabel)
		item.Bind(wx.EVT_BUTTON, self.onInstantSwitch)
		self.switchProfile = SPLSwitchProfile
		self.activeProfile = SPLActiveProfile
		# Used as sanity check in case switch profile is renamed or deleted.
		self.switchProfileRenamed = False
		self.switchProfileDeleted = False
		sizer.Add(item)
		if SPLConfigPool.index(SPLConfig) == 0:
			self.renameButton.Disable()
			self.deleteButton.Disable()
			self.instantSwitchButton.Disable()
		settingsSizer.Add(sizer)

	# Translators: the label for a setting in SPL add-on settings to set status announcement between words and beeps.
		self.beepAnnounceCheckbox=wx.CheckBox(self,wx.NewId(),label=_("&Beep for status announcements"))
		self.beepAnnounceCheckbox.SetValue(SPLConfig["General"]["BeepAnnounce"])
		settingsSizer.Add(self.beepAnnounceCheckbox, border=10,flag=wx.TOP)

		sizer = wx.BoxSizer(wx.HORIZONTAL)
		# Translators: The label for a setting in SPL add-on dialog to set message verbosity.
		label = wx.StaticText(self, wx.ID_ANY, label=_("Message &verbosity:"))
		# Translators: One of the message verbosity levels.
		self.verbosityLevels=[("beginner",_("beginner")),
		# Translators: One of the message verbosity levels.
		("advanced",_("advanced"))]
		self.verbosityList = wx.Choice(self, wx.ID_ANY, choices=[x[1] for x in self.verbosityLevels])
		currentVerbosity=SPLConfig["General"]["MessageVerbosity"]
		selection = (x for x,y in enumerate(self.verbosityLevels) if y[0]==currentVerbosity).next()  
		try:
			self.verbosityList.SetSelection(selection)
		except:
			pass
		sizer.Add(label)
		sizer.Add(self.verbosityList)
		settingsSizer.Add(sizer, border=10, flag=wx.BOTTOM)

		self.outroSizer = wx.BoxSizer(wx.HORIZONTAL)
		# Check box hiding method comes from Alberto Buffolino's Columns Review add-on.
		# Translators: Label for a check box in SPL add-on settings to notify when end of track (outro) is approaching.
		self.outroCheckBox=wx.CheckBox(self,wx.NewId(),label=_("&Notify when end of track is approaching"))
		self.outroCheckBox.SetValue(SPLConfig["IntroOutroAlarms"]["SayEndOfTrack"])
		self.outroCheckBox.Bind(wx.EVT_CHECKBOX, self.onOutroCheck)
		self.outroSizer.Add(self.outroCheckBox, border=10,flag=wx.BOTTOM)

		# Translators: The label for a setting in SPL Add-on settings to specify end of track (outro) alarm.
		self.outroAlarmLabel = wx.StaticText(self, wx.ID_ANY, label=_("&End of track alarm in seconds"))
		self.outroSizer.Add(self.outroAlarmLabel)
		self.endOfTrackAlarm = wx.SpinCtrl(self, wx.ID_ANY, min=1, max=59)
		self.endOfTrackAlarm.SetValue(long(SPLConfig["IntroOutroAlarms"]["EndOfTrackTime"]))
		self.endOfTrackAlarm.SetSelection(-1, -1)
		self.outroSizer.Add(self.endOfTrackAlarm)
		self.onOutroCheck(None)
		settingsSizer.Add(self.outroSizer, border=10, flag=wx.BOTTOM)

		self.introSizer = wx.BoxSizer(wx.HORIZONTAL)
		# Translators: Label for a check box in SPL add-on settings to notify when end of intro is approaching.
		self.introCheckBox=wx.CheckBox(self,wx.NewId(),label=_("&Notify when end of introduction is approaching"))
		self.introCheckBox.SetValue(SPLConfig["IntroOutroAlarms"]["SaySongRamp"])
		self.introCheckBox.Bind(wx.EVT_CHECKBOX, self.onIntroCheck)
		self.introSizer.Add(self.introCheckBox, border=10,flag=wx.BOTTOM)

		# Translators: The label for a setting in SPL Add-on settings to specify track intro alarm.
		self.introAlarmLabel = wx.StaticText(self, wx.ID_ANY, label=_("&Track intro alarm in seconds"))
		self.introSizer.Add(self.introAlarmLabel)
		self.songRampAlarm = wx.SpinCtrl(self, wx.ID_ANY, min=1, max=9)
		self.songRampAlarm.SetValue(long(SPLConfig["IntroOutroAlarms"]["SongRampTime"]))
		self.songRampAlarm.SetSelection(-1, -1)
		self.introSizer.Add(self.songRampAlarm)
		self.onIntroCheck(None)
		settingsSizer.Add(self.introSizer, border=10, flag=wx.BOTTOM)

		sizer = wx.BoxSizer(wx.HORIZONTAL)
		# Translators: The label for a setting in SPL add-on dialog to control braille timer.
		label = wx.StaticText(self, wx.ID_ANY, label=_("&Braille timer:"))
		self.brailleTimerValues=[("off",_("Off")),
		# Translators: One of the braille timer settings.
		("outro",_("Track ending")),
		# Translators: One of the braille timer settings.
		("intro",_("Track intro")),
		# Translators: One of the braille timer settings.
		("both",_("Track intro and ending"))]
		self.brailleTimerList = wx.Choice(self, wx.ID_ANY, choices=[x[1] for x in self.brailleTimerValues])
		brailleTimerCurValue=SPLConfig["General"]["BrailleTimer"]
		selection = (x for x,y in enumerate(self.brailleTimerValues) if y[0]==brailleTimerCurValue).next()  
		try:
			self.brailleTimerList.SetSelection(selection)
		except:
			pass
		sizer.Add(label)
		sizer.Add(self.brailleTimerList)
		settingsSizer.Add(sizer, border=10, flag=wx.BOTTOM)

		self.micSizer = wx.BoxSizer(wx.HORIZONTAL)
		# Translators: The label for a setting in SPL Add-on settings to change microphone alarm setting.
		label = wx.StaticText(self, wx.ID_ANY, label=_("&Microphone alarm in seconds"))
		self.micSizer.Add(label)
		self.micAlarm = wx.SpinCtrl(self, wx.ID_ANY, min=0, max=7200)
		self.micAlarm.SetValue(long(SPLConfig["MicrophoneAlarm"]["MicAlarm"]))
		self.micAlarm.SetSelection(-1, -1)
		self.micSizer.Add(self.micAlarm)

		# Translators: The label for a setting in SPL Add-on settings to specify mic alarm interval.
		self.micAlarmIntervalLabel = wx.StaticText(self, wx.ID_ANY, label=_("Microphone alarm &interval in seconds"))
		self.micSizer.Add(self.micAlarmIntervalLabel)
		self.micAlarmInterval = wx.SpinCtrl(self, wx.ID_ANY, min=0, max=60)
		self.micAlarmInterval.SetValue(long(SPLConfig["MicrophoneAlarm"]["MicAlarmInterval"]))
		self.micAlarmInterval.SetSelection(-1, -1)
		self.micSizer.Add(self.micAlarmInterval)
		settingsSizer.Add(self.micSizer, border=10, flag=wx.BOTTOM)

		sizer = wx.BoxSizer(wx.HORIZONTAL)
		# Translators: The label for a setting in SPL add-on dialog to control alarm announcement type.
		label = wx.StaticText(self, wx.ID_ANY, label=_("&Alarm notification:"))
		# Translators: One of the alarm notification options.
		self.alarmAnnounceValues=[("beep",_("beep")),
		# Translators: One of the alarm notification options.
		("message",_("message")),
		# Translators: One of the alarm notification options.
		("both",_("both beep and message"))]
		self.alarmAnnounceList = wx.Choice(self, wx.ID_ANY, choices=[x[1] for x in self.alarmAnnounceValues])
		alarmAnnounceCurValue=SPLConfig["General"]["AlarmAnnounce"]
		selection = (x for x,y in enumerate(self.alarmAnnounceValues) if y[0]==alarmAnnounceCurValue).next()  
		try:
			self.alarmAnnounceList.SetSelection(selection)
		except:
			pass
		sizer.Add(label)
		sizer.Add(self.alarmAnnounceList)
		settingsSizer.Add(sizer, border=10, flag=wx.BOTTOM)

		sizer = wx.BoxSizer(wx.HORIZONTAL)
		# Translators: The label for a setting in SPL add-on dialog to control library scan announcement.
		label = wx.StaticText(self, wx.ID_ANY, label=_("&Library scan announcement:"))
		self.libScanValues=[("off",_("Off")),
		# Translators: One of the library scan announcement settings.
		("ending",_("Start and end only")),
		# Translators: One of the library scan announcement settings.
		("progress",_("Scan progress")),
		# Translators: One of the library scan announcement settings.
		("numbers",_("Scan count"))]
		self.libScanList = wx.Choice(self, wx.ID_ANY, choices=[x[1] for x in self.libScanValues])
		libScanCurValue=SPLConfig["General"]["LibraryScanAnnounce"]
		selection = (x for x,y in enumerate(self.libScanValues) if y[0]==libScanCurValue).next()  
		try:
			self.libScanList.SetSelection(selection)
		except:
			pass
		sizer.Add(label)
		sizer.Add(self.libScanList)
		settingsSizer.Add(sizer, border=10, flag=wx.BOTTOM)

		self.hourAnnounceCheckbox=wx.CheckBox(self,wx.NewId(),label="Include &hours when announcing track or playlist duration")
		self.hourAnnounceCheckbox.SetValue(SPLConfig["General"]["TimeHourAnnounce"])
		settingsSizer.Add(self.hourAnnounceCheckbox, border=10,flag=wx.BOTTOM)

		# Translators: the label for a setting in SPL add-on settings to toggle track dial mode on and off.
		self.trackDialCheckbox=wx.CheckBox(self,wx.NewId(),label=_("&Track Dial mode"))
		self.trackDialCheckbox.SetValue(SPLConfig["General"]["TrackDial"])
		settingsSizer.Add(self.trackDialCheckbox, border=10,flag=wx.BOTTOM)

		sizer = wx.BoxSizer(wx.HORIZONTAL)
		# Translators: the label for a setting in SPL add-on settings to be notified that metadata streaming is enabled.
		label = wx.StaticText(self, wx.ID_ANY, label=_("&Metadata streaming notification and connection"))
		self.metadataValues=[("off",_("Off")),
		# Translators: One of the metadata notification settings.
		("startup",_("When Studio starts")),
		# Translators: One of the metadata notification settings.
		("instant",_("When instant switch profile is active"))]
		self.metadataList = wx.Choice(self, wx.ID_ANY, choices=[x[1] for x in self.metadataValues])
		metadataCurValue=SPLConfig["General"]["MetadataReminder"]
		selection = (x for x,y in enumerate(self.metadataValues) if y[0]==metadataCurValue).next()  
		try:
			self.metadataList.SetSelection(selection)
		except:
			pass
		sizer.Add(label)
		sizer.Add(self.metadataList)
		self.metadataStreams = list(SPLConfig["MetadataStreaming"]["MetadataEnabled"])
		# Translators: The label of a button to manage column announcements.
		item = manageMetadataButton = wx.Button(self, label=_("Configure metadata &streaming connection options..."))
		item.Bind(wx.EVT_BUTTON, self.onManageMetadata)
		sizer.Add(item)
		settingsSizer.Add(sizer, border=10, flag=wx.BOTTOM)

		# Translators: the label for a setting in SPL add-on settings to toggle custom column announcement.
		self.columnOrderCheckbox=wx.CheckBox(self,wx.NewId(),label=_("Announce columns in the &order shown on screen"))
		self.columnOrderCheckbox.SetValue(SPLConfig["ColumnAnnouncement"]["UseScreenColumnOrder"])
		self.columnOrder = SPLConfig["ColumnAnnouncement"]["ColumnOrder"]
		# Without manual conversion below, it produces a rare bug where clicking cancel after changing column inclusion causes new set to be retained.
		self.includedColumns = set(SPLConfig["ColumnAnnouncement"]["IncludedColumns"])
		settingsSizer.Add(self.columnOrderCheckbox, border=10,flag=wx.BOTTOM)
		# Translators: The label of a button to manage column announcements.
		item = manageColumnsButton = wx.Button(self, label=_("&Manage track column announcements..."))
		item.Bind(wx.EVT_BUTTON, self.onManageColumns)
		settingsSizer.Add(item)

		# Translators: the label for a setting in SPL add-on settings to announce scheduled time.
		self.scheduledForCheckbox=wx.CheckBox(self,wx.NewId(),label=_("Announce &scheduled time for the selected track"))
		self.scheduledForCheckbox.SetValue(SPLConfig["SayStatus"]["SayScheduledFor"])
		settingsSizer.Add(self.scheduledForCheckbox, border=10,flag=wx.BOTTOM)

		# Translators: the label for a setting in SPL add-on settings to announce listener count.
		self.listenerCountCheckbox=wx.CheckBox(self,wx.NewId(),label=_("Announce &listener count"))
		self.listenerCountCheckbox.SetValue(SPLConfig["SayStatus"]["SayListenerCount"])
		settingsSizer.Add(self.listenerCountCheckbox, border=10,flag=wx.BOTTOM)

		# Translators: the label for a setting in SPL add-on settings to announce currently playing cart.
		self.cartNameCheckbox=wx.CheckBox(self,wx.NewId(),label=_("&Announce name of the currently playing cart"))
		self.cartNameCheckbox.SetValue(SPLConfig["SayStatus"]["SayPlayingCartName"])
		settingsSizer.Add(self.cartNameCheckbox, border=10,flag=wx.BOTTOM)

		# Translators: the label for a setting in SPL add-on settings to announce currently playing track name.
		self.playingTrackNameCheckbox=wx.CheckBox(self,wx.NewId(),label=_("Announce name of the currently playing &track automatically"))
		self.playingTrackNameCheckbox.SetValue(SPLConfig["SayStatus"]["SayPlayingTrackName"] == "True")
		settingsSizer.Add(self.playingTrackNameCheckbox, border=10,flag=wx.BOTTOM)

		# Translators: The label of a button to open advanced options such as using SPL Controller command to invoke Assistant layer.
		item = advancedOptButton = wx.Button(self, label=_("&Advanced options..."))
		item.Bind(wx.EVT_BUTTON, self.onAdvancedOptions)
		self.splConPassthrough = SPLConfig["Advanced"]["SPLConPassthrough"]
		self.compLayer = SPLConfig["Advanced"]["CompatibilityLayer"]
		settingsSizer.Add(item)

		# Translators: The label for a button in SPL add-on configuration dialog to reset settings to defaults.
		self.resetConfigButton = wx.Button(self, wx.ID_ANY, label=_("Reset settings"))
		self.resetConfigButton.Bind(wx.EVT_BUTTON,self.onResetConfig)
		settingsSizer.Add(self.resetConfigButton)

	def postInit(self):
		global _configDialogOpened
		_configDialogOpened = True
		self.profiles.SetFocus()

	def onOk(self, evt):
		global SPLConfig, SPLActiveProfile, _configDialogOpened, SPLSwitchProfile, SPLPrevProfile
		selectedProfile = self.profiles.GetStringSelection()
		SPLConfig = getProfileByName(selectedProfile)
		SPLConfig["General"]["BeepAnnounce"] = self.beepAnnounceCheckbox.Value
		SPLConfig["General"]["MessageVerbosity"] = self.verbosityLevels[self.verbosityList.GetSelection()][0]
		SPLConfig["IntroOutroAlarms"]["SayEndOfTrack"] = self.outroCheckBox.Value
		SPLConfig["IntroOutroAlarms"]["EndOfTrackTime"] = self.endOfTrackAlarm.Value
		SPLConfig["IntroOutroAlarms"]["SaySongRamp"] = self.introCheckBox.Value
		SPLConfig["IntroOutroAlarms"]["SongRampTime"] = self.songRampAlarm.Value
		SPLConfig["General"]["BrailleTimer"] = self.brailleTimerValues[self.brailleTimerList.GetSelection()][0]
		SPLConfig["MicrophoneAlarm"]["MicAlarm"] = self.micAlarm.Value
		SPLConfig["MicrophoneAlarm"]["MicAlarmInterval"] = self.micAlarmInterval.Value
		SPLConfig["General"]["AlarmAnnounce"] = self.alarmAnnounceValues[self.alarmAnnounceList.GetSelection()][0]
		SPLConfig["General"]["LibraryScanAnnounce"] = self.libScanValues[self.libScanList.GetSelection()][0]
		SPLConfig["General"]["TimeHourAnnounce"] = self.hourAnnounceCheckbox.Value
		SPLConfig["General"]["TrackDial"] = self.trackDialCheckbox.Value
		SPLConfig["General"]["MetadataReminder"] = self.metadataValues[self.metadataList.GetSelection()][0]
		SPLConfig["MetadataStreaming"]["MetadataEnabled"] = self.metadataStreams
		SPLConfig["ColumnAnnouncement"]["UseScreenColumnOrder"] = self.columnOrderCheckbox.Value
		SPLConfig["ColumnAnnouncement"]["ColumnOrder"] = self.columnOrder
		SPLConfig["ColumnAnnouncement"]["IncludedColumns"] = self.includedColumns
		SPLConfig["SayStatus"]["SayScheduledFor"] = self.scheduledForCheckbox.Value
		SPLConfig["SayStatus"]["SayListenerCount"] = self.listenerCountCheckbox.Value
		SPLConfig["SayStatus"]["SayPlayingCartName"] = self.cartNameCheckbox.Value
		SPLConfig["SayStatus"]["SayPlayingTrackName"] = str(self.playingTrackNameCheckbox.Value)
		SPLConfig["Advanced"]["SPLConPassthrough"] = self.splConPassthrough
		SPLConfig["Advanced"]["CompatibilityLayer"] = self.compLayer
		SPLActiveProfile = SPLConfig.name
		SPLSwitchProfile = self.switchProfile
		# Without nullifying prev profile while switch profile is undefined, NVDA will assume it can switch back to that profile when it can't.
		# It also causes NVDA to display wrong label for switch button.
		if self.switchProfile is None:
			SPLPrevProfile = None
		global _configDialogOpened
		_configDialogOpened = False
		super(SPLConfigDialog,  self).onOk(evt)

	def onCancel(self, evt):
		global _configDialogOpened, SPLActiveProfile, SPLSwitchProfile, SPLConfig
		# 6.1: Discard changes to included columns set.
		print len(self.includedColumns)
		self.includedColumns.clear()
		self.includedColumns = None
		SPLActiveProfile = self.activeProfile
		if self.switchProfileRenamed or self.switchProfileDeleted:
			SPLSwitchProfile = self.switchProfile
		if self.switchProfileDeleted:
			SPLConfig = SPLConfigPool[0]
		_configDialogOpened = False
		#super(SPLConfigDialog,  self).onCancel(evt)
		self.Destroy()

	# Check events for outro and intro alarms, respectively.
	def onOutroCheck(self, evt):
		if not self.outroCheckBox.IsChecked():
			self.outroSizer.Hide(self.outroAlarmLabel)
			self.outroSizer.Hide(self.endOfTrackAlarm)
		else:
			self.outroSizer.Show(self.outroAlarmLabel)
			self.outroSizer.Show(self.endOfTrackAlarm)
		self.Fit()

	def onIntroCheck(self, evt):
		if not self.introCheckBox.IsChecked():
			self.introSizer.Hide(self.introAlarmLabel)
			self.introSizer.Hide(self.songRampAlarm)
		else:
			self.introSizer.Show(self.introAlarmLabel)
			self.introSizer.Show(self.songRampAlarm)
		self.Fit()

	# Load settings from profiles.
	def onProfileSelection(self, evt):
		# Don't rely on SPLConfig here, as we don't want to interupt the show.
		selection = self.profiles.GetSelection()
		selectedProfile = self.profiles.GetStringSelection()
		# Play a tone to indicate active profile.
		if self.activeProfile == selectedProfile:
			tones.beep(512, 40)
		if selection == 0:
			self.renameButton.Disable()
			self.deleteButton.Disable()
			self.instantSwitchButton.Disable()
		else:
			self.renameButton.Enable()
			self.deleteButton.Enable()
			if selectedProfile != self.switchProfile:
				self.instantSwitchButton.Label = _("Enable instant profile switching")
			else:
				self.instantSwitchButton.Label = _("Disable instant profile switching")
			self.instantSwitchButton.Enable()
		curProfile = getProfileByName(selectedProfile)
		self.outroCheckBox.SetValue(curProfile["IntroOutroAlarms"]["SayEndOfTrack"])
		self.endOfTrackAlarm.SetValue(long(curProfile["IntroOutroAlarms"]["EndOfTrackTime"]))
		self.onOutroCheck(None)
		self.introCheckBox.SetValue(curProfile["IntroOutroAlarms"]["SaySongRamp"])
		self.songRampAlarm.SetValue(long(curProfile["IntroOutroAlarms"]["SongRampTime"]))
		self.onIntroCheck(None)
		self.micAlarm.SetValue(long(curProfile["MicrophoneAlarm"]["MicAlarm"]))
		self.micAlarmInterval.SetValue(long(curProfile["MicrophoneAlarm"]["MicAlarmInterval"]))
		# 6.1: Take care of profile-specific column and metadata settings.
		self.metadataStreams = curProfile["MetadataStreaming"]["MetadataEnabled"]
		self.columnOrderCheckbox.SetValue(curProfile["ColumnAnnouncement"]["UseScreenColumnOrder"])
		self.columnOrder = curProfile["ColumnAnnouncement"]["ColumnOrder"]
		# 6.1: Again convert list to set.
		self.includedColumns = set(curProfile["ColumnAnnouncement"]["IncludedColumns"])

	# Profile controls.
	# Rename and delete events come from GUI/config profiles dialog from NVDA core.
	def onNew(self, evt):
		self.Disable()
		NewProfileDialog(self).Show()

	def onCopy(self, evt):
		self.Disable()
		NewProfileDialog(self, copy=True).Show()

	def onRename(self, evt):
		global SPLConfigPool
		oldName = self.profiles.GetStringSelection()
		index = self.profiles.Selection
		configPos = getProfileIndexByName(oldName)
		# Translators: The label of a field to enter a new name for a broadcast profile.
		with wx.TextEntryDialog(self, _("New name:"),
				# Translators: The title of the dialog to rename a profile.
				_("Rename Profile"), defaultValue=oldName) as d:
			if d.ShowModal() == wx.ID_CANCEL:
				return
			newName = api.filterFileName(d.Value)
		if oldName == newName: return
		newNamePath = newName + ".ini"
		newProfile = os.path.join(SPLProfiles, newNamePath)
		if oldName.lower() != newName.lower() and os.path.isfile(newProfile):
			# Translators: An error displayed when renaming a configuration profile
			# and a profile with the new name already exists.
			gui.messageBox(_("That profile already exists. Please choose a different name."),
				_("Error"), wx.OK | wx.ICON_ERROR, self)
			return
		oldNamePath = oldName + ".ini"
		oldProfile = os.path.join(SPLProfiles, oldNamePath)
		os.rename(oldProfile, newProfile)
		if self.switchProfile == oldName:
			self.switchProfile = newName
			self.switchProfileRenamed = True
		if self.activeProfile == oldName:
			self.activeProfile = newName
		SPLConfigPool[configPos].name = newName
		SPLConfigPool[configPos].filename = newProfile
		self.profiles.SetString(index, newName)
		self.profiles.Selection = index
		self.profiles.SetFocus()

	def onDelete(self, evt):
		index = self.profiles.Selection
		name = self.profiles.GetStringSelection()
		configPos = getProfileIndexByName(name)
		if gui.messageBox(
			# Translators: The confirmation prompt displayed when the user requests to delete a broadcast profile.
			_("Are you sure you want to delete this profile? This cannot be undone."),
			# Translators: The title of the confirmation dialog for deletion of a profile.
			_("Confirm Deletion"),
			wx.YES | wx.NO | wx.ICON_QUESTION, self
		) == wx.NO:
			return
		global SPLConfigPool, SPLSwitchProfile, SPLPrevProfile
		path = SPLConfigPool[configPos].filename
		del SPLConfigPool[configPos]
		try:
			os.remove(path)
		except WindowsError:
			pass
		if name == self.switchProfile or name == self.activeProfile:
			self.switchProfile = None
			SPLPrevProfile = None
			self.switchProfileDeleted = True
		self.profiles.Delete(index)
		self.profiles.SetString(0, SPLConfigPool[0].name)
		self.activeProfile = SPLConfigPool[0].name
		self.profiles.Selection = 0
		self.onProfileSelection(None)
		self.profiles.SetFocus()

	def onInstantSwitch(self, evt):
		selection = self.profiles.GetSelection()
		selectedName = self.profiles.GetStringSelection()
		if self.switchProfile is None or (selectedName != self.switchProfile):
			self.instantSwitchButton.Label = _("Disable instant profile switching")
			self.switchProfile = selectedName
			tones.beep(1000, 500)
		else:
			self.instantSwitchButton.Label = _("Enable instant profile switching")
			self.switchProfile = None
			tones.beep(500, 500)

	# Manage metadata streaming.
	def onManageMetadata(self, evt):
		self.Disable()
		MetadataStreamingDialog(self).Show()

	# Manage column announcements.
	def onManageColumns(self, evt):
		self.Disable()
		ColumnAnnouncementsDialog(self).Show()

	# Advanced options.
	# See advanced options class for more details.
	def onAdvancedOptions(self, evt):
		self.Disable()
		AdvancedOptionsDialog(self).Show()

	# Reset settings to defaults.
	# This affects the currently selected profile.
	def onResetConfig(self, evt):
		if gui.messageBox(
		# Translators: A message to warn about resetting SPL config settings to factory defaults.
		_("Are you sure you wish to reset SPL add-on settings to defaults?"),
		# Translators: The title of the warning dialog.
		_("Warning"),wx.YES_NO|wx.NO_DEFAULT|wx.ICON_WARNING,self
		)==wx.YES:
			# Reset all profiles.
			resetAllConfig()
			global SPLConfig, SPLActiveProfile, _configDialogOpened, SPLSwitchProfile, SPLPrevProfile
			SPLConfig = SPLConfigPool[0]
			SPLActiveProfile = SPLConfig.name
			# Workaround: store the reset flag in the normal profile to prevent config databases from becoming references to old generation.
			SPLConfig["Reset"] = True
		if SPLSwitchProfile is not None:
			SPLSwitchProfile = None
		SPLPrevProfile = None
		_configDialogOpened = False
		self.Destroy()


# Open the above dialog upon request.
def onConfigDialog(evt):
	# 5.2: Guard against alarm dialogs.
	if _alarmDialogOpened:
		# Translators: Presented when an alarm dialog is opened.
		wx.CallAfter(gui.messageBox, _("An alarm dialog is already opened. Please close the alarm dialog first."), _("Error"), wx.OK|wx.ICON_ERROR)
	else: gui.mainFrame._popupSettingsDialog(SPLConfigDialog)

# Helper dialogs for add-on settings dialog.

# New broadcast profile dialog: Modification of new config profile dialog from NvDA Core.
class NewProfileDialog(wx.Dialog):

	def __init__(self, parent, copy=False):
		self.copy = copy
		if not self.copy:
			# Translators: The title of the dialog to create a new broadcast profile.
			dialogTitle = _("New Profile")
		else:
			# Translators: The title of the dialog to copy a broadcast profile.
			dialogTitle = _("Copy Profile")
		super(NewProfileDialog, self).__init__(parent, title=dialogTitle)
		mainSizer = wx.BoxSizer(wx.VERTICAL)

		sizer = wx.BoxSizer(wx.HORIZONTAL)
		# Translators: The label of a field to enter the name of a new broadcast profile.
		sizer.Add(wx.StaticText(self, label=_("Profile name:")))
		item = self.profileName = wx.TextCtrl(self)
		sizer.Add(item)
		mainSizer.Add(sizer)

		sizer = wx.BoxSizer(wx.HORIZONTAL)
		# Translators: The label for a setting in SPL add-on dialog to select a base  profile for copying.
		label = wx.StaticText(self, wx.ID_ANY, label=_("&Base profile:"))
		self.baseProfiles = wx.Choice(self, wx.ID_ANY, choices=parent.profiles.GetItems())
		try:
			self.baseProfiles.SetSelection(self.baseProfiles.GetItems().index(parent.profiles.GetStringSelection()))
		except:
			pass
		sizer.Add(label)
		sizer.Add(self.baseProfiles)
		if not self.copy:
			sizer.Hide(label)
			sizer.Hide(self.baseProfiles)
		mainSizer.Add(sizer, border=10, flag=wx.BOTTOM)

		mainSizer.Add(self.CreateButtonSizer(wx.OK | wx.CANCEL))
		self.Bind(wx.EVT_BUTTON, self.onOk, id=wx.ID_OK)
		self.Bind(wx.EVT_BUTTON, self.onCancel, id=wx.ID_CANCEL)
		mainSizer.Fit(self)
		self.Sizer = mainSizer
		self.profileName.SetFocus()
		self.Center(wx.BOTH | wx.CENTER_ON_SCREEN)

	def onOk(self, evt):
		global SPLConfigPool
		profileNames = [profile.name for profile in SPLConfigPool]
		name = api.filterFileName(self.profileName.Value)
		if not name:
			return
		if name in profileNames:
			# Translators: An error displayed when the user attempts to create a profile which already exists.
			gui.messageBox(_("That profile already exists. Please choose a different name."),
				_("Error"), wx.OK | wx.ICON_ERROR, self)
			return
		namePath = name + ".ini"
		if not os.path.exists(SPLProfiles):
			os.mkdir(SPLProfiles)
		newProfilePath = os.path.join(SPLProfiles, namePath)
		SPLConfigPool.append(unlockConfig(newProfilePath, profileName=name))
		if self.copy:
			newProfile = SPLConfigPool[-1]
			baseProfile = getProfileByName(self.baseProfiles.GetStringSelection())
			for setting in baseProfile:
				try:
					# Go through all settings (including profile-specific ones for now).
					# 6.1/7.0: Only iterate through mutatable keys.
					if baseProfile[setting] != newProfile[setting]:
						newProfile[setting] = baseProfile[setting]
				except KeyError:
					pass
		parent = self.Parent
		parent.profiles.Append(name)
		parent.profiles.Selection = parent.profiles.Count - 1
		parent.onProfileSelection(None)
		parent.profiles.SetFocus()
		parent.Enable()
		self.Destroy()
		return

	def onCancel(self, evt):
		self.Parent.Enable()
		self.Destroy()

# Metadata reminder controller.
# Select notification/streaming URL's for metadata streaming.
_metadataDialogOpened = False

class MetadataStreamingDialog(wx.Dialog):
	"""A dialog to toggle metadata streaming quickly and from add-on settings dialog.
	"""
	_instance = None

	def __new__(cls, parent, *args, **kwargs):
		# Make this a singleton and prompt an error dialog if it isn't.
		if _metadataDialogOpened:
			raise RuntimeError("An instance of metadata stremaing dialog is opened")
		inst = cls._instance() if cls._instance else None
		if not inst:
			return super(cls, cls).__new__(cls, parent, *args, **kwargs)
		return inst

	def __init__(self, parent, func=None):
		inst = MetadataStreamingDialog._instance() if MetadataStreamingDialog._instance else None
		if inst:
			return
		# Use a weakref so the instance can die.
		MetadataStreamingDialog._instance = weakref.ref(self)

		super(MetadataStreamingDialog, self).__init__(parent, title=_("Metadata streaming options"))
		self.func = func

		# WX's CheckListBox isn't user friendly.
		# Therefore use checkboxes laid out across the top.
		self.checkedStreams = []
		# Add the DSP encoder checkbox first before adding other URL's.
		checkedDSP=wx.CheckBox(self,wx.NewId(),label="DSP encoder")
		if func:
			streaming = func(0, 36, ret=True)
			if streaming == -1: streaming += 1
			checkedDSP.SetValue(streaming)
		else: checkedDSP.SetValue(self.Parent.metadataStreams[0])
		self.checkedStreams.append(checkedDSP)
		# Now the rest.
		for url in xrange(1, 5):
			checkedURL=wx.CheckBox(self,wx.NewId(),label="URL {URL}".format(URL = url))
			if func:
				streaming = func(url, 36, ret=True)
				if streaming == -1: streaming += 1
				checkedURL.SetValue(streaming)
			else: checkedURL.SetValue(self.Parent.metadataStreams[url])
			self.checkedStreams.append(checkedURL)

		mainSizer = wx.BoxSizer(wx.VERTICAL)
		# First, a help text.
		if func is None: labelText=_("Select the URL for metadata streaming upon request.")
		else: labelText=_("Check to enable metadata streaming, uncheck to disable.")
		label = wx.StaticText(self, wx.ID_ANY, label=labelText)
		mainSizer.Add(label,border=20,flag=wx.LEFT|wx.RIGHT|wx.TOP)

		sizer = wx.BoxSizer(wx.HORIZONTAL)
		for checkedStream in self.checkedStreams:
			sizer.Add(checkedStream)
		mainSizer.Add(sizer, border=10, flag=wx.BOTTOM)

		if self.func is not None:
			self.applyCheckbox=wx.CheckBox(self,wx.NewId(),label="&Apply streaming changes to the selected profile")
			self.applyCheckbox.SetValue(False)
			mainSizer.Add(self.applyCheckbox, border=10,flag=wx.TOP)

		mainSizer.Add(self.CreateButtonSizer(wx.OK | wx.CANCEL))
		self.Bind(wx.EVT_BUTTON, self.onOk, id=wx.ID_OK)
		self.Bind(wx.EVT_BUTTON, self.onCancel, id=wx.ID_CANCEL)
		mainSizer.Fit(self)
		self.Sizer = mainSizer
		self.checkedStreams[0].SetFocus()
		self.Center(wx.BOTH | wx.CENTER_ON_SCREEN)

	def onOk(self, evt):
		global _metadataDialogOpened
		if self.func is None: parent = self.Parent
		metadataEnabled = []
		for url in xrange(5):
			if self.func is None: parent.metadataStreams[url] = self.checkedStreams[url].Value
			else:
				dataLo = 0x00010000 if self.checkedStreams[url].Value else 0xffff0000
				self.func(dataLo | url, 36)
				if self.applyCheckbox.Value: metadataEnabled.append(self.checkedStreams[url].Value)
		if self.func is None:
			parent.profiles.SetFocus()
			parent.Enable()
		else:
			# 6.1: Store just toggled settings to profile if told to do so.
			if len(metadataEnabled): SPLConfig["MetadataStreaming"]["MetadataEnabled"] = metadataEnabled
		self.Destroy()
		_metadataDialogOpened = False
		return

	def onCancel(self, evt):
		global _metadataDialogOpened
		if self.func is None: self.Parent.Enable()
		self.Destroy()
		_metadataDialogOpened = False

# Column announcement manager.
# Select which track columns should be announced and in which order.
class ColumnAnnouncementsDialog(wx.Dialog):

	def __init__(self, parent):
		super(ColumnAnnouncementsDialog, self).__init__(parent, title=_("Manage column announcements"))

		# Same as metadata dialog (wx.CheckListBox isn't user friendly).
		# Gather values for checkboxes except artist and title.
		# 6.1: Split these columns into rows.
		self.checkedColumns = []
		for column in ("Duration", "Intro", "Category", "Filename"):
			checkedColumn=wx.CheckBox(self,wx.NewId(),label=column)
			checkedColumn.SetValue(column in self.Parent.includedColumns)
			self.checkedColumns.append(checkedColumn)
		self.checkedColumns2 = []
		for column in ("Outro","Year","Album","Genre","Mood","Energy"):
			checkedColumn=wx.CheckBox(self,wx.NewId(),label=column)
			checkedColumn.SetValue(column in self.Parent.includedColumns)
			self.checkedColumns2.append(checkedColumn)
		self.checkedColumns3 = []
		for column in ("Tempo","BPM","Gender","Rating","Time Scheduled"):
			checkedColumn=wx.CheckBox(self,wx.NewId(),label=column)
			checkedColumn.SetValue(column in self.Parent.includedColumns)
			self.checkedColumns3.append(checkedColumn)


		mainSizer = wx.BoxSizer(wx.VERTICAL)
		# First, a help text.
		label = wx.StaticText(self, wx.ID_ANY, label=_("Select columns to be announced (artist and title are announced by default"))
		mainSizer.Add(label,border=20,flag=wx.LEFT|wx.RIGHT|wx.TOP)

		sizer = wx.BoxSizer(wx.HORIZONTAL)
		for checkedColumn in self.checkedColumns:
			sizer.Add(checkedColumn)
		mainSizer.Add(sizer, border=10, flag=wx.BOTTOM)

		sizer = wx.BoxSizer(wx.HORIZONTAL)
		for checkedColumn in self.checkedColumns2:
			sizer.Add(checkedColumn)
		mainSizer.Add(sizer, border=10, flag=wx.BOTTOM)

		sizer = wx.BoxSizer(wx.HORIZONTAL)
		for checkedColumn in self.checkedColumns3:
			sizer.Add(checkedColumn)
		mainSizer.Add(sizer, border=10, flag=wx.BOTTOM)

		sizer = wx.BoxSizer(wx.HORIZONTAL)
		# Translators: The label for a setting in SPL add-on dialog to select column announcement order.
		label = wx.StaticText(self, wx.ID_ANY, label=_("Column &order:"))
		# WXPython Phoenix contains RearrangeList to allow item orders to be changed automatically.
		# Because WXPython Classic doesn't include this, work around by using a variant of list box and move up/down buttons.
		self.trackColumns= wx.ListBox(self, wx.ID_ANY, choices=parent.columnOrder)
		self.trackColumns.Bind(wx.EVT_LISTBOX,self.onColumnSelection)
		try:
			self.trackColumns.SetSelection(0)
		except:
			pass
		sizer.Add(label)
		sizer.Add(self.trackColumns)
		mainSizer.Add(sizer, border=10, flag=wx.BOTTOM)

		sizer = wx.BoxSizer(wx.HORIZONTAL)
		# Translators: The label for a button in SPL add-on configuration dialog to reset settings to defaults.
		self.upButton = wx.Button(self, wx.ID_ANY, label=_("Move &up"))
		self.upButton.Bind(wx.EVT_BUTTON,self.onMoveUp)
		self.upButton.Disable()
		sizer.Add(self.upButton)
				# Translators: The label for a button in SPL add-on configuration dialog to reset settings to defaults.
		self.dnButton = wx.Button(self, wx.ID_ANY, label=_("Move &down"))
		self.dnButton.Bind(wx.EVT_BUTTON,self.onMoveDown)
		sizer.Add(self.dnButton)
		mainSizer.Add(sizer, border=10, flag=wx.BOTTOM)

		mainSizer.Add(self.CreateButtonSizer(wx.OK | wx.CANCEL))
		self.Bind(wx.EVT_BUTTON, self.onOk, id=wx.ID_OK)
		self.Bind(wx.EVT_BUTTON, self.onCancel, id=wx.ID_CANCEL)
		mainSizer.Fit(self)
		self.Sizer = mainSizer
		self.checkedColumns[0].SetFocus()
		self.Center(wx.BOTH | wx.CENTER_ON_SCREEN)

	def onOk(self, evt):
		parent = self.Parent
		parent.columnOrder = self.trackColumns.GetItems()
		# Make sure artist and title are always included.
		parent.includedColumns.add("Artist")
		parent.includedColumns.add("Title")
		for checkbox in self.checkedColumns + self.checkedColumns2 + self.checkedColumns3:
			action = parent.includedColumns.add if checkbox.Value else parent.includedColumns.remove
			try:
				action(checkbox.Label)
			except KeyError:
				pass
		parent.profiles.SetFocus()
		parent.Enable()
		self.Destroy()
		return

	def onCancel(self, evt):
		self.Parent.Enable()
		self.Destroy()

	def onColumnSelection(self, evt):
		selIndex = self.trackColumns.GetSelection()
		self.upButton.Disable() if selIndex == 0 else self.upButton.Enable()
		if selIndex == self.trackColumns.GetCount()-1:
			self.dnButton.Disable()
		else: self.dnButton.Enable()

	def onMoveUp(self, evt):
		tones.beep(1000, 200)
		selIndex = self.trackColumns.GetSelection()
		if selIndex > 0:
			selItem = self.trackColumns.GetString(selIndex)
			self.trackColumns.Delete(selIndex)
			self.trackColumns.Insert(selItem, selIndex-1)
			self.trackColumns.Select(selIndex-1)
			self.onColumnSelection(None)

	def onMoveDown(self, evt):
		tones.beep(500, 200)
		selIndex = self.trackColumns.GetSelection()
		if selIndex < self.trackColumns.GetCount()-1:
			selItem = self.trackColumns.GetString(selIndex)
			self.trackColumns.Delete(selIndex)
			self.trackColumns.Insert(selItem, selIndex+1)
			self.trackColumns.Select(selIndex+1)
			self.onColumnSelection(None)
			# Hack: Wen the last item is selected, forcefully move the focus to "move up" button.
			# This will cause NVDA to say "unavailable" as focus is lost momentarily. A bit anoying but a necessary hack.
			if self.FindFocus().GetId() == wx.ID_OK:
				self.upButton.SetFocus()

# Advanced options
# This dialog houses advanced options such as using SPL Controller command to invoke SPL Assistant.
# More options will be added in Project Rainbow.
class AdvancedOptionsDialog(wx.Dialog):

	def __init__(self, parent):
		super(AdvancedOptionsDialog, self).__init__(parent, title=_("Advanced options"))

		mainSizer = wx.BoxSizer(wx.VERTICAL)

		sizer = wx.BoxSizer(wx.HORIZONTAL)
		# Translators: A checkbox to toggle if SPL Controller command can be used to invoke Assistant layer.
		self.splConPassthroughCheckbox=wx.CheckBox(self,wx.NewId(),label=_("Allow SPL C&ontroller command to invoke SPL Assistant layer"))
		self.splConPassthroughCheckbox.SetValue(self.Parent.splConPassthrough)
		sizer.Add(self.splConPassthroughCheckbox, border=10,flag=wx.TOP)
		mainSizer.Add(sizer, border=10, flag=wx.BOTTOM)

		sizer = wx.BoxSizer(wx.HORIZONTAL)
		# Translators: The label for a setting in SPL add-on dialog to set keyboard layout for SPL Assistant.
		label = wx.StaticText(self, wx.ID_ANY, label=_("SPL Assistant command &layout:"))
		self.compatibilityLayouts=[("off","NVDA"),
		("jfw","JAWS for Windows"),
		("wineyes","Window-Eyes")]
		self.compatibilityList= wx.Choice(self, wx.ID_ANY, choices=[x[1] for x in self.compatibilityLayouts])
		selection = (x for x,y in enumerate(self.compatibilityLayouts) if y[0]==self.Parent.compLayer).next()  
		try:
			self.compatibilityList.SetSelection(selection)
		except:
			pass
		sizer.Add(label)
		sizer.Add(self.compatibilityList)
		mainSizer.Add(sizer, border=10, flag=wx.BOTTOM)

		mainSizer.Add(self.CreateButtonSizer(wx.OK | wx.CANCEL))
		self.Bind(wx.EVT_BUTTON, self.onOk, id=wx.ID_OK)
		self.Bind(wx.EVT_BUTTON, self.onCancel, id=wx.ID_CANCEL)
		mainSizer.Fit(self)
		self.Sizer = mainSizer
		self.splConPassthroughCheckbox.SetFocus()
		self.Center(wx.BOTH | wx.CENTER_ON_SCREEN)

	def onOk(self, evt):
		parent = self.Parent
		parent.splConPassthrough = self.splConPassthroughCheckbox.Value
		parent.compLayer = self.compatibilityLayouts[self.compatibilityList.GetSelection()][0]
		parent.profiles.SetFocus()
		parent.Enable()
		self.Destroy()
		return

	def onCancel(self, evt):
		self.Parent.Enable()
		self.Destroy()

# Additional configuration dialogs

# A common alarm dialog
# Based on NVDA core's find dialog code (implemented by the author of this add-on).
# Only one instance can be active at a given moment (code borrowed from GUI's exit dialog routine).
_alarmDialogOpened = False

# A common alarm error dialog.
def _alarmError():
	# Translators: Text of the dialog when another alarm dialog is open.
	gui.messageBox(_("Another alarm dialog is open."),_("Error"),style=wx.OK | wx.ICON_ERROR)

class SPLAlarmDialog(wx.Dialog):
	"""A dialog providing common alarm settings.
	This dialog contains a number entry field for alarm duration and a check box to enable or disable the alarm.
	"""

	# The following comes from exit dialog class from GUI package (credit: NV Access and Zahari from Bulgaria).
	_instance = None

	def __new__(cls, parent, *args, **kwargs):
		# Make this a singleton and prompt an error dialog if it isn't.
		if _alarmDialogOpened:
			raise RuntimeError("An instance of alarm dialog is opened")
		inst = cls._instance() if cls._instance else None
		if not inst:
			return super(cls, cls).__new__(cls, parent, *args, **kwargs)
		return inst

	def __init__(self, parent, setting, toggleSetting, title, alarmPrompt, alarmToggleLabel, min, max):
		inst = SPLAlarmDialog._instance() if SPLAlarmDialog._instance else None
		if inst:
			return
		# Use a weakref so the instance can die.
		SPLAlarmDialog._instance = weakref.ref(self)

		# Now the actual alarm dialog code.
		super(SPLAlarmDialog, self).__init__(parent, wx.ID_ANY, title)
		self.setting = setting
		self.toggleSetting = toggleSetting
		mainSizer = wx.BoxSizer(wx.VERTICAL)

		alarmSizer = wx.BoxSizer(wx.HORIZONTAL)
		alarmMessage = wx.StaticText(self, wx.ID_ANY, label=alarmPrompt)
		alarmSizer.Add(alarmMessage)
		self.alarmEntry = wx.SpinCtrl(self, wx.ID_ANY, min=min, max=max)
		self.alarmEntry.SetValue(SPLConfig["IntroOutroAlarms"][setting])
		self.alarmEntry.SetSelection(-1, -1)
		alarmSizer.Add(self.alarmEntry)
		mainSizer.Add(alarmSizer,border=20,flag=wx.LEFT|wx.RIGHT|wx.TOP)

		self.toggleCheckBox=wx.CheckBox(self,wx.NewId(),label=alarmToggleLabel)
		self.toggleCheckBox.SetValue(SPLConfig["IntroOutroAlarms"][toggleSetting])
		mainSizer.Add(self.toggleCheckBox,border=10,flag=wx.BOTTOM)

		mainSizer.AddSizer(self.CreateButtonSizer(wx.OK|wx.CANCEL))
		self.Bind(wx.EVT_BUTTON,self.onOk,id=wx.ID_OK)
		self.Bind(wx.EVT_BUTTON,self.onCancel,id=wx.ID_CANCEL)
		mainSizer.Fit(self)
		self.SetSizer(mainSizer)
		self.Center(wx.BOTH | wx.CENTER_ON_SCREEN)
		self.alarmEntry.SetFocus()

	def onOk(self, evt):
		global _alarmDialogOpened
		# Optimization: don't bother if Studio is dead and if the same value has been entered.
		if user32.FindWindowA("SPLStudio", None):
			newVal = self.alarmEntry.GetValue()
			newToggle = self.toggleCheckBox.GetValue()
			if SPLConfig["IntroOutroAlarms"][self.setting] != newVal: SPLConfig["IntroOutroAlarms"][self.setting] = newVal
			elif SPLConfig["IntroOutroAlarms"][self.toggleSetting] != newToggle: SPLConfig["IntroOutroAlarms"][self.toggleSetting] = newToggle
		self.Destroy()
		_alarmDialogOpened = False

	def onCancel(self, evt):
		self.Destroy()
		global _alarmDialogOpened
		_alarmDialogOpened = False

# Message verbosity pool.
# To be moved to its own module in add-on 7.0.
# This is a multimap, consisting of category, value and message.
# Most of the categories are same as confspec keys, hence the below message function is invoked when settings are changed.
def message(category, value):
	verbosityLevels = ("beginner", "advanced")
	ui.message(messagePool[category][value][verbosityLevels.index(SPLConfig["General"]["MessageVerbosity"])])

messagePool={
	"BeepAnnounce":
		{True:
			# Translators: Reported when status announcement is set to beeps in SPL Studio.
			(_("Status announcement beeps"),
			# Translators: Reported when status announcement is set to beeps in SPL Studio.
			_("Beeps")),
		False:
			# Translators: Reported when status announcement is set to beeps in SPL Studio.
			(_("Status announcement words"),
			# Translators: Reported when status announcement is set to beeps in SPL Studio.
			_("Words"))},
	"BrailleTimer":
		{"off":
			# Translators: A setting in braille timer options.
			(_("Braille timer off"), _("Off")),
		"outro":
			# Translators: A setting in braille timer options.
			(_("Braille track endings"),
						# Translators: A setting in braille timer options.
			_("Outro")),
		"intro":
			# Translators: A setting in braille timer options.
			(_("Braille intro endings"),
						# Translators: A setting in braille timer options.
			_("Intro")),
		"both":
			# Translators: A setting in braille timer options.
			(_("Braille intro and track endings"),
						# Translators: A setting in braille timer options.
			_("Both"))},
	"LibraryScanAnnounce":
		{"off":
			# Translators: A setting in library scan announcement options.
			(_("Do not announce library scans"), _("Off")),
		"ending":
			# Translators: A setting in library scan announcement options.
			(_("Announce start and end of a library scan"),
			_("Start and end only")),
		"progress":
			# Translators: A setting in library scan announcement options.
			(_("Announce the progress of a library scan"),
			_("Scan progress")),
		"numbers":
			# Translators: A setting in library scan announcement options.
			(_("Announce progress and item count of a library scan"),
			_("Scan count"))}}<|MERGE_RESOLUTION|>--- conflicted
+++ resolved
@@ -300,10 +300,6 @@
 	conf["ColumnAnnouncement"]["IncludedColumns"] = list(conf["ColumnAnnouncement"]["IncludedColumns"])
 	# Perform global setting processing only for the normal profile.
 	if SPLConfigPool.index(conf) == 0:
-<<<<<<< HEAD
-		conf["ColumnAnnouncement"]["IncludedColumns"] = list(conf["ColumnAnnouncement"]["IncludedColumns"])
-=======
->>>>>>> 0d620b41
 		# Cache instant profile for later use.
 		if SPLSwitchProfile is not None:
 			conf["InstantProfile"] = SPLSwitchProfile
