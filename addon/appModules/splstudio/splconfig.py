# SPL Studio Configuration Manager
# An app module and global plugin package for NVDA
# Copyright 2015-2017 Joseph Lee and others, released under GPL.
# Provides the configuration management package for SPL Studio app module.
# For miscellaneous dialogs and tool, see SPLMisc module.
# For UI surrounding this module, see splconfui module.

import sys
py3 = sys.version.startswith("3")
import os
if py3:
	from io import StringIO
else:
	from cStringIO import StringIO
from configobj import ConfigObj
from validate import Validator
import time
import datetime
if py3:
	import pickle
else:
	import cPickle as pickle
import globalVars
import ui
import gui
import wx
from . import splupdate
from .splmisc import SPLCountdownTimer, _metadataAnnouncer

# Until NVDA Core uses Python 3 (preferably 3.3 or later), use a backported version of chain map class.
# Backported by Jonathan Eunice.
# Python Package Index: https://pypi.python.org/pypi/chainmap/1.0.2
try:
	from collections import ChainMap
except ImportError:
	from .chainmap import ChainMap

# Until wx.CENTER_ON_SCREEN returns...
CENTER_ON_SCREEN = wx.CENTER_ON_SCREEN if hasattr(wx, "CENTER_ON_SCREEN") else 2

# Configuration management
SPLIni = os.path.join(globalVars.appArgs.configPath, "splstudio.ini")
SPLProfiles = os.path.join(globalVars.appArgs.configPath, "addons", "stationPlaylist", "profiles")
# New (7.0) style config.
confspec = ConfigObj(StringIO("""
[General]
BeepAnnounce = boolean(default=false)
MessageVerbosity = option("beginner", "advanced", default="beginner")
BrailleTimer = option("off", "intro", "outro", "both", default="off")
AlarmAnnounce = option("beep", "message", "both", default="beep")
TrackCommentAnnounce = option("off", "beep", "message", "both", default="off")
LibraryScanAnnounce = option("off", "ending", "progress", "numbers", default="off")
CategorySounds = boolean(default=false)
TopBottomAnnounce = boolean(default=true)
RequestsAlert = boolean(default=true)
MetadataReminder = option("off", "startup", "instant", default="off")
TimeHourAnnounce = boolean(default=true)
ExploreColumns = string_list(default=list("Artist","Title","Duration","Intro","Category","Filename","Year","Album","Genre","Time Scheduled"))
ExploreColumnsTT = string_list(default=list("Artist","Title","Duration","Cue","Overlap","Intro","Segue","Filename","Album","CD Code"))
VerticalColumnAnnounce = option(None,"Status","Artist","Title","Duration","Intro","Outro","Category","Year","Album","Genre","Mood","Energy","Tempo","BPM","Gender","Rating","Filename","Time Scheduled",default=None)
[PlaylistSnapshots]
DurationMinMax = boolean(default=true)
DurationAverage = boolean(default=true)
ArtistCount = boolean(default=true)
ArtistCountLimit = integer(min=0, max=10, default=5)
CategoryCount = boolean(default=true)
CategoryCountLimit = integer(min=0, max=10, default=5)
GenreCount = boolean(default=true)
GenreCountLimit = integer(min=0, max=10, default=5)
ShowResultsWindowOnFirstPress = boolean(default=false)
[IntroOutroAlarms]
SayEndOfTrack = boolean(default=true)
EndOfTrackTime = integer(min=1, max=59, default=5)
SaySongRamp = boolean(default=true)
SongRampTime = integer(min=1, max=9, default=5)
[MicrophoneAlarm]
MicAlarm = integer(min=0, max=7200, default="0")
MicAlarmInterval = integer(min=0, max=60, default=0)
[MetadataStreaming]
MetadataEnabled = bool_list(default=list(false,false,false,false,false))
[ColumnAnnouncement]
UseScreenColumnOrder = boolean(default=true)
ColumnOrder = string_list(default=list("Artist","Title","Duration","Intro","Outro","Category","Year","Album","Genre","Mood","Energy","Tempo","BPM","Gender","Rating","Filename","Time Scheduled"))
IncludedColumns = string_list(default=list("Artist","Title","Duration","Intro","Outro","Category","Year","Album","Genre","Mood","Energy","Tempo","BPM","Gender","Rating","Filename","Time Scheduled"))
IncludeColumnHeaders = boolean(default=true)
[SayStatus]
SayScheduledFor = boolean(default=true)
SayListenerCount = boolean(default=true)
SayPlayingCartName = boolean(default=true)
SayPlayingTrackName = option("auto", "background", "off", default="auto")
SayStudioPlayerPosition = boolean(default=false)
[Advanced]
SPLConPassthrough = boolean(default=false)
CompatibilityLayer = option("off", "jfw", "wineyes", default="off")
ProfileTriggerThreshold = integer(min=5, max=60, default=15)
[Update]
AutoUpdateCheck = boolean(default=true)
UpdateInterval = integer(min=0, max=180, default=30)
[Startup]
AudioDuckingReminder = boolean(default=true)
WelcomeDialog = boolean(default=true)
OldVersionReminder = boolean(default=true)
"""), encoding="UTF-8", list_values=False)
confspec.newlines = "\r\n"
SPLConfig = None
# The following settings can be changed in profiles:
_mutatableSettings=("IntroOutroAlarms", "MicrophoneAlarm", "MetadataStreaming", "ColumnAnnouncement")
# 7.0: Profile-specific confspec (might be removed once a more optimal way to validate sections is found).
# Dictionary comprehension is better here.
confspecprofiles = {sect:key for sect, key in confspec.items() if sect in _mutatableSettings}
# Translators: The name of the default (normal) profile.
defaultProfileName = _("Normal profile")

# 8.0: Run-time config storage and management will use ConfigHub data structure, a subclass of chain map.
# A chain map allows a dictionary to look up predefined mappings to locate a key.
# When mutating a value, chain map defaults to using the topmost (zeroth) map, which isn't desirable if one wishes to use a specific map.
# This also introduces a problem whereby new key/value pairs are created (highly undesirable if global settings are modified via scripts).
# Therefore the ConfigHub subclass modifies item getter/setter to give favorable treatment to the currently active "map" (broadcast profile in use), with a flag indicating the name of the currently active map.
# Using chain map also simplifies profile switching routine, as all that is needed is move the active map flag around.
# Finally, because this is a class, additional methods and properties are used, which frees the config dictionary from the burden of carrying global flags such as the name of the instant switch profile and others.
# To preserve backward compatibility with add-on 7.x, module-level functions formerly used for profile management will call corresponding methods in ConfigHub structure (to be deprecated in 9.0 and will be gone no later than 10.0).

class ConfigHub(ChainMap):
	"""A hub of broadcast profiles, a subclass of ChainMap.
	Apart from giving favorable treatments to the active map and adding custom methods and properties, this structure is identical to chain map structure.
	"""

	def __init__(self):
		# Create a "fake" map entry, to be replaced by the normal profile later.
		super(ConfigHub, self).__init__()
		# 17.09 only: a private variable to be set when config must become volatile.
		self._volatileConfig = configIsVolatile
		self._configInMemory = configInMemory
		self._normalProfileOnly = normalProfileOnly
		if self.configInMemory: self._normalProfileOnly = True
		# For presentational purposes.
		self.profileNames = []
		# 17.10: if config will be stored on RAM, this step is skipped, resulting is faster startup.
		# But data conversion must take place.
		if not self.configInMemory: self.maps[0] = self._unlockConfig(SPLIni, profileName=defaultProfileName, prefill=True, validateNow=True)
		else:
			self.maps[0] = ConfigObj(None, configspec = confspec, encoding="UTF-8")
			copyProfile(_SPLDefaults, self.maps[0], complete=True)
			self.maps[0].name = defaultProfileName
			self.maps[0]["ColumnAnnouncement"]["IncludedColumns"] = set(self.maps[0]["ColumnAnnouncement"]["IncludedColumns"])
			self.maps[0]["General"]["VerticalColumnAnnounce"] = None
		self.profileNames.append(None) # Signifying normal profile.
		# Always cache normal profile upon startup.
		# 17.10: and no, not when config is volatile.
		if not self.volatileConfig:
			self._cacheConfig(self.maps[0])
			# Remove deprecated keys.
			# This action must be performed after caching, otherwise the newly modified profile will not be saved.
			deprecatedKeys = {"General":"TrackDial", "Startup":"Studio500"}
			for section, key in deprecatedKeys.items():
				if key in self.maps[0][section]: del self.maps[0][section][key]
		# Moving onto broadcast profiles if any.
		# 17.10: but not when only normal profile should be used.
		if not self.normalProfileOnly:
			try:
				for profile in os.listdir(SPLProfiles):
					name, ext = os.path.splitext(profile)
					if ext == ".ini":
						self.maps.append(self._unlockConfig(os.path.join(SPLProfiles, profile), profileName=name, validateNow=True))
						self.profileNames.append(name)
			except WindowsError:
				pass
		# Runtime flags (profiles and profile switching/triggers flags come from NVDA Core's ConfigManager).
		self.profiles = self.maps
		# Active profile name is retrieved via the below property function.
		self.instantSwitch = self.profiles[0]["InstantProfile"] if ("InstantProfile" in self.profiles[0] and not self.normalProfileOnly) else None
		self.timedSwitch = None
		# Switch history is a stack of previously activated profile(s), replacing prev profile flag from 7.x days.
		# Initially normal profile will sit in here.
		self.switchHistory = [self.activeProfile]
		# Record new profiles if any.
		self.newProfiles = set()
		# Reset flag (only engaged if reset did happen).
		self.resetHappened = False

	# Various properties
	@property
	def activeProfile(self):
		return self.profiles[0].name

	@property
	def volatileConfig(self):
		return self._volatileConfig

	@property
	def normalProfileOnly(self):
		return self._normalProfileOnly

	@property
	def configInMemory(self):
		return self._configInMemory

	@property
	def configRestricted(self):
		return self.volatileConfig or self.normalProfileOnly or self.configInMemory

	# Unlock (load) profiles from files.
	# LTS: Allow new profile settings to be overridden by a parent profile.
	# 8.0: Don't validate profiles other than normal profile in the beginning.
	def _unlockConfig(self, path, profileName=None, prefill=False, parent=None, validateNow=False):
		# LTS: Suppose this is one of the steps taken when copying settings when instantiating a new profile.
		# If so, go through same procedure as though config passes validation tests, as all values from parent are in the right format.
		if parent is not None:
			SPLConfigCheckpoint = ConfigObj(parent, encoding="UTF-8")
			SPLConfigCheckpoint.filename = path
			SPLConfigCheckpoint.name = profileName
			return SPLConfigCheckpoint
		# For the rest.
		global _configLoadStatus # To be mutated only during unlock routine.
		# Optimization: Profiles other than normal profile contains profile-specific sections only.
		# This speeds up profile loading routine significantly as there is no need to call a function to strip global settings.
		# 7.0: What if profiles have parsing errors?
		# If so, reset everything back to factory defaults.
		try:
			SPLConfigCheckpoint = ConfigObj(path, configspec = confspec if prefill else confspecprofiles, encoding="UTF-8")
		except:
			open(path, "w").close()
			SPLConfigCheckpoint = ConfigObj(path, configspec = confspec if prefill else confspecprofiles, encoding="UTF-8")
			_configLoadStatus[profileName] = "fileReset"
		# 5.2 and later: check to make sure all values are correct.
		# 7.0: Make sure errors are displayed as config keys are now sections and may need to go through subkeys.
		# 8.0: Don't validate unless told to do so.
		if validateNow:
			self._validateConfig(SPLConfigCheckpoint, profileName=profileName, prefill=prefill)
		# Until it is brought in here...
		try:
			self._extraInitSteps(SPLConfigCheckpoint, profileName=profileName)
		except KeyError:
			pass
		SPLConfigCheckpoint.name = profileName
		return SPLConfigCheckpoint

	# Config validation.
	# Separated from unlock routine in 8.0.
	def _validateConfig(self, SPLConfigCheckpoint, profileName=None, prefill=False):
		global _configLoadStatus
		configTest = SPLConfigCheckpoint.validate(_val, copy=prefill, preserve_errors=True)
		if configTest != True:
			if not configTest:
				# Case 1: restore settings to defaults when 5.x config validation has failed on all values.
				# 6.0: In case this is a user profile, apply base configuration.
				# 8.0: Call copy profile function directly to reduce overhead.
				copyProfile(_SPLDefaults, SPLConfigCheckpoint, complete=SPLConfigCheckpoint.filename == SPLIni)
				_configLoadStatus[profileName] = "completeReset"
			elif isinstance(configTest, dict):
				# Case 2: For 5.x and later, attempt to reconstruct the failed values.
				# 6.0: Cherry-pick global settings only.
				# 7.0: Go through failed sections.
				for setting in list(configTest.keys()):
					if isinstance(configTest[setting], dict):
						for failedKey in list(configTest[setting].keys()):
							# 7.0 optimization: just reload from defaults dictionary, as broadcast profiles contain profile-specific settings only.
							SPLConfigCheckpoint[setting][failedKey] = _SPLDefaults[setting][failedKey]
				# 7.0: Disqualified from being cached this time.
				SPLConfigCheckpoint.write()
				_configLoadStatus[profileName] = "partialReset"

	# Extra initialization steps such as converting value types.
	def _extraInitSteps(self, conf, profileName=None):
		global _configLoadStatus
		columnOrder = conf["ColumnAnnouncement"]["ColumnOrder"]
		# Catch suttle errors.
		fields = _SPLDefaults["ColumnAnnouncement"]["ColumnOrder"]
		invalidFields = 0
		for field in fields:
			if field not in columnOrder: invalidFields+=1
		if invalidFields or len(columnOrder) != 17:
			if profileName in _configLoadStatus and _configLoadStatus[profileName] == "partialReset":
				_configLoadStatus[profileName] = "partialAndColumnOrderReset"
			else:
				_configLoadStatus[profileName] = "columnOrderReset"
			conf["ColumnAnnouncement"]["ColumnOrder"] = fields
		conf["ColumnAnnouncement"]["IncludedColumns"] = set(conf["ColumnAnnouncement"]["IncludedColumns"])
		# Artist and Title must be present at all times (quite redundant, but just in case).
		conf["ColumnAnnouncement"]["IncludedColumns"].add("Artist")
		conf["ColumnAnnouncement"]["IncludedColumns"].add("Title")
		# Perform a similar check for metadata streaming.
		if len(conf["MetadataStreaming"]["MetadataEnabled"]) != 5:
			if profileName in _configLoadStatus and _configLoadStatus[profileName] == "partialReset":
				_configLoadStatus[profileName] = "partialAndMetadataReset"
			else:
				_configLoadStatus[profileName] = "metadataReset"
			conf["MetadataStreaming"]["MetadataEnabled"] = [False, False, False, False, False]
		# 17.04: If vertical column announcement value is "None", transform this to NULL.
		if conf["General"]["VerticalColumnAnnounce"] == "None":
			conf["General"]["VerticalColumnAnnounce"] = None

	# Create profile: public function to access the two private ones above (used when creating a new profile).
	# Mechanics borrowed from NVDA Core's config.conf with modifications for this add-on.
	def createProfile(self, path, profileName=None, parent=None):
		# 17.10: No, not when restrictions are applied.
		if self.configRestricted:
			raise RuntimeError("Broadcast profiles are volatile, only normal profile is in use, or config was loaded from memory")
		self.maps.append(self._unlockConfig(path, profileName=profileName, parent=parent, validateNow=True))
		self.profileNames.append(profileName)
		self.newProfiles.add(profileName)

	# A class version of rename and delete operations.
	# Mechanics powered by similar routines in NVDA Core's config.conf.
	def renameProfile(self, oldName, newName):
		# 17.10: No, not when restrictions are applied.
		if self.configRestricted:
			raise RuntimeError("Broadcast profiles are volatile, only normal profile is in use, or config was loaded from memory")
		newNamePath = newName + ".ini"
		newProfile = os.path.join(SPLProfiles, newNamePath)
		if oldName.lower() != newName.lower() and os.path.isfile(newProfile):
			raise RuntimeError("New profile path already exists")
		configPos = self.profileIndexByName(oldName)
		profilePos = self.profileNames.index(oldName)
		oldProfile = self.profiles[configPos].filename
		try:
			os.rename(oldProfile, newProfile)
		except WindowsError:
			pass
		self.profileNames[profilePos] = newName
		self.profiles[configPos].name = newName
		self.profiles[configPos].filename = newProfile
		# Just in case a new profile has been renamed...
		if oldName in self.newProfiles:
			self.newProfiles.discard(oldName)
			self.newProfiles.add(newName)

	def deleteProfile(self, name):
		# 17.10: No, not when restrictions are applied.
		if self.configRestricted:
			raise RuntimeError("Broadcast profiles are volatile, only normal profile is in use, or config was loaded from memory")
		# Bring normal profile to the front if it isn't.
		# Optimization: Tell the swapper that we need index to the normal profile for this case.
		configPos = self.swapProfiles(name, defaultProfileName, showSwitchIndex=True) if self.profiles[0].name == name else self.profileIndexByName(name)
		profilePos = self.profileNames.index(name)
		try:
			os.remove(self.profiles[configPos].filename)
		except WindowsError:
			pass
		del self.profiles[configPos]
		del self.profileNames[profilePos]
		self.newProfiles.discard(name)

	def _cacheConfig(self, conf):
		# 17.10: although normal profile is taken care of when the ConfigHub loads, broadcast profiles may not know about volatile config flag.
		if self.volatileConfig: return
		global _SPLCache
		import copy
		if _SPLCache is None: _SPLCache = {}
		key = None if conf.filename == SPLIni else conf.name
		_SPLCache[key] = {}
		# 8.0: Caching the dictionary (items) is enough.
		# Do not just say dict(conf) because of referencing nature of Python, hence perform a deepcopy (copying everything to a new address).
		_SPLCache[key] = copy.deepcopy(dict(conf))

	def __delitem__(self, key):
		# Consult profile-specific key first before deleting anything.
		pos = 0 if key in _mutatableSettings else [profile.name for profile in self.maps].index(defaultProfileName)
		try:
			del self.maps[pos][key]
		except KeyError:
			raise KeyError('Key not found: {0!r}'.format(key))

	def save(self):
		# Save all config profiles.
		# 17.09: but not when they are volatile.
		# 17.10: and if in-memory config flag is set.
		if (self.volatileConfig or self.configInMemory): return
		# 7.0: Save normal profile first.
		# Temporarily merge normal profile.
		# 8.0: Locate the index instead.
		normalProfile = self.profileIndexByName(defaultProfileName)
		_preSave(self.profiles[normalProfile])
		# Disk write optimization check please.
		# 8.0: Bypass this if profiles were reset.
		if self.resetHappened or shouldSave(self.profiles[normalProfile]):
			# 6.1: Transform column inclusion data structure (for normal profile) now.
			# 7.0: This will be repeated for broadcast profiles later.
			# 8.0: Conversion will happen here, as conversion to list is necessary before writing it to disk (if told to do so).
			self.profiles[normalProfile]["ColumnAnnouncement"]["IncludedColumns"] = list(self.profiles[normalProfile]["ColumnAnnouncement"]["IncludedColumns"])
			self.profiles[normalProfile].write()
		del self.profiles[normalProfile]
		# Now save broadcast profiles.
		for configuration in self.profiles:
			if configuration is not None:
				# 7.0: See if profiles themselves must be saved.
				# This must be done now, otherwise changes to broadcast profiles (cached) will not be saved as presave removes them.
				# 8.0: Bypass cache check routine if this is a new profile or if reset happened.
				# Takes advantage of the fact that Python's "or" operator evaluates from left to right, considerably saving time.
				if self.resetHappened or configuration.name in self.newProfiles or (configuration.name in _SPLCache and shouldSave(configuration)):
					configuration["ColumnAnnouncement"]["IncludedColumns"] = list(configuration["ColumnAnnouncement"]["IncludedColumns"])
					_preSave(configuration)
					configuration.write()
		self.newProfiles.clear()
		self.profileHistory = None

	def _saveVolatile(self):
		# Similar to save function except keeps the config hub alive, useful for testing new options or troubleshooting settings.
		if self.configVolatile:
			raise RuntimeError("SPL config is already volatile")
		self._volatileConfig = True
		normalProfile = self.profileIndexByName(defaultProfileName)
		_preSave(self.profiles[normalProfile])
		if self.resetHappened or shouldSave(self.profiles[normalProfile]):
			# 17.09: temporarily save a copy of the current column headers set.
			includedColumnsTemp = set(self.profiles[normalProfile]["ColumnAnnouncement"]["IncludedColumns"])
			self.profiles[normalProfile]["ColumnAnnouncement"]["IncludedColumns"] = list(self.profiles[normalProfile]["ColumnAnnouncement"]["IncludedColumns"])
			self.profiles[normalProfile].write()
			self.profiles[normalProfile]["ColumnAnnouncement"]["IncludedColumns"] = includedColumnsTemp
		for configuration in self.profiles:
			# Normal profile is done.
			if configuration.name == defaultProfileName: continue
			if configuration is not None:
				# 7.0: See if profiles themselves must be saved.
				# This must be done now, otherwise changes to broadcast profiles (cached) will not be saved as presave removes them.
				# 8.0: Bypass cache check routine if this is a new profile or if reset happened.
				# Takes advantage of the fact that Python's "or" operator evaluates from left to right, considerably saving time.
				if self.resetHappened or configuration.name in self.newProfiles or (configuration.name in _SPLCache and shouldSave(configuration)):
					columnHeadersTemp2 = set(configuration["ColumnAnnouncement"]["IncludedColumns"])
					configuration["ColumnAnnouncement"]["IncludedColumns"] = list(configuration["ColumnAnnouncement"]["IncludedColumns"])
					_preSave(configuration)
					configuration.write()
					configuration["ColumnAnnouncement"]["IncludedColumns"] = set(columnHeadersTemp2)

	# Class version of module-level functions.

	# Reset config.
	# Profile indicates the name of the profile to be reset.
	def reset(self, profile=None):
		profilePool = [] if profile is not None else self.profiles
		if profile is not None:
			if not self.profileExists(profile):
				raise ValueError("The specified profile does not exist")
			else: profilePool.append(self.profileByName(profile))
		for conf in profilePool:
			# Retrieve the profile path, as ConfigObj.reset nullifies it.
			profilePath = conf.filename
			conf.reset()
			conf.filename = profilePath
			resetConfig(_SPLDefaults, conf)
			# Convert certain settings to a different format.
			conf["ColumnAnnouncement"]["IncludedColumns"] = set(_SPLDefaults["ColumnAnnouncement"]["IncludedColumns"])
		# Switch back to normal profile via a custom variant of swap routine.
		if self.profiles[0].name != defaultProfileName:
			npIndex = self.profileIndexByName(defaultProfileName)
			self.profiles[0], self.profiles[npIndex] = self.profiles[npIndex], self.profiles[0]
		# 8.0 optimization: Tell other modules that reset was done in order to postpone disk writes until the end.
		self.resetHappened = True

	def profileIndexByName(self, name):
		# 8.0 optimization: Only traverse the profiles list if head (active profile) or tail does not yield profile name in question.
		if name == self.profiles[0].name:
			return 0
		elif name == self.profiles[-1].name:
			return -1
		try:
			return [profile.name for profile in self.profiles].index(name)
		except ValueError:
			raise ValueError("The specified profile does not exist")

	def profileByName(self, name):
		return self.profiles[self.profileIndexByName(name)]

	# Switch between profiles.
	# This involves promoting and demoting normal profile.
	# 17.05: The appTerminating flag is used to suppress profile switching messages.
	# 17.10: this will never be invoked if only normal profile is in use or if config was loaded from memory alone.
	def switchProfile(self, prevProfile, newProfile, appTerminating=False):
		if self.normalProfileOnly or self.configInMemory:
			raise RuntimeError("Only normal profile is in use or config was loaded from memory, cannot switch profiles")
		if not appTerminating:
			from .splconfui import _configDialogOpened
			if _configDialogOpened:
				# Translators: Presented when trying to switch to an instant switch profile when add-on settings dialog is active.
				ui.message(_("Add-on settings dialog is open, cannot switch profiles"))
				return
		self.swapProfiles(prevProfile, newProfile)
		if appTerminating: return
		if prevProfile is not None:
			self.switchHistory.append(newProfile)
			# Translators: Presented when switch to instant switch profile was successful.
			ui.message(_("Switching to {newProfileName}").format(newProfileName = self.activeProfile))
			# Pause automatic update checking.
			if self["Update"]["AutoUpdateCheck"]:
				if splupdate._SPLUpdateT is not None and splupdate._SPLUpdateT.IsRunning(): splupdate._SPLUpdateT.Stop()
		else:
			self.switchHistory.pop()
			# Translators: Presented when switching from instant switch profile to a previous profile.
			ui.message(_("Returning to {previousProfile}").format(previousProfile = self.activeProfile))
			# Resume auto update checker if told to do so.
			if self["Update"]["AutoUpdateCheck"]: updateInit()
		# Use the module-level metadata reminder method if told to do so now.
		if self["General"]["MetadataReminder"] in ("startup", "instant"):
			_metadataAnnouncer(reminder=True)

	# Used from config dialog and other places.
	# Show switch index is used when deleting profiles so it doesn't have to look up index for old profiles.
	def swapProfiles(self, prevProfile, newProfile, showSwitchIndex=False):
		former, current = self.profileIndexByName(prevProfile if prevProfile is not None else self.switchHistory[-1]), self.profileIndexByName(newProfile)
		self.profiles[current], self.profiles[former] = self.profiles[former], self.profiles[current]
		if showSwitchIndex: return current


# Default config spec container.
# To be moved to a different place in 8.0.
_SPLDefaults = ConfigObj(None, configspec = confspec, encoding="UTF-8")
_val = Validator()
_SPLDefaults.validate(_val, copy=True)

# Display an error dialog when configuration validation fails.
def runConfigErrorDialog(errorText, errorType):
	wx.CallAfter(gui.messageBox, errorText, errorType, wx.OK|wx.ICON_ERROR)

# For following functions, "Ex" indicates "extended".

# Reset settings to defaults.
# This will be called when validation fails or when the user asks for it.
# 6.0: The below function resets a single profile. A sister function will reset all of them.
# 7.0: This calls copy profile function with default dictionary as the source profile.
# 8.0: ConfigHub's reset function will be invoked.
def resetConfig(defaults, activeConfig):
	# The only time everything should be copied is when resetting normal profile.
	copyProfile(defaults, activeConfig, complete=activeConfig.filename == SPLIni)

# In case one or more profiles had config issues, look up the error message from the following map.
_configErrors ={
	"fileReset":"Settings reset to defaults due to configuration file coruption",
	"completeReset":"All settings reset to defaults",
	"partialReset":"Some settings reset to defaults",
	"columnOrderReset":"Column announcement order reset to defaults",
	"partialAndColumnOrderReset":"Some settings, including column announcement order reset to defaults",
	"noInstantProfile":"Cannot find instant profile"
}

# To be run in app module constructor.
# With the load function below, load the config upon request.
# The below init function is really a vehicle that traverses through config profiles in a loop.
# Prompt the config error dialog only once.
_configLoadStatus = {} # Key = filename, value is pass or no pass.
# Track comments map.
trackComments = {}
# Whether config should be volatile or not.
configIsVolatile = False
# Only use normal profile.
normalProfileOnly = False
# In-memory copy of config is requested, implying use of default settings.
configInMemory = False

def initConfig():
	# Load the default config from a list of profiles.
	# 8.0: All this work will be performed when ConfigHub loads.
	global SPLConfig, _configLoadStatus, trackComments
	# 7.0: Store the config as a dictionary.
	# This opens up many possibilities, including config caching, loading specific sections only and others (the latter saves memory).
	# 8.0: Replaced by ConfigHub object.
	SPLConfig = ConfigHub()
	# Locate instant profile and do something otherwise.
	if SPLConfig.instantSwitch is not None and SPLConfig.instantSwitch not in SPLConfig.profileNames:
		_configLoadStatus[SPLConfig.activeProfile] = "noInstantProfile"
		SPLConfig.instantSwitch = None
	# LTS: Load track comments if they exist.
	# This must be a separate file (another pickle file).
	# 8.0: Do this much later when a track is first focused.
	try:
		trackComments = pickle.load(file(os.path.join(globalVars.appArgs.configPath, "spltrackcomments.pickle"), "r"))
	except IOError:
		pass
	if len(_configLoadStatus):
		# Translators: Standard error title for configuration error.
		title = _("Studio add-on Configuration error")
		messages = []
		# 6.1: Display just the error message if the only corrupt profile is the normal profile.
		if len(_configLoadStatus) == 1 and SPLConfig.activeProfile in _configLoadStatus:
			# Translators: Error message shown when add-on configuration had issues.
			messages.append("Your add-on configuration had following issues:\n\n")
			messages.append(_configErrors[_configLoadStatus[SPLConfig.activeProfile]])
		else:
			# Translators: Error message shown when add-on configuration had issues.
			messages.append("One or more broadcast profiles had issues:\n\n")
			for profile in _configLoadStatus:
				error = _configErrors[_configLoadStatus[profile]]
				messages.append("{profileName}: {errorMessage}".format(profileName = profile, errorMessage = error))
		_configLoadStatus.clear()
		runConfigErrorDialog("\n".join(messages), title)
	# Fire up profile triggers.
	# 17.10: except when normal profile only flag is specified.
	if not SPLConfig.normalProfileOnly: initProfileTriggers()
	# Let the update check begin.
	splupdate.initialize()
	# 7.1: Make sure encoder settings map isn't corrupted.
	try:
		streamLabels = ConfigObj(os.path.join(globalVars.appArgs.configPath, "splStreamLabels.ini"))
	except:
		open(os.path.join(globalVars.appArgs.configPath, "splStreamLabels.ini"), "w").close()
		# Translators: Message displayed if errors were found in encoder configuration file.
		runConfigErrorDialog(_("Your encoder settings had errors and were reset to defaults. If you have stream labels configured for various encoders, please add them again."),
		# Translators: Title of the encoder settings error dialog.
		_("Encoder settings error"))

# Cache a copy of the loaded config.
# This comes in handy when saving configuration to disk. For the most part, no change occurs to config.
# This helps prolong life of a solid-state drive (preventing unnecessary writes).
_SPLCache = {}

def _cacheConfig(conf):
	SPLConfig._cacheConfig(conf)

# Record profile triggers.
# Each record (profile name) consists of seven fields organized as a list:
# A bit vector specifying which days should this profile be active, the first five fields needed for constructing a datetime.datetime object used to look up when to trigger this profile, and an integer specifying the duration in minutes.
profileTriggers = {} # Using a pickle is quite elegant.
profileTriggers2 = {} # For caching purposes.
# Profile triggers pickle.
SPLTriggersFile = os.path.join(globalVars.appArgs.configPath, "spltriggers.pickle")
# Trigger timer.
triggerTimer = None

# Prepare the triggers dictionary and other runtime support.
def initProfileTriggers():
	# Make sure config hub is ready.
	if SPLConfig is None:
		raise RuntimeError("ConfigHub is unavailable, profile triggers manager cannot start")
	global profileTriggers, profileTriggers2
	try:
		profileTriggers = pickle.load(file(SPLTriggersFile, "r"))
	except IOError:
		profileTriggers = {}
	# Cache profile triggers, used to compare the runtime dictionary against the cache.
	profileTriggers2 = dict(profileTriggers)
	# Is the triggers dictionary and the config pool in sync?
	if len(profileTriggers):
		nonexistent = []
		for profile in list(profileTriggers.keys()):
			try:
				SPLConfig.profileIndexByName(profile)
			except ValueError:
				nonexistent.append(profile)
				del profileTriggers[profile]
		if len(nonexistent):
			# Translators: Message presented indicating missing time-based profiles.
			wx.CallAfter(gui.messageBox, _("Could not locate the following time-based profile(s):\n{profiles}").format(profiles = ", ".join(nonexistent)),
			# Translators: The title of a dialog shown when some time-based profiles doesn't exist.
			_("Time-based profiles missing"), wx.OK|wx.ICON_ERROR)
	triggerStart()

# Locate time-based profiles if any.
# A 3-tuple will be returned, containing the next trigger time (for time delta calculation), the profile name for this trigger time and whether an immediate switch is necessary.
def nextTimedProfile(current=None):
	if current is None: current = datetime.datetime.now()
	# No need to proceed if no timed profiles are defined.
	if not len(profileTriggers): return None
	possibleTriggers = []
	for profile in list(profileTriggers.keys()):
		shouldBeSwitched = False
		entry = list(profileTriggers[profile])
		# Construct the comparison datetime (see the profile triggers spec).
		triggerTime = datetime.datetime(entry[1], entry[2], entry[3], entry[4], entry[5])
		# Hopefully the trigger should be ready before the show, but sometimes it isn't.
		if current > triggerTime:
			profileTriggers[profile] = setNextTimedProfile(profile, entry[0], datetime.time(entry[4], entry[5]), date=current, duration=entry[6])
			if (current-triggerTime).seconds < entry[6]*60:
				shouldBeSwitched = True
		possibleTriggers.append((triggerTime, profile, shouldBeSwitched))
	return min(possibleTriggers) if len(possibleTriggers) else None

# Some helpers used in locating next air date/time.

# Set the next timed profile.
# Bits indicate the trigger days vector, hhmm is time, with the optional date being a specific date otherwise current date.
def setNextTimedProfile(profile, bits, switchTime, date=None, duration=0):
	if date is None: date = datetime.datetime.now()
	dayIndex = date.weekday()
	triggerCandidate = 64 >> dayIndex
	currentTime = datetime.time(date.hour, date.minute, date.second, date.microsecond)
	# Case 1: Show hasn't begun.
	if (bits & triggerCandidate) and currentTime < switchTime:
		delta = 0
	else:
		# Case 2: This is a weekly show.
		if bits == triggerCandidate:
			delta = 7
		else:
			import math
			# Scan the bit vector until finding the correct date and calculate the resulting delta (dayIndex modulo 7).
			# Take away the current trigger bit as this is invoked once the show air date has passed.
			days = bits-triggerCandidate if bits & triggerCandidate else bits
			currentDay = int(math.log(triggerCandidate, 2))
			nextDay = int(math.log(days, 2))
			# Hoping the resulting vector will have some bits set to 1...
			if triggerCandidate > days:
				delta = currentDay-nextDay
			else:
				triggerBit = -1
				for bit in range(currentDay-1, -1, -1) if py3 else xrange(currentDay-1, -1, -1):
					if 2 ** bit & days:
						triggerBit = bit
						break
				if triggerBit > -1:
					delta = currentDay-triggerBit
				else:
					delta = 7-(nextDay-currentDay)
	date += datetime.timedelta(delta)
	return [bits, date.year, date.month, date.day, switchTime.hour, switchTime.minute, duration]

# Find if another profile is occupying the specified time slot.
def duplicateExists(map, profile, bits, hour, min, duration):
	if len(map) == 0 or (len(map) == 1 and profile in map): return False
	# Convert hours and minutes to an integer for faster comparison.
	start1 = (hour*60) + min
	end1 = start1+duration
	# A possible duplicate may exist simply because of bits.
	# 17.09: find a replacement for the below expression that'll work across Python releases.
	for item in filter(lambda p: p != profile, map.keys()):
		if map[item][0] == bits:
			entry = map[item]
			start2 = (entry[4] * 60) + entry[5]
			end2 = start2+entry[6]
			if start1 <= start2 <= end1 or start2 <= start1 <= end2:
				return True
	return False

# Start the trigger timer based on above information.
# Can be restarted if needed.
def triggerStart(restart=False):
	global SPLConfig, triggerTimer
	# Restart the timer when called from triggers dialog in order to prevent multiple timers from running.
	if triggerTimer is not None and triggerTimer.IsRunning() and restart:
		triggerTimer.Stop()
		triggerTimer = None
	queuedProfile = nextTimedProfile()
	if queuedProfile is not None:
		try:
			SPLTriggerProfile = queuedProfile[1]
		except ValueError:
			SPLTriggerProfile = None
		# 17.08: The config hub object will now keep an eye on this.
		SPLConfig.timedSwitch = SPLTriggerProfile
		# We are in the midst of a show, so switch now.
		if queuedProfile[2]:
			triggerProfileSwitch()
		else:
			switchAfter = (queuedProfile[0] - datetime.datetime.now())
			if switchAfter.days == 0 and switchAfter.seconds <= 3600:
				time.sleep((switchAfter.microseconds+1000) / 1000000.0)
				triggerTimer = SPLCountdownTimer(switchAfter.seconds, triggerProfileSwitch, SPLConfig["Advanced"]["ProfileTriggerThreshold"])
				triggerTimer.Start()

# Dump profile triggers pickle away.
def saveProfileTriggers():
	global triggerTimer, profileTriggers, profileTriggers2
	if triggerTimer is not None and triggerTimer.IsRunning():
		triggerTimer.Stop()
		triggerTimer = None
	# Unless it is a daily show, profile triggers would not have been modified.
	# This trick is employed in order to reduce unnecessary disk writes.
	if profileTriggers != profileTriggers2:
		pickle.dump(profileTriggers, file(SPLTriggersFile, "wb"))
	profileTriggers = None
	profileTriggers2 = None

# Copy settings across profiles.
# Setting complete flag controls whether profile-specific settings are applied (true otherwise, only set when resetting profiles).
# 8.0: Simplified thanks to in-place swapping.
# 17.10: is this necessary now?
def copyProfile(sourceProfile, targetProfile, complete=False):
	for section in list(sourceProfile.keys()) if complete else _mutatableSettings:
		targetProfile[section] = dict(sourceProfile[section])

# Last but not least...
# Module level version of get profile flags function.
# Optional keyword arguments are to be added when called from dialogs such as add-on settings.
# A crucial kwarg is contained, and if so, profile flags set will be returned.
def getProfileFlags(name, active=None, instant=None, triggers=None, contained=False):
	flags = set()
	if active is None: active = SPLConfig.activeProfile
	if instant is None: instant = SPLConfig.instantSwitch
	if triggers is None: triggers = profileTriggers
	if name == active:
		# Translators: A flag indicating the currently active broadcast profile.
		flags.add(_("active"))
	if name == instant:
		# Translators: A flag indicating the broadcast profile is an instant switch profile.
		flags.add(_("instant switch"))
	if name in triggers:
		# Translators: A flag indicating the time-based triggers profile.
		flags.add(_("time-based"))
	if not contained:
		return name if len(flags) == 0 else "{0} <{1}>".format(name, ", ".join(flags))
	else: return flags

# Perform some extra work before writing the config file.
def _preSave(conf):
	# Perform global setting processing only for the normal profile.
	# 7.0: if this is a second pass, index 0 may not be normal profile at all.
	# Use profile path instead.
	if conf.filename == SPLIni:
		SPLSwitchProfile = SPLConfig.instantSwitch
		# Cache instant profile for later use.
		if SPLSwitchProfile is not None:
			conf["InstantProfile"] = SPLSwitchProfile
		else:
			try:
				del conf["InstantProfile"]
			except KeyError:
				pass
	# For other profiles, remove global settings before writing to disk.
	else:
		# 6.1: Make sure column inclusion aren't same as default values.
		if len(conf["ColumnAnnouncement"]["IncludedColumns"]) == 17:
			del conf["ColumnAnnouncement"]["IncludedColumns"]
		for setting in list(conf.keys()):
			for key in list(conf[setting].keys()):
				try:
					if conf[setting][key] == _SPLDefaults[setting][key]:
						del conf[setting][key]
				except KeyError:
					pass
			if setting in conf and not len(conf[setting]):
				del conf[setting]

# Check if the profile should be written to disk.
# For the most part, no setting will be modified.
def shouldSave(profile):
	tree = None if profile.filename == SPLIni else profile.name
	# 8.0: Streamline the whole process by comparing values alone instead of walking the entire dictionary.
	# The old loop will be kept in 7.x/LTS for compatibility and to reduce risks associated with accidental saving/discard.
	return _SPLCache[tree] != profile

# Save configuration database.
def saveConfig():
	global SPLConfig, _SPLCache, SPLPrevProfile, _SPLTriggerEndTimer, _triggerProfileActive
	# #30 (17.05): If we come here before a time-based profile expires, the trigger end timer will meet a painful death.
	if _SPLTriggerEndTimer is not None and _SPLTriggerEndTimer.IsRunning():
		_SPLTriggerEndTimer.Stop()
		_SPLTriggerEndTimer = None
		SPLConfig.switchProfile(None, SPLPrevProfile, appTerminating=True)
		_triggerProfileActive = False
	# 7.0: Turn off auto update check timer.
	if splupdate._SPLUpdateT is not None and splupdate._SPLUpdateT.IsRunning(): splupdate._SPLUpdateT.Stop()
	splupdate._SPLUpdateT = None
	# Close profile triggers dictionary.
	# 17.10: but if only the normal profile is in use, it won't do anything.
	if not SPLConfig.normalProfileOnly: saveProfileTriggers()
	# Dump track comments.
	pickle.dump(trackComments, file(os.path.join(globalVars.appArgs.configPath, "spltrackcomments.pickle"), "wb"))
	# Save update check state.
	splupdate.terminate()
	# Now save profiles.
	# 8.0: Call the save method.
	SPLConfig.save()
	SPLConfig = None
	_SPLCache.clear()
	_SPLCache = None

# Switch between profiles.
SPLPrevProfile = None

# A general-purpose profile switcher.
# Allows the add-on to switch between profiles as a result of manual intervention or through profile trigger timer.
# Profiles refer to profile names.
# Instant profile switching is just a special case of this function.
def switchProfile(prevProfile, newProfile):
	global SPLPrevProfile, _SPLCache
	from .splconfui import _configDialogOpened
	if _configDialogOpened:
		# Translators: Presented when trying to switch to an instant switch profile when add-on settings dialog is active.
		ui.message(_("Add-on settings dialog is open, cannot switch profiles"))
		return
	SPLConfig.switchProfile(prevProfile, newProfile)
	SPLPrevProfile = prevProfile
	# 8.0: Cache other profiles this time.
	if newProfile != defaultProfileName and newProfile not in _SPLCache:
		_cacheConfig(SPLConfig.profileByName(newProfile))

# Called from within the app module.
def instantProfileSwitch():
	SPLSwitchProfile = SPLConfig.instantSwitch
	if SPLSwitchProfile is None:
		# Translators: Presented when trying to switch to an instant switch profile when the instant switch profile is not defined.
		ui.message(_("No instant switch profile is defined"))
	else:
		if SPLPrevProfile is None:
			if SPLConfig.activeProfile == SPLSwitchProfile:
				# Translators: Presented when trying to switch to an instant switch profile when one is already using the instant switch profile.
				ui.message(_("You are already in the instant switch profile"))
				return
			# Switch to the given profile.
			# 6.1: Do to referencing nature of Python, use the profile index function to locate the index for the soon to be deactivated profile.
			# 7.0: Store the profile name instead in order to prevent profile index mangling if profiles are deleted.
			# Pass in the prev profile, which will be None for instant profile switch.
			# 7.0: Now activate "activeProfile" argument which controls the behavior of the function below.
			# 8.0: Work directly with profile names.
			switchProfile(SPLConfig.activeProfile, SPLSwitchProfile)
		else:
			switchProfile(None, SPLPrevProfile)

# The triggers version of the above function.
_SPLTriggerEndTimer = None
# Record if time-based profile is active or not.
_triggerProfileActive = False

def triggerProfileSwitch():
	global SPLConfig, triggerTimer, _SPLTriggerEndTimer, _triggerProfileActive
	SPLTriggerProfile = SPLConfig.timedSwitch
	if SPLTriggerProfile is None and _triggerProfileActive:
		raise RuntimeError("Trigger profile flag cannot be active when the trigger profile itself isn't defined")
	if SPLPrevProfile is None:
		if SPLConfig.activeProfile == SPLTriggerProfile:
			# Translators: Presented when trying to switch to an instant switch profile when one is already using the instant switch profile.
			ui.message(_("A profile trigger is already active"))
			return
		switchProfile(SPLConfig.activeProfile, SPLTriggerProfile)
		# Set the global trigger flag to inform various subsystems such as add-on settings dialog.
		_triggerProfileActive = True
		# Set the next trigger date and time.
		triggerSettings = profileTriggers[SPLTriggerProfile]
		# Set next trigger if no duration is specified.
		if triggerSettings[6] == 0:
			profileTriggers[SPLTriggerProfile] = setNextTimedProfile(SPLTriggerProfile, triggerSettings[0], datetime.time(triggerSettings[4], triggerSettings[5]))
		else:
			_SPLTriggerEndTimer = wx.PyTimer(triggerProfileSwitch)
			_SPLTriggerEndTimer.Start(triggerSettings[6] * 60 * 1000, True)
	else:
		switchProfile(None, SPLPrevProfile)
		_triggerProfileActive = False
		# Stop the ending timer.
		if _SPLTriggerEndTimer is not None and _SPLTriggerEndTimer.IsRunning():
			_SPLTriggerEndTimer.Stop()
			_SPLTriggerEndTimer = None

# Automatic update checker.

# The function below is called as part of the update check timer.
# Its only job is to call the update check function (splupdate) with the auto check enabled.
# The update checker will not be engaged if an instant switch profile is active or it is not time to check for it yet (check will be done every 24 hours).
def autoUpdateCheck():
	splupdate.updateChecker(auto=True, continuous=SPLConfig["Update"]["AutoUpdateCheck"], confUpdateInterval=SPLConfig["Update"]["UpdateInterval"])

# The timer itself.
# A bit simpler than NVDA Core's auto update checker.
def updateInit():
	# LTS: Launch updater if channel change is detected.
	# Use a background thread for this as urllib blocks.
	import threading
	# 17.08: if update interval is zero (check whenever Studio starts), treat it as update now.
	# #36: only the first part will be used later due to the fact that update checker will check current time versus next check time.
	confUpdateInterval = SPLConfig["Update"]["UpdateInterval"]
	if splupdate._updateNow or confUpdateInterval == 0:
		t = threading.Thread(target=splupdate.updateChecker, kwargs={"auto": True, "confUpdateInterval": confUpdateInterval}) # No repeat here.
		t.daemon = True
		splupdate._SPLUpdateT = wx.PyTimer(autoUpdateCheck)
		t.start()
		splupdate._updateNow = False
		return
	# 17.09: Remove this whole thing, for now kept in 17.08 to minimize possible issues.
	currentTime = time.time()
	nextCheck = splupdate.SPLAddonCheck+(SPLConfig["Update"]["UpdateInterval"]* 86400.0)
	if splupdate.SPLAddonCheck < currentTime < nextCheck:
		interval = int(nextCheck - currentTime)
	elif splupdate.SPLAddonCheck < nextCheck < currentTime:
		interval = SPLConfig["Update"]["UpdateInterval"]* 86400
		# Call the update check now.
		t = threading.Thread(target=splupdate.updateChecker, kwargs={"auto": True, "confUpdateInterval": confUpdateInterval}) # No repeat here.
		t.daemon = True
		t.start()

# Let SPL track item know if it needs to build description pieces.
# To be renamed and used in other places in 7.0.
def _shouldBuildDescriptionPieces():
	return (not SPLConfig["ColumnAnnouncement"]["UseScreenColumnOrder"]
	and (SPLConfig["ColumnAnnouncement"]["ColumnOrder"] != _SPLDefaults["ColumnAnnouncement"]["ColumnOrder"]
	or len(SPLConfig["ColumnAnnouncement"]["IncludedColumns"]) != 17))

# Additional configuration and miscellaneous dialogs
# See splconfui module for basic configuration dialogs.

# Startup dialogs.

# Audio ducking reminder (NVDA 2016.1 and later).
class AudioDuckingReminder(wx.Dialog):
	"""A dialog to remind users to turn off audio ducking (NVDA 2016.1 and later).
	"""

	def __init__(self, parent):
		# Translators: Title of a dialog displayed when the add-on starts reminding broadcasters to disable audio ducking.
		super(AudioDuckingReminder, self).__init__(parent, title=_("SPL Studio and audio ducking"))

		mainSizer = wx.BoxSizer(wx.VERTICAL)

		# Translators: A message displayed if audio ducking should be disabled.
		label = wx.StaticText(self, wx.ID_ANY, label=_("""NVDA 2016.1 and later allows NVDA to decrease volume of background audio including that of Studio.
		In order to not disrupt the listening experience of your listeners, please disable audio ducking either by:
		* Opening synthesizer dialog in NVDA and selecting 'no ducking' from audio ducking mode combo box.
		* Press NVDA+Shift+D to set it to 'no ducking'."""))
		mainSizer.Add(label,border=20,flag=wx.LEFT|wx.RIGHT|wx.TOP)

		# Translators: A checkbox to turn off audio ducking reminder message.
		self.audioDuckingReminder=wx.CheckBox(self,wx.NewId(),label=_("Do not show this message again"))
		self.audioDuckingReminder.SetValue(not SPLConfig["Startup"]["AudioDuckingReminder"])
		mainSizer.Add(self.audioDuckingReminder, border=10,flag=wx.TOP)

		mainSizer.Add(self.CreateButtonSizer(wx.OK), flag=wx.ALIGN_CENTER_HORIZONTAL)
		self.Bind(wx.EVT_BUTTON, self.onOk, id=wx.ID_OK)
		mainSizer.Fit(self)
		self.Sizer = mainSizer
		self.audioDuckingReminder.SetFocus()
		self.Center(wx.BOTH | CENTER_ON_SCREEN)

	def onOk(self, evt):
		global SPLConfig
		if self.audioDuckingReminder.Value:
			SPLConfig["Startup"]["AudioDuckingReminder"] = not self.audioDuckingReminder.Value
		self.Destroy()

# Welcome dialog (emulating NvDA Core)
class WelcomeDialog(wx.Dialog):

	# Translators: A message giving basic information about the add-on.
	welcomeMessage=_("""Welcome to StationPlaylist Studio add-on for NVDA,
your companion to broadcasting with SPL Studio using NVDA screen reader.

Highlights of StationPlaylist Studio add-on include:
* Layer commands for obtaining status information.
* Various ways to examine track columns.
* Various ways to find tracks.
* Cart Explorer to learn cart assignments.
* Comprehensive settings and documentation.
* Check for add-on updates automatically or manually.
* Completely free, open-source and community-driven.
* And much more.

Visit www.stationplaylist.com for details on StationPlaylist Studio.
Visit StationPlaylist entry on NVDA Community Add-ons page (addons.nvda-project.org) for more information on the add-on and to read the documentation.
Want to see this dialog again? Just press Alt+NVDA+F1 while using Studio to return to this dialog.
Have something to say about the add-on? Press Control+NVDA+hyphen (-) to send a feedback to the developer of this add-on using your default email program.

Thank you.""")

	def __init__(self, parent):
		# Translators: Title of a dialog displayed when the add-on starts presenting basic information, similar to NVDA's own welcome dialog.
		super(WelcomeDialog, self).__init__(parent, title=_("Welcome to StationPlaylist Studio add-on"))

		mainSizer = wx.BoxSizer(wx.VERTICAL)

		label = wx.StaticText(self, wx.ID_ANY, label=self.welcomeMessage)
		mainSizer.Add(label,border=20,flag=wx.LEFT|wx.RIGHT|wx.TOP)

		# Translators: A checkbox to show welcome dialog.
		self.showWelcomeDialog=wx.CheckBox(self,wx.NewId(),label=_("Show welcome dialog when I start Studio"))
		self.showWelcomeDialog.SetValue(SPLConfig["Startup"]["WelcomeDialog"])
		mainSizer.Add(self.showWelcomeDialog, border=10,flag=wx.TOP)

		mainSizer.Add(self.CreateButtonSizer(wx.OK), flag=wx.ALIGN_CENTER_HORIZONTAL)
		self.Bind(wx.EVT_BUTTON, self.onOk, id=wx.ID_OK)
		mainSizer.Fit(self)
		self.Sizer = mainSizer
		self.showWelcomeDialog.SetFocus()
		self.Center(wx.BOTH | CENTER_ON_SCREEN)

	def onOk(self, evt):
		global SPLConfig
		SPLConfig["Startup"]["WelcomeDialog"] = self.showWelcomeDialog.Value
		self.Destroy()

# Old version reminder.
# Only used when there is a LTS version.
class OldVersionReminder(wx.Dialog):
	#A dialog shown when using add-on 8.x under Studio 5.0x.
	#

	def __init__(self, parent):
		# Translators: Title of a dialog displayed when the add-on starts reminding broadcasters about old Studio releases.
		super(OldVersionReminder, self).__init__(parent, title=_("Old Windows version detected"))

		mainSizer = wx.BoxSizer(wx.VERTICAL)

		# Translators: A message displayed if using an old Studio or Windows version.
<<<<<<< HEAD
		label = wx.StaticText(self, wx.ID_ANY, label=_("You are using an older version of Windows. From mid-2018 onwards, Studio add-on will not support versions earlier than Windows 7 Service Pack 1. Add-on 18.x.y LTS (long-term support) versions will support Windows versions such as Windows XP."))
=======
		label = wx.StaticText(self, wx.ID_ANY, label=_("You are using an older version of Windows. From 2018 onwards, Studio add-on will not support versions earlier than Windows 7 Service Pack 1. Add-on 15.x LTS (long-term support) versions will support Windows versions such as Windows XP until mid-2018."))
>>>>>>> d99d77f3
		mainSizer.Add(label,border=20,flag=wx.LEFT|wx.RIGHT|wx.TOP)

		sizer = wx.BoxSizer(wx.HORIZONTAL)
		# Translators: A checkbox to turn off old version reminder message.
		self.oldVersionReminder=wx.CheckBox(self,wx.NewId(),label=_("Do not show this message again"))
		self.oldVersionReminder.SetValue(not SPLConfig["Startup"]["OldVersionReminder"])
		sizer.Add(self.oldVersionReminder, border=10,flag=wx.TOP)
		mainSizer.Add(sizer, border=10, flag=wx.BOTTOM)

		mainSizer.Add(self.CreateButtonSizer(wx.OK))
		self.Bind(wx.EVT_BUTTON, self.onOk, id=wx.ID_OK)
		mainSizer.Fit(self)
		self.Sizer = mainSizer
		self.oldVersionReminder.SetFocus()
		self.Center(wx.BOTH | CENTER_ON_SCREEN)

	def onOk(self, evt):
		global SPLConfig
		if self.oldVersionReminder.Value:
			SPLConfig["Startup"]["OldVersionReminder"] = not self.oldVersionReminder.Value
<<<<<<< HEAD
		self.Destroy()"""
=======
		self.Destroy()
>>>>>>> d99d77f3

# And to open the above dialog and any other dialogs.
# LTS18: return immediately after opening old ver dialog if minimal flag is set.
def showStartupDialogs(oldVer=False, oldVerReturn=False):
	# Old version reminder if this is such a case.
	if oldVer and SPLConfig["Startup"]["OldVersionReminder"]:
		gui.mainFrame.prePopup()
		OldVersionReminder(gui.mainFrame).Show()
		gui.mainFrame.postPopup()
		if oldVerReturn: return
	if SPLConfig["Startup"]["WelcomeDialog"]:
		gui.mainFrame.prePopup()
		WelcomeDialog(gui.mainFrame).Show()
		gui.mainFrame.postPopup()
	# 7.4 only: Show branch selection dialog.
	#if os.path.exists(os.path.join(globalVars.appArgs.configPath, "addons", "stationPlaylist", "ltsprep")):
		#if gui.messageBox("The next major version of the add-on (15.x) will be the last version to support Studio versions earlier than 5.10, with add-on 15.x being designated as a long-term support version. Would you like to switch to long-term support release?", "Long-Term Support version", wx.YES | wx.NO | wx.CANCEL | wx.CENTER | wx.ICON_QUESTION) == wx.YES:
			#splupdate.SPLUpdateChannel = "lts"
			#os.remove(os.path.join(globalVars.appArgs.configPath, "addons", "stationPlaylist", "ltsprep"))
	import audioDucking
	if SPLConfig["Startup"]["AudioDuckingReminder"] and audioDucking.isAudioDuckingSupported():
		gui.mainFrame.prePopup()
		AudioDuckingReminder(gui.mainFrame).Show()
		gui.mainFrame.postPopup()


# Message verbosity pool.
# To be moved to its own module in add-on 7.0.
# This is a multimap, consisting of category, value and message.
# Most of the categories are same as confspec keys, hence the below message function is invoked when settings are changed.
def message(category, value):
	verbosityLevels = ("beginner", "advanced")
	ui.message(messagePool[category][value][verbosityLevels.index(SPLConfig["General"]["MessageVerbosity"])])

messagePool={
	"BeepAnnounce":
		{True:
			# Translators: Reported when status announcement is set to beeps in SPL Studio.
			(_("Status announcement beeps"),
			# Translators: Reported when status announcement is set to beeps in SPL Studio.
			_("Beeps")),
		False:
			# Translators: Reported when status announcement is set to beeps in SPL Studio.
			(_("Status announcement words"),
			# Translators: Reported when status announcement is set to beeps in SPL Studio.
			_("Words"))},
	"BrailleTimer":
		{"off":
			# Translators: A setting in braille timer options.
			(_("Braille timer off"), _("Off")),
		"outro":
			# Translators: A setting in braille timer options.
			(_("Braille track endings"),
						# Translators: A setting in braille timer options.
			_("Outro")),
		"intro":
			# Translators: A setting in braille timer options.
			(_("Braille intro endings"),
						# Translators: A setting in braille timer options.
			_("Intro")),
		"both":
			# Translators: A setting in braille timer options.
			(_("Braille intro and track endings"),
						# Translators: A setting in braille timer options.
			_("Both"))},
	"LibraryScanAnnounce":
		{"off":
			# Translators: A setting in library scan announcement options.
			(_("Do not announce library scans"), _("Off")),
		"ending":
			# Translators: A setting in library scan announcement options.
			(_("Announce start and end of a library scan"),
			_("Start and end only")),
		"progress":
			# Translators: A setting in library scan announcement options.
			(_("Announce the progress of a library scan"),
			_("Scan progress")),
		"numbers":
			# Translators: A setting in library scan announcement options.
			(_("Announce progress and item count of a library scan"),
			_("Scan count"))}}<|MERGE_RESOLUTION|>--- conflicted
+++ resolved
@@ -1075,11 +1075,7 @@
 		mainSizer = wx.BoxSizer(wx.VERTICAL)
 
 		# Translators: A message displayed if using an old Studio or Windows version.
-<<<<<<< HEAD
-		label = wx.StaticText(self, wx.ID_ANY, label=_("You are using an older version of Windows. From mid-2018 onwards, Studio add-on will not support versions earlier than Windows 7 Service Pack 1. Add-on 18.x.y LTS (long-term support) versions will support Windows versions such as Windows XP."))
-=======
 		label = wx.StaticText(self, wx.ID_ANY, label=_("You are using an older version of Windows. From 2018 onwards, Studio add-on will not support versions earlier than Windows 7 Service Pack 1. Add-on 15.x LTS (long-term support) versions will support Windows versions such as Windows XP until mid-2018."))
->>>>>>> d99d77f3
 		mainSizer.Add(label,border=20,flag=wx.LEFT|wx.RIGHT|wx.TOP)
 
 		sizer = wx.BoxSizer(wx.HORIZONTAL)
@@ -1100,11 +1096,7 @@
 		global SPLConfig
 		if self.oldVersionReminder.Value:
 			SPLConfig["Startup"]["OldVersionReminder"] = not self.oldVersionReminder.Value
-<<<<<<< HEAD
-		self.Destroy()"""
-=======
 		self.Destroy()
->>>>>>> d99d77f3
 
 # And to open the above dialog and any other dialogs.
 # LTS18: return immediately after opening old ver dialog if minimal flag is set.
