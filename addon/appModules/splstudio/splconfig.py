# SPL Studio Configuration Manager
# An app module and global plugin package for NVDA
# Copyright 2015-2016 Joseph Lee and others, released under GPL.
# Provides the configuration management package for SPL Studio app module.
# For miscellaneous dialogs and tool, see SPLMisc module.

import os
from cStringIO import StringIO
from configobj import ConfigObj
from validate import Validator
import weakref
import time
import globalVars
import ui
import api
import gui
import wx
from winUser import user32
import tones
import splupdate

# Configuration management
SPLIni = os.path.join(globalVars.appArgs.configPath, "splstudio.ini")
SPLProfiles = os.path.join(globalVars.appArgs.configPath, "addons", "stationPlaylist", "profiles")
# Old (5.0) style config.
confspec = ConfigObj(StringIO("""
BeepAnnounce = boolean(default=false)
MessageVerbosity = option("beginner", "advanced", default="beginner")
SayEndOfTrack = boolean(default=true)
EndOfTrackTime = integer(min=1, max=59, default=5)
SaySongRamp = boolean(default=true)
SongRampTime = integer(min=1, max=9, default=5)
BrailleTimer = option("off", "intro", "outro", "both", default="off")
MicAlarm = integer(min=0, max=7200, default="0")
MicAlarmInterval = integer(min=0, max=60, default=0)
AlarmAnnounce = option("beep", "message", "both", default="beep")
LibraryScanAnnounce = option("off", "ending", "progress", "numbers", default="off")
TrackDial = boolean(default=false)
TimeHourAnnounce = boolean(default=false)
MetadataReminder = option("off", "startup", "instant", default="off")
MetadataEnabled = bool_list(default=list(false,false,false,false,false))
UseScreenColumnOrder = boolean(default=true)
ColumnOrder = string_list(default=list("Artist","Title","Duration","Intro","Outro","Category","Year","Album","Genre","Mood","Energy","Tempo","BPM","Gender","Rating","Filename","Time Scheduled"))
IncludedColumns = string_list(default=list("Artist","Title","Duration","Intro","Outro","Category","Year","Album","Genre","Mood","Energy","Tempo","BPM","Gender","Rating","Filename","Time Scheduled"))
SayScheduledFor = boolean(default=true)
SayListenerCount = boolean(default=true)
SayPlayingCartName = boolean(default=true)
SayPlayingTrackName = string(default="True")
SPLConPassthrough = boolean(default=false)
CompatibilityLayer = option("off", "jfw", "wineyes", default="off")
AutoUpdateCheck = boolean(default=true)
"""), encoding="UTF-8", list_values=False)
confspec.newlines = "\r\n"
# New (7.0) style config.
confspec7 = ConfigObj(StringIO("""
[General]
BeepAnnounce = boolean(default=false)
MessageVerbosity = option("beginner", "advanced", default="beginner")
BrailleTimer = option("off", "intro", "outro", "both", default="off")
AlarmAnnounce = option("beep", "message", "both", default="beep")
LibraryScanAnnounce = option("off", "ending", "progress", "numbers", default="off")
TrackDial = boolean(default=false)
MetadataReminder = option("off", "startup", "instant", default="off")
TimeHourAnnounce = boolean(default=false)
[IntroOutroAlarms]
SayEndOfTrack = boolean(default=true)
EndOfTrackTime = integer(min=1, max=59, default=5)
SaySongRamp = boolean(default=true)
SongRampTime = integer(min=1, max=9, default=5)
[MicrophoneAlarm]
MicAlarm = integer(min=0, max=7200, default="0")
MicAlarmInterval = integer(min=0, max=60, default=0)
[MetadataStreaming]
MetadataEnabled = bool_list(default=list(false,false,false,false,false))
[ColumnAnnouncement]
UseScreenColumnOrder = boolean(default=true)
ColumnOrder = string_list(default=list("Artist","Title","Duration","Intro","Outro","Category","Year","Album","Genre","Mood","Energy","Tempo","BPM","Gender","Rating","Filename","Time Scheduled"))
IncludedColumns = string_list(default=list("Artist","Title","Duration","Intro","Outro","Category","Year","Album","Genre","Mood","Energy","Tempo","BPM","Gender","Rating","Filename","Time Scheduled"))
[SayStatus]
SayScheduledFor = boolean(default=true)
SayListenerCount = boolean(default=true)
SayPlayingCartName = boolean(default=true)
SayPlayingTrackName = boolean(default=true)
[Advanced]
SPLConPassthrough = boolean(default=false)
CompatibilityLayer = option("off", "jfw", "wineyes", default="off")
[Update]
AutoUpdateCheck = boolean(default=true)
"""), encoding="UTF-8", list_values=False)
confspec7.newlines = "\r\n"
SPLConfig = None
# A pool of broadcast profiles.
SPLConfigPool = []
# Default config spec container.
_SPLDefaults = ConfigObj(None, configspec = confspec, encoding="UTF-8")
# And version 7 equivalent.
_SPLDefaults7 = ConfigObj(None, configspec = confspec7, encoding="UTF-8")
_val = Validator()
_SPLDefaults.validate(_val, copy=True)
_SPLDefaults7.validate(_val, copy=True)

# The following settings can be changed in profiles:
_mutatableSettings=("SayEndOfTrack","EndOfTrackTime","SaySongRamp","SongRampTime","MicAlarm","MicAlarmInterval","MetadataEnabled","UseScreenColumnOrder","ColumnOrder","IncludedColumns")
_mutatableSettings7=("IntroOutroAlarms", "MicrophoneAlarm", "MetadataStreaming", "ColumnAnnouncement")

# Display an error dialog when configuration validation fails.
def runConfigErrorDialog(errorText, errorType):
	wx.CallAfter(gui.messageBox, errorText, errorType, wx.OK|wx.ICON_ERROR)

# Reset settings to defaults.
# This will be called when validation fails or when the user asks for it.
# 6.0: The below function resets a single profile. A sister function will reset all of them.
# 7.0: This will be split into several functions, with one of them being the master copy/settings transfer routine.
def resetConfig(defaults, activeConfig, intentional=False):
	for setting in activeConfig:
		activeConfig[setting] = defaults[setting]
	activeConfig.write()
	if intentional:
		# Translators: A dialog message shown when settings were reset to defaults.
		wx.CallAfter(gui.messageBox, _("Successfully applied default add-on settings."),
		# Translators: Title of the reset config dialog.
		_("Reset configuration"), wx.OK|wx.ICON_INFORMATION)

# Reset all profiles upon request.
def resetAllConfig():
	for profile in SPLConfigPool:
		# Retrieve the profile path, as ConfigObj.reset nullifies it.
		profilePath = profile.filename
		profile.reset()
		profile.filename = profilePath
<<<<<<< HEAD
		for setting in _SPLDefaults7:
			profile[setting] = _SPLDefaults7[setting]
		# Convert certain settings to a different format.
		profile["ColumnAnnouncement"]["IncludedColumns"] = set(_SPLDefaults7["ColumnAnnouncement"]["IncludedColumns"])
=======
		for setting in _SPLDefaults:
			# Convert certain settings to a different format.
			if setting == "IncludedColumns": profile[setting] = set(_SPLDefaults[setting])
			else: profile[setting] = _SPLDefaults[setting]
>>>>>>> b8142dad
	# Translators: A dialog message shown when settings were reset to defaults.
	wx.CallAfter(gui.messageBox, _("Successfully applied default add-on settings."),
	# Translators: Title of the reset config dialog.
	_("Reset configuration"), wx.OK|wx.ICON_INFORMATION)

# In case one or more profiles had config issues, look up the error message from the following map.
_configErrors ={
	"completeReset":"All settings reset to defaults",
	"partialReset":"Some settings reset to defaults",
	"columnOrderReset":"Column announcement order reset to defaults",
	"partialAndColumnOrderReset":"Some settings, including column announcement order reset to defaults",
	"noInstantProfile":"Cannot find instant profile"
}

# To be run in app module constructor.
# With the load function below, load the config upon request.
# The below init function is really a vehicle that traverses through config profiles in a loop.
# Prompt the config error dialog only once.
_configLoadStatus = {} # Key = filename, value is pass or no pass.

def initConfig():
	# 7.0: When add-on 7.0 starts for the first time, check if a conversion file exists.
	# To be removed in add-on 7.2.
	curInstantProfile = ""
	if os.path.isfile(os.path.join(globalVars.appArgs.configPath, "splstudio7.ini")):
		# Save add-on update related keys and instant profile signature from death.
		# Necessary since the old-style config file contains newer information about update package size, last installed date and records instant profile name.
		tempConfig = ConfigObj(SPLIni, configspec = confspec, encoding="UTF-8")
		if "PSZ" in tempConfig: splupdate.SPLAddonSize = tempConfig["PSZ"]
		if "PDT" in tempConfig: splupdate.SPLAddonCheck = tempConfig["PDT"]
		if "InstantProfile" in tempConfig: curInstantProfile = tempConfig["InstantProfile"]
		os.remove(SPLIni)
		os.rename(os.path.join(globalVars.appArgs.configPath, "splstudio7.ini"), SPLIni)
	# Load the default config from a list of profiles.
	global SPLConfig, SPLConfigPool, _configLoadStatus, SPLActiveProfile, SPLSwitchProfile
	if SPLConfigPool is None: SPLConfigPool = []
	# Translators: The name of the default (normal) profile.
	if SPLActiveProfile is None: SPLActiveProfile = _("Normal profile")
	SPLConfigPool.append(unlockConfig(SPLIni, profileName=SPLActiveProfile, prefill=True))
	try:
		profiles = filter(lambda fn: os.path.splitext(fn)[-1] == ".ini", os.listdir(SPLProfiles))
		for profile in profiles:
			SPLConfigPool.append(unlockConfig(os.path.join(SPLProfiles, profile), profileName=os.path.splitext(profile)[0]))
	except WindowsError:
		pass
	SPLConfig = SPLConfigPool[0]
	if curInstantProfile != "": SPLConfig["InstantProfile"] = curInstantProfile
	# 7.0: Store add-on installer size in case one wishes to check for updates (default size is 0 or no update checked attempted).
	# Same goes to update check time and date (stored as Unix time stamp).
	if "PSZ" in SPLConfig: splupdate.SPLAddonSize = SPLConfig["PSZ"]
	if "PDT" in SPLConfig: splupdate.SPLAddonCheck = float(SPLConfig["PDT"])
	# Locate instant profile.
	if "InstantProfile" in SPLConfig:
		try:
			SPLSwitchProfile = SPLConfigPool[getProfileIndexByName(SPLConfig["InstantProfile"])].name
		except ValueError:
			_configLoadStatus[SPLConfig.name] = "noInstantProfile"
	if len(_configLoadStatus):
		# Translators: Standard error title for configuration error.
		title = _("Studio add-on Configuration error")
		messages = []
		messages.append("One or more broadcast profiles had issues:\n\n")
		for profile in _configLoadStatus:
			error = _configErrors[_configLoadStatus[profile]]
			messages.append("{profileName}: {errorMessage}".format(profileName = profile, errorMessage = error))
		_configLoadStatus.clear()
		runConfigErrorDialog("\n".join(messages), title)

# Unlock (load) profiles from files.
def unlockConfig(path, profileName=None, prefill=False):
	global _configLoadStatus # To be mutated only during unlock routine.
	SPLConfigCheckpoint = ConfigObj(path, configspec = confspec7, encoding="UTF-8")
	# 5.2 and later: check to make sure all values are correct.
	# 7.0: Make sure errors are displayed as config keys are now sections and may need to go through subkeys.
	configTest = SPLConfigCheckpoint.validate(_val, copy=prefill, preserve_errors=True)
	if configTest != True:
		# Translators: Standard error title for configuration error.
		title = _("Studio add-on Configuration error")
		if not configTest:
			# Case 1: restore settings to defaults when 5.x config validation has failed on all values.
			# 6.0: In case this is a user profile, apply base configuration.
			baseProfile = _SPLDefaults7 if prefill else SPLConfigPool[0]
			resetConfig(baseProfile, SPLConfigCheckpoint)
			_configLoadStatus[profileName] = "completeReset"
		elif isinstance(configTest, dict):
			# Case 2: For 5.x and later, attempt to reconstruct the failed values.
			# 6.0: Cherry-pick global settings only.
			# 7.0: Go through failed sections.
			for setting in configTest.keys():
				if isinstance(configTest[setting], dict):
					for failedKey in configTest[setting].keys():
						if not isinstance(SPLConfigCheckpoint[setting][failedKey], int):
							if prefill: # Base profile only.
								SPLConfigCheckpoint[setting][failedKey] = _SPLDefaults7[setting][failedKey]
							else: # Broadcast profiles.
								if setting not in _mutatableSettings7:
									SPLConfigCheckpoint[setting][failedKey] = SPLConfigPool[0][setting][failedKey]
								else: SPLConfigCheckpoint[setting][failedKey] = _SPLDefaults7[setting][failedKey]
			# 7.0/magenta: Disqualified from being cached this time.
			SPLConfigCheckpoint.write()
			_configLoadStatus[profileName] = "partialReset"
	_extraInitSteps(SPLConfigCheckpoint, profileName=profileName)
	# Only run when loading profiles other than normal profile.
	if not prefill: _applyBaseSettings(SPLConfigCheckpoint)
	SPLConfigCheckpoint.name = profileName
	return SPLConfigCheckpoint

# Extra initialization steps such as converting value types.
def _extraInitSteps(conf, profileName=None):
	global _configLoadStatus
	columnOrder = conf["ColumnAnnouncement"]["ColumnOrder"]
	# Catch suttle errors.
	fields = ["Artist","Title","Duration","Intro","Outro","Category","Year","Album","Genre","Mood","Energy","Tempo","BPM","Gender","Rating","Filename","Time Scheduled"]
	invalidFields = 0
	for field in fields:
		if field not in columnOrder: invalidFields+=1
	if invalidFields or len(columnOrder) != 17:
		if profileName in _configLoadStatus and _configLoadStatus[profileName] == "partialReset":
			_configLoadStatus[profileName] = "partialAndColumnOrderReset"
		else:
			_configLoadStatus[profileName] = "columnOrderReset"
		columnOrder = fields
	conf["ColumnAnnouncement"]["ColumnOrder"] = columnOrder
	conf["ColumnAnnouncement"]["IncludedColumns"] = set(conf["ColumnAnnouncement"]["IncludedColumns"])
	# Artist and Title must be present at all times (quite redundant, but just in case).
	conf["ColumnAnnouncement"]["IncludedColumns"].add("Artist")
	conf["ColumnAnnouncement"]["IncludedColumns"].add("Title")
	# Perform a similar check for metadata streaming.
	if len(conf["MetadataStreaming"]["MetadataEnabled"]) != 5:
		if profileName in _configLoadStatus and _configLoadStatus[profileName] == "partialReset":
			_configLoadStatus[profileName] = "partialAndMetadataReset"
		else:
			_configLoadStatus[profileName] = "metadataReset"
		conf["MetadataStreaming"]["MetadataEnabled"] = [False, False, False, False, False]

# Apply base profile if loading user-defined broadcast profiles.
def _applyBaseSettings(conf):
	for setting in SPLConfigPool[0].keys():
		# Ignore profile-specific settings/sections.
		if setting not in _mutatableSettings7:
			conf[setting] = SPLConfigPool[0][setting]

# Instant profile switch helpers.
# A number of helper functions assisting instant switch profile routine, including sorting and locating the needed profile upon request.

# Fetch the profile index with a given name.
def getProfileIndexByName(name):
	return [profile.name for profile in SPLConfigPool].index(name)

# And:
def getProfileByName(name):
	return SPLConfigPool[getProfileIndexByName(name)]

# Is the config pool itself sorted?
# This check is performed when displaying broadcast profiles.
def isConfigPoolSorted():
		profileNames = [profile.name for profile in SPLConfigPool][1:]
		for pos in xrange(len(profileNames)-1):
			if profileNames[pos] > profileNames[pos+1]:
				return False
		return True


# Perform some extra work before writing the config file.
def _preSave(conf):
	# 6.1: Transform column inclusion data structure now.
	conf["ColumnAnnouncement"]["IncludedColumns"] = list(conf["ColumnAnnouncement"]["IncludedColumns"])
	# Perform global setting processing only for the normal profile.
	if SPLConfigPool.index(conf) == 0:
		# Cache instant profile for later use.
		if SPLSwitchProfile is not None:
			conf["InstantProfile"] = SPLSwitchProfile
		else:
			try:
				del conf["InstantProfile"]
			except KeyError:
				pass
		# 6.0 only: Remove obsolete keys.
		if "MetadataURL" in conf:
			del conf["MetadataURL"]
		# 7.0: Check if updates are pending.
		if (("PSZ" in conf and splupdate.SPLAddonSize != conf["PSZ"])
		or ("PSZ" not in conf and splupdate.SPLAddonSize != 0x0)):
			conf["PSZ"] = splupdate.SPLAddonSize
		# Same goes to update check time and date.
		if (("PDT" in conf and splupdate.SPLAddonCheck != conf["PDT"])
		or ("PDT" not in conf and splupdate.SPLAddonCheck != 0)):
			conf["PDT"] = splupdate.SPLAddonCheck
	# For other profiles, remove global settings before writing to disk.
	else:
		# 6.1: Make sure column order and inclusion aren't same as default values.
		if len(conf["ColumnAnnouncement"]["IncludedColumns"]) == 17:
			del conf["ColumnAnnouncement"]["IncludedColumns"]
		if conf["ColumnAnnouncement"]["ColumnOrder"] == ["Artist","Title","Duration","Intro","Outro","Category","Year","Album","Genre","Mood","Energy","Tempo","BPM","Gender","Rating","Filename","Time Scheduled"]:
			del conf["ColumnAnnouncement"]["ColumnOrder"]
		for setting in conf.keys():
			if setting not in _mutatableSettings7: del conf[setting]
			else:
				for key in conf[setting].keys():
					if conf[setting][key] == _SPLDefaults7[setting][key]:
						del conf[setting][key]
			if setting in conf and not len(conf[setting]):
				del conf[setting]


# Save configuration database.
def saveConfig():
	# Save all config profiles.
	global SPLConfig, SPLConfigPool, SPLActiveProfile, SPLPrevProfile, SPLSwitchProfile
	# 7.0: Turn off auto update check timer.
	if splupdate._SPLUpdateT is not None and splupdate._SPLUpdateT.IsRunning(): splupdate._SPLUpdateT.Stop()
	splupdate._SPLUpdateT = None
	# Apply any global settings changed in profiles to normal configuration.
	if SPLConfigPool.index(SPLConfig) > 0:
		for setting in SPLConfig:
			if setting not in _mutatableSettings7:
				SPLConfigPool[0][setting] = SPLConfig[setting]
	# 7.0 hack: Due to Python internals, preserving profile-specific settings removes the corresponding keys from normal profile.
	# Therefore, have a temporary place holder for mutatable settings until a more elegant solution is found.
	tempNormalProfile = {}
	for section in _mutatableSettings7:
		tempNormalProfile[section] = dict(SPLConfigPool[0][section])
	# Convert column inclusion set to list even for temp profile to prevent weird problems from coming up next time add-on loads.
	tempNormalProfile["ColumnAnnouncement"]["IncludedColumns"] = list(tempNormalProfile["ColumnAnnouncement"]["IncludedColumns"])
	for configuration in SPLConfigPool:
		if configuration is not None:
			_preSave(configuration)
			# Save broadcast profiles first.
			if SPLConfigPool.index(configuration) > 0:
				# 7.0: Convert profile-specific settings back to 5.x format in case add-on 6.x will be installed later (not recommended).
				# This will be removed in add-on 7.2.
				if len(configuration) > 0:
					for section in configuration.keys():
						for key in configuration[section]:
							configuration[key] = configuration[section][key]
				configuration.write()
	# Global flags, be gone.
	if "Reset" in SPLConfigPool[0]:
		del SPLConfigPool[0]["Reset"]
	# Restore the possibly deleted sections.
	for section in tempNormalProfile.keys():
		SPLConfigPool[0][section] = tempNormalProfile[section]
	SPLConfigPool[0].write()
	SPLConfig = None
	SPLConfigPool = None
	SPLActiveProfile = None
	SPLPrevProfile = None
	SPLSwitchProfile = None

# Switch between profiles.
SPLActiveProfile = None
SPLPrevProfile = None
SPLSwitchProfile = None

# Called from within the app module.
def instantProfileSwitch():
	global SPLPrevProfile, SPLConfig, SPLActiveProfile
	if _configDialogOpened:
		# Translators: Presented when trying to switch to an instant switch profile when add-on settings dialog is active.
		ui.message(_("Add-on settings dialog is open, cannot switch profiles"))
		return
	if SPLSwitchProfile is None:
		# Translators: Presented when trying to switch to an instant switch profile when the instant switch profile is not defined.
		ui.message(_("No instant switch profile is defined"))
	else:
		if SPLPrevProfile is None:
			if SPLActiveProfile == SPLSwitchProfile:
				# Translators: Presented when trying to switch to an instant switch profile when one is already using the instant switch profile.
				ui.message(_("You are already in the instant switch profile"))
				return
			# Switch to the given profile.
			switchProfileIndex = getProfileIndexByName(SPLSwitchProfile)
			SPLPrevProfile = SPLConfigPool.index(SPLConfig)
			SPLConfig = SPLConfigPool[switchProfileIndex]
			# Translators: Presented when switch to instant switch profile was successful.
			ui.message(_("Switching profiles"))
			# Use the focus.appModule's metadata reminder method if told to do so now.
			if SPLConfig["MetadataStreaming"]["MetadataReminder"] in ("startup", "instant"):
				api.getFocusObject().appModule._metadataAnnouncer(reminder=True)
		else:
			SPLConfig = SPLConfigPool[SPLPrevProfile]
			SPLActiveProfile = SPLConfig.name
			SPLPrevProfile = None
			# Translators: Presented when switching from instant switch profile to a previous profile.
			ui.message(_("Returning to previous profile"))
			# 6.2: Don't forget to switch streaming status around.
			if SPLConfig["MetadataReminder"] in ("startup", "instant"):
				api.getFocusObject().appModule._metadataAnnouncer(reminder=True)


# Automatic update checker.

# The function below is called as part of the update check timer.
# Its only job is to call the update check function (splupdate) with the auto check enabled.
# The update checker will not be engaged if an instant switch profile is active or it is not time to check for it yet (check will be done every 24 hours).
def autoUpdateCheck():
	ui.message("Checking for add-on updates...")
	splupdate.updateCheck(auto=True, continuous=SPLConfig["Update"]["AutoUpdateCheck"])

# The timer itself.
# A bit simpler than NVDA Core's auto update checker.
def updateInit():
	currentTime = time.time()
	nextCheck = splupdate.SPLAddonCheck+86400.0
	if splupdate.SPLAddonCheck < currentTime < nextCheck:
		interval = int(nextCheck - currentTime)
	elif splupdate.SPLAddonCheck < nextCheck < currentTime:
		interval = 86400
		# Call the update check now.
		splupdate.updateCheck(auto=True) # No repeat here.
	splupdate._SPLUpdateT = wx.PyTimer(autoUpdateCheck)
	splupdate._SPLUpdateT.Start(interval * 1000, True)


# Configuration dialog.
_configDialogOpened = False

class SPLConfigDialog(gui.SettingsDialog):
	# Translators: This is the label for the StationPlaylist Studio configuration dialog.
	title = _("Studio Add-on Settings")

	def makeSettings(self, settingsSizer):

		# Broadcast profile controls were inspired by Config Profiles dialog in NVDA Core.
		sizer = wx.BoxSizer(wx.HORIZONTAL)
		# Translators: The label for a setting in SPL add-on dialog to select a broadcast profile.
		label = wx.StaticText(self, wx.ID_ANY, label=_("Broadcast &profile:"))
		# Sort profiles for display purposes (the config pool might not be sorted).
		sortedProfiles = [profile.name for profile in SPLConfigPool]
		# No need to sort if the only living profile is the normal configuration or there is one other profile besides this.
		# Optimization: Only sort if config pool itself isn't  - usually after creating, renaming or deleting profile(s).
		if len(sortedProfiles) > 2 and not isConfigPoolSorted():
			firstProfile = SPLConfigPool[0].name
			sortedProfiles = [firstProfile] + sorted(sortedProfiles[1:])
		self.profiles = wx.Choice(self, wx.ID_ANY, choices=sortedProfiles)
		self.profiles.Bind(wx.EVT_CHOICE, self.onProfileSelection)
		try:
			self.profiles.SetSelection(sortedProfiles.index(SPLConfig.name))
		except:
			pass
		sizer.Add(label)
		sizer.Add(self.profiles)
		settingsSizer.Add(sizer, border=10, flag=wx.BOTTOM)

		# Profile controls code credit: NV Access (except copy button).
		sizer = wx.BoxSizer(wx.HORIZONTAL)
		# Translators: The label of a button to create a new broadcast profile.
		item = newButton = wx.Button(self, label=_("&New"))
		item.Bind(wx.EVT_BUTTON, self.onNew)
		sizer.Add(item)
		# Translators: The label of a button to copy a broadcast profile.
		item = copyButton = wx.Button(self, label=_("Cop&y"))
		item.Bind(wx.EVT_BUTTON, self.onCopy)
		sizer.Add(item)
		# Translators: The label of a button to rename a broadcast profile.
		item = self.renameButton = wx.Button(self, label=_("&Rename"))
		item.Bind(wx.EVT_BUTTON, self.onRename)
		sizer.Add(item)
		# Translators: The label of a button to delete a broadcast profile.
		item = self.deleteButton = wx.Button(self, label=_("&Delete"))
		item.Bind(wx.EVT_BUTTON, self.onDelete)
		sizer.Add(item)
		# Translators: The label of a button to toggle instant profile switching on and off.
		if SPLSwitchProfile is None: switchLabel = _("Enable instant profile switching")
		else:
			# Translators: The label of a button to toggle instant profile switching on and off.
			switchLabel = _("Disable instant profile switching")
		item = self.instantSwitchButton = wx.Button(self, label=switchLabel)
		item.Bind(wx.EVT_BUTTON, self.onInstantSwitch)
		self.switchProfile = SPLSwitchProfile
		self.activeProfile = SPLActiveProfile
		# Used as sanity check in case switch profile is renamed or deleted.
		self.switchProfileRenamed = False
		self.switchProfileDeleted = False
		sizer.Add(item)
		if SPLConfigPool.index(SPLConfig) == 0:
			self.renameButton.Disable()
			self.deleteButton.Disable()
			self.instantSwitchButton.Disable()
		settingsSizer.Add(sizer)

	# Translators: the label for a setting in SPL add-on settings to set status announcement between words and beeps.
		self.beepAnnounceCheckbox=wx.CheckBox(self,wx.NewId(),label=_("&Beep for status announcements"))
		self.beepAnnounceCheckbox.SetValue(SPLConfig["General"]["BeepAnnounce"])
		settingsSizer.Add(self.beepAnnounceCheckbox, border=10,flag=wx.TOP)

		sizer = wx.BoxSizer(wx.HORIZONTAL)
		# Translators: The label for a setting in SPL add-on dialog to set message verbosity.
		label = wx.StaticText(self, wx.ID_ANY, label=_("Message &verbosity:"))
		# Translators: One of the message verbosity levels.
		self.verbosityLevels=[("beginner",_("beginner")),
		# Translators: One of the message verbosity levels.
		("advanced",_("advanced"))]
		self.verbosityList = wx.Choice(self, wx.ID_ANY, choices=[x[1] for x in self.verbosityLevels])
		currentVerbosity=SPLConfig["General"]["MessageVerbosity"]
		selection = (x for x,y in enumerate(self.verbosityLevels) if y[0]==currentVerbosity).next()  
		try:
			self.verbosityList.SetSelection(selection)
		except:
			pass
		sizer.Add(label)
		sizer.Add(self.verbosityList)
		settingsSizer.Add(sizer, border=10, flag=wx.BOTTOM)

		self.outroSizer = wx.BoxSizer(wx.HORIZONTAL)
		# Check box hiding method comes from Alberto Buffolino's Columns Review add-on.
		# Translators: Label for a check box in SPL add-on settings to notify when end of track (outro) is approaching.
		self.outroCheckBox=wx.CheckBox(self,wx.NewId(),label=_("&Notify when end of track is approaching"))
		self.outroCheckBox.SetValue(SPLConfig["IntroOutroAlarms"]["SayEndOfTrack"])
		self.outroCheckBox.Bind(wx.EVT_CHECKBOX, self.onOutroCheck)
		self.outroSizer.Add(self.outroCheckBox, border=10,flag=wx.BOTTOM)

		# Translators: The label for a setting in SPL Add-on settings to specify end of track (outro) alarm.
		self.outroAlarmLabel = wx.StaticText(self, wx.ID_ANY, label=_("&End of track alarm in seconds"))
		self.outroSizer.Add(self.outroAlarmLabel)
		self.endOfTrackAlarm = wx.SpinCtrl(self, wx.ID_ANY, min=1, max=59)
		self.endOfTrackAlarm.SetValue(long(SPLConfig["IntroOutroAlarms"]["EndOfTrackTime"]))
		self.endOfTrackAlarm.SetSelection(-1, -1)
		self.outroSizer.Add(self.endOfTrackAlarm)
		self.onOutroCheck(None)
		settingsSizer.Add(self.outroSizer, border=10, flag=wx.BOTTOM)

		self.introSizer = wx.BoxSizer(wx.HORIZONTAL)
		# Translators: Label for a check box in SPL add-on settings to notify when end of intro is approaching.
		self.introCheckBox=wx.CheckBox(self,wx.NewId(),label=_("&Notify when end of introduction is approaching"))
		self.introCheckBox.SetValue(SPLConfig["IntroOutroAlarms"]["SaySongRamp"])
		self.introCheckBox.Bind(wx.EVT_CHECKBOX, self.onIntroCheck)
		self.introSizer.Add(self.introCheckBox, border=10,flag=wx.BOTTOM)

		# Translators: The label for a setting in SPL Add-on settings to specify track intro alarm.
		self.introAlarmLabel = wx.StaticText(self, wx.ID_ANY, label=_("&Track intro alarm in seconds"))
		self.introSizer.Add(self.introAlarmLabel)
		self.songRampAlarm = wx.SpinCtrl(self, wx.ID_ANY, min=1, max=9)
		self.songRampAlarm.SetValue(long(SPLConfig["IntroOutroAlarms"]["SongRampTime"]))
		self.songRampAlarm.SetSelection(-1, -1)
		self.introSizer.Add(self.songRampAlarm)
		self.onIntroCheck(None)
		settingsSizer.Add(self.introSizer, border=10, flag=wx.BOTTOM)

		sizer = wx.BoxSizer(wx.HORIZONTAL)
		# Translators: The label for a setting in SPL add-on dialog to control braille timer.
		label = wx.StaticText(self, wx.ID_ANY, label=_("&Braille timer:"))
		self.brailleTimerValues=[("off",_("Off")),
		# Translators: One of the braille timer settings.
		("outro",_("Track ending")),
		# Translators: One of the braille timer settings.
		("intro",_("Track intro")),
		# Translators: One of the braille timer settings.
		("both",_("Track intro and ending"))]
		self.brailleTimerList = wx.Choice(self, wx.ID_ANY, choices=[x[1] for x in self.brailleTimerValues])
		brailleTimerCurValue=SPLConfig["General"]["BrailleTimer"]
		selection = (x for x,y in enumerate(self.brailleTimerValues) if y[0]==brailleTimerCurValue).next()  
		try:
			self.brailleTimerList.SetSelection(selection)
		except:
			pass
		sizer.Add(label)
		sizer.Add(self.brailleTimerList)
		settingsSizer.Add(sizer, border=10, flag=wx.BOTTOM)

		self.micSizer = wx.BoxSizer(wx.HORIZONTAL)
		# Translators: The label for a setting in SPL Add-on settings to change microphone alarm setting.
		label = wx.StaticText(self, wx.ID_ANY, label=_("&Microphone alarm in seconds"))
		self.micSizer.Add(label)
		self.micAlarm = wx.SpinCtrl(self, wx.ID_ANY, min=0, max=7200)
		self.micAlarm.SetValue(long(SPLConfig["MicrophoneAlarm"]["MicAlarm"]))
		self.micAlarm.SetSelection(-1, -1)
		self.micSizer.Add(self.micAlarm)

		# Translators: The label for a setting in SPL Add-on settings to specify mic alarm interval.
		self.micAlarmIntervalLabel = wx.StaticText(self, wx.ID_ANY, label=_("Microphone alarm &interval in seconds"))
		self.micSizer.Add(self.micAlarmIntervalLabel)
		self.micAlarmInterval = wx.SpinCtrl(self, wx.ID_ANY, min=0, max=60)
		self.micAlarmInterval.SetValue(long(SPLConfig["MicrophoneAlarm"]["MicAlarmInterval"]))
		self.micAlarmInterval.SetSelection(-1, -1)
		self.micSizer.Add(self.micAlarmInterval)
		settingsSizer.Add(self.micSizer, border=10, flag=wx.BOTTOM)

		sizer = wx.BoxSizer(wx.HORIZONTAL)
		# Translators: The label for a setting in SPL add-on dialog to control alarm announcement type.
		label = wx.StaticText(self, wx.ID_ANY, label=_("&Alarm notification:"))
		# Translators: One of the alarm notification options.
		self.alarmAnnounceValues=[("beep",_("beep")),
		# Translators: One of the alarm notification options.
		("message",_("message")),
		# Translators: One of the alarm notification options.
		("both",_("both beep and message"))]
		self.alarmAnnounceList = wx.Choice(self, wx.ID_ANY, choices=[x[1] for x in self.alarmAnnounceValues])
		alarmAnnounceCurValue=SPLConfig["General"]["AlarmAnnounce"]
		selection = (x for x,y in enumerate(self.alarmAnnounceValues) if y[0]==alarmAnnounceCurValue).next()  
		try:
			self.alarmAnnounceList.SetSelection(selection)
		except:
			pass
		sizer.Add(label)
		sizer.Add(self.alarmAnnounceList)
		settingsSizer.Add(sizer, border=10, flag=wx.BOTTOM)

		sizer = wx.BoxSizer(wx.HORIZONTAL)
		# Translators: The label for a setting in SPL add-on dialog to control library scan announcement.
		label = wx.StaticText(self, wx.ID_ANY, label=_("&Library scan announcement:"))
		self.libScanValues=[("off",_("Off")),
		# Translators: One of the library scan announcement settings.
		("ending",_("Start and end only")),
		# Translators: One of the library scan announcement settings.
		("progress",_("Scan progress")),
		# Translators: One of the library scan announcement settings.
		("numbers",_("Scan count"))]
		self.libScanList = wx.Choice(self, wx.ID_ANY, choices=[x[1] for x in self.libScanValues])
		libScanCurValue=SPLConfig["General"]["LibraryScanAnnounce"]
		selection = (x for x,y in enumerate(self.libScanValues) if y[0]==libScanCurValue).next()  
		try:
			self.libScanList.SetSelection(selection)
		except:
			pass
		sizer.Add(label)
		sizer.Add(self.libScanList)
		settingsSizer.Add(sizer, border=10, flag=wx.BOTTOM)

		self.hourAnnounceCheckbox=wx.CheckBox(self,wx.NewId(),label="Include &hours when announcing track or playlist duration")
		self.hourAnnounceCheckbox.SetValue(SPLConfig["General"]["TimeHourAnnounce"])
		settingsSizer.Add(self.hourAnnounceCheckbox, border=10,flag=wx.BOTTOM)

		# Translators: the label for a setting in SPL add-on settings to toggle track dial mode on and off.
		self.trackDialCheckbox=wx.CheckBox(self,wx.NewId(),label=_("&Track Dial mode"))
		self.trackDialCheckbox.SetValue(SPLConfig["General"]["TrackDial"])
		settingsSizer.Add(self.trackDialCheckbox, border=10,flag=wx.BOTTOM)

		sizer = wx.BoxSizer(wx.HORIZONTAL)
		# Translators: the label for a setting in SPL add-on settings to be notified that metadata streaming is enabled.
		label = wx.StaticText(self, wx.ID_ANY, label=_("&Metadata streaming notification and connection"))
		self.metadataValues=[("off",_("Off")),
		# Translators: One of the metadata notification settings.
		("startup",_("When Studio starts")),
		# Translators: One of the metadata notification settings.
		("instant",_("When instant switch profile is active"))]
		self.metadataList = wx.Choice(self, wx.ID_ANY, choices=[x[1] for x in self.metadataValues])
		metadataCurValue=SPLConfig["General"]["MetadataReminder"]
		selection = (x for x,y in enumerate(self.metadataValues) if y[0]==metadataCurValue).next()  
		try:
			self.metadataList.SetSelection(selection)
		except:
			pass
		sizer.Add(label)
		sizer.Add(self.metadataList)
		self.metadataStreams = list(SPLConfig["MetadataStreaming"]["MetadataEnabled"])
		# Translators: The label of a button to manage column announcements.
		item = manageMetadataButton = wx.Button(self, label=_("Configure metadata &streaming connection options..."))
		item.Bind(wx.EVT_BUTTON, self.onManageMetadata)
		sizer.Add(item)
		settingsSizer.Add(sizer, border=10, flag=wx.BOTTOM)

		# Translators: the label for a setting in SPL add-on settings to toggle custom column announcement.
		self.columnOrderCheckbox=wx.CheckBox(self,wx.NewId(),label=_("Announce columns in the &order shown on screen"))
		self.columnOrderCheckbox.SetValue(SPLConfig["ColumnAnnouncement"]["UseScreenColumnOrder"])
		self.columnOrder = SPLConfig["ColumnAnnouncement"]["ColumnOrder"]
		# Without manual conversion below, it produces a rare bug where clicking cancel after changing column inclusion causes new set to be retained.
		self.includedColumns = set(SPLConfig["ColumnAnnouncement"]["IncludedColumns"])
		settingsSizer.Add(self.columnOrderCheckbox, border=10,flag=wx.BOTTOM)
		# Translators: The label of a button to manage column announcements.
		item = manageColumnsButton = wx.Button(self, label=_("&Manage track column announcements..."))
		item.Bind(wx.EVT_BUTTON, self.onManageColumns)
		settingsSizer.Add(item)

		# Translators: the label for a setting in SPL add-on settings to announce scheduled time.
		self.scheduledForCheckbox=wx.CheckBox(self,wx.NewId(),label=_("Announce &scheduled time for the selected track"))
		self.scheduledForCheckbox.SetValue(SPLConfig["SayStatus"]["SayScheduledFor"])
		settingsSizer.Add(self.scheduledForCheckbox, border=10,flag=wx.BOTTOM)

		# Translators: the label for a setting in SPL add-on settings to announce listener count.
		self.listenerCountCheckbox=wx.CheckBox(self,wx.NewId(),label=_("Announce &listener count"))
		self.listenerCountCheckbox.SetValue(SPLConfig["SayStatus"]["SayListenerCount"])
		settingsSizer.Add(self.listenerCountCheckbox, border=10,flag=wx.BOTTOM)

		# Translators: the label for a setting in SPL add-on settings to announce currently playing cart.
		self.cartNameCheckbox=wx.CheckBox(self,wx.NewId(),label=_("&Announce name of the currently playing cart"))
		self.cartNameCheckbox.SetValue(SPLConfig["SayStatus"]["SayPlayingCartName"])
		settingsSizer.Add(self.cartNameCheckbox, border=10,flag=wx.BOTTOM)

		# Translators: the label for a setting in SPL add-on settings to announce currently playing track name.
		self.playingTrackNameCheckbox=wx.CheckBox(self,wx.NewId(),label=_("Announce name of the currently playing &track automatically"))
		self.playingTrackNameCheckbox.SetValue(SPLConfig["SayStatus"]["SayPlayingTrackName"] == "True")
		settingsSizer.Add(self.playingTrackNameCheckbox, border=10,flag=wx.BOTTOM)

		# Translators: The label of a button to open advanced options such as using SPL Controller command to invoke Assistant layer.
		item = advancedOptButton = wx.Button(self, label=_("&Advanced options..."))
		item.Bind(wx.EVT_BUTTON, self.onAdvancedOptions)
		self.splConPassthrough = SPLConfig["Advanced"]["SPLConPassthrough"]
		self.compLayer = SPLConfig["Advanced"]["CompatibilityLayer"]
		self.autoUpdateCheck = SPLConfig["Update"]["AutoUpdateCheck"]
		settingsSizer.Add(item)

		# Translators: The label for a button in SPL add-on configuration dialog to reset settings to defaults.
		self.resetConfigButton = wx.Button(self, wx.ID_ANY, label=_("Reset settings"))
		self.resetConfigButton.Bind(wx.EVT_BUTTON,self.onResetConfig)
		settingsSizer.Add(self.resetConfigButton)

	def postInit(self):
		global _configDialogOpened
		_configDialogOpened = True
		self.profiles.SetFocus()

	def onOk(self, evt):
		global SPLConfig, SPLActiveProfile, _configDialogOpened, SPLSwitchProfile, SPLPrevProfile
		selectedProfile = self.profiles.GetStringSelection()
		SPLConfig = getProfileByName(selectedProfile)
		SPLConfig["General"]["BeepAnnounce"] = self.beepAnnounceCheckbox.Value
		SPLConfig["General"]["MessageVerbosity"] = self.verbosityLevels[self.verbosityList.GetSelection()][0]
		SPLConfig["IntroOutroAlarms"]["SayEndOfTrack"] = self.outroCheckBox.Value
		SPLConfig["IntroOutroAlarms"]["EndOfTrackTime"] = self.endOfTrackAlarm.Value
		SPLConfig["IntroOutroAlarms"]["SaySongRamp"] = self.introCheckBox.Value
		SPLConfig["IntroOutroAlarms"]["SongRampTime"] = self.songRampAlarm.Value
		SPLConfig["General"]["BrailleTimer"] = self.brailleTimerValues[self.brailleTimerList.GetSelection()][0]
		SPLConfig["MicrophoneAlarm"]["MicAlarm"] = self.micAlarm.Value
		SPLConfig["MicrophoneAlarm"]["MicAlarmInterval"] = self.micAlarmInterval.Value
		SPLConfig["General"]["AlarmAnnounce"] = self.alarmAnnounceValues[self.alarmAnnounceList.GetSelection()][0]
		SPLConfig["General"]["LibraryScanAnnounce"] = self.libScanValues[self.libScanList.GetSelection()][0]
		SPLConfig["General"]["TimeHourAnnounce"] = self.hourAnnounceCheckbox.Value
		SPLConfig["General"]["TrackDial"] = self.trackDialCheckbox.Value
		SPLConfig["General"]["MetadataReminder"] = self.metadataValues[self.metadataList.GetSelection()][0]
		SPLConfig["MetadataStreaming"]["MetadataEnabled"] = self.metadataStreams
		SPLConfig["ColumnAnnouncement"]["UseScreenColumnOrder"] = self.columnOrderCheckbox.Value
		SPLConfig["ColumnAnnouncement"]["ColumnOrder"] = self.columnOrder
		SPLConfig["ColumnAnnouncement"]["IncludedColumns"] = self.includedColumns
		SPLConfig["SayStatus"]["SayScheduledFor"] = self.scheduledForCheckbox.Value
		SPLConfig["SayStatus"]["SayListenerCount"] = self.listenerCountCheckbox.Value
		SPLConfig["SayStatus"]["SayPlayingCartName"] = self.cartNameCheckbox.Value
		SPLConfig["SayStatus"]["SayPlayingTrackName"] = str(self.playingTrackNameCheckbox.Value)
		SPLConfig["Advanced"]["SPLConPassthrough"] = self.splConPassthrough
		SPLConfig["Advanced"]["CompatibilityLayer"] = self.compLayer
		SPLConfig["Update"]["AutoUpdateCheck"] = self.autoUpdateCheck
		SPLActiveProfile = SPLConfig.name
		SPLSwitchProfile = self.switchProfile
		# Without nullifying prev profile while switch profile is undefined, NVDA will assume it can switch back to that profile when it can't.
		# It also causes NVDA to display wrong label for switch button.
		if self.switchProfile is None:
			SPLPrevProfile = None
		global _configDialogOpened
		_configDialogOpened = False
		# 7.0: Perform extra action such as restarting auto update timer.
		self.onCloseExtraAction()
		super(SPLConfigDialog,  self).onOk(evt)

	def onCancel(self, evt):
		global _configDialogOpened, SPLActiveProfile, SPLSwitchProfile, SPLConfig
		# 6.1: Discard changes to included columns set.
		print len(self.includedColumns)
		self.includedColumns.clear()
		self.includedColumns = None
		SPLActiveProfile = self.activeProfile
		if self.switchProfileRenamed or self.switchProfileDeleted:
			SPLSwitchProfile = self.switchProfile
		if self.switchProfileDeleted:
			SPLConfig = SPLConfigPool[0]
		_configDialogOpened = False
		#super(SPLConfigDialog,  self).onCancel(evt)
		self.Destroy()
<<<<<<< HEAD
=======

	# Perform extra action when closing this dialog such as restarting update timer.
	def onCloseExtraAction(self):
		# Change metadata streaming.
		hwnd = user32.FindWindowA("SPLStudio", None)
		if hwnd:
			for url in xrange(5):
				dataLo = 0x00010000 if SPLConfig["MetadataEnabled"][url] else 0xffff0000
				user32.SendMessageW(hwnd, 1024, dataLo | url, 36)
		# Coordinate auto update timer restart routine if told to do so.
		if not SPLConfig["AutoUpdateCheck"]:
			if splupdate._SPLUpdateT is not None and splupdate._SPLUpdateT.IsRunning(): splupdate._SPLUpdateT.Stop()
			splupdate._SPLUpdateT = None
		else:
			if splupdate._SPLUpdateT is None: updateInit()
>>>>>>> b8142dad

	# Check events for outro and intro alarms, respectively.
	def onOutroCheck(self, evt):
		if not self.outroCheckBox.IsChecked():
			self.outroSizer.Hide(self.outroAlarmLabel)
			self.outroSizer.Hide(self.endOfTrackAlarm)
		else:
			self.outroSizer.Show(self.outroAlarmLabel)
			self.outroSizer.Show(self.endOfTrackAlarm)
		self.Fit()

	def onIntroCheck(self, evt):
		if not self.introCheckBox.IsChecked():
			self.introSizer.Hide(self.introAlarmLabel)
			self.introSizer.Hide(self.songRampAlarm)
		else:
			self.introSizer.Show(self.introAlarmLabel)
			self.introSizer.Show(self.songRampAlarm)
		self.Fit()

	# Load settings from profiles.
	def onProfileSelection(self, evt):
		# Don't rely on SPLConfig here, as we don't want to interupt the show.
		selection = self.profiles.GetSelection()
		selectedProfile = self.profiles.GetStringSelection()
		# Play a tone to indicate active profile.
		if self.activeProfile == selectedProfile:
			tones.beep(512, 40)
		if selection == 0:
			self.renameButton.Disable()
			self.deleteButton.Disable()
			self.instantSwitchButton.Disable()
		else:
			self.renameButton.Enable()
			self.deleteButton.Enable()
			if selectedProfile != self.switchProfile:
				self.instantSwitchButton.Label = _("Enable instant profile switching")
			else:
				self.instantSwitchButton.Label = _("Disable instant profile switching")
			self.instantSwitchButton.Enable()
		curProfile = getProfileByName(selectedProfile)
		self.outroCheckBox.SetValue(curProfile["IntroOutroAlarms"]["SayEndOfTrack"])
		self.endOfTrackAlarm.SetValue(long(curProfile["IntroOutroAlarms"]["EndOfTrackTime"]))
		self.onOutroCheck(None)
		self.introCheckBox.SetValue(curProfile["IntroOutroAlarms"]["SaySongRamp"])
		self.songRampAlarm.SetValue(long(curProfile["IntroOutroAlarms"]["SongRampTime"]))
		self.onIntroCheck(None)
		self.micAlarm.SetValue(long(curProfile["MicrophoneAlarm"]["MicAlarm"]))
		self.micAlarmInterval.SetValue(long(curProfile["MicrophoneAlarm"]["MicAlarmInterval"]))
		# 6.1: Take care of profile-specific column and metadata settings.
<<<<<<< HEAD
		self.metadataStreams = curProfile["MetadataStreaming"]["MetadataEnabled"]
		self.columnOrderCheckbox.SetValue(curProfile["ColumnAnnouncement"]["UseScreenColumnOrder"])
		self.columnOrder = curProfile["ColumnAnnouncement"]["ColumnOrder"]
		# 6.1: Again convert list to set.
		self.includedColumns = set(curProfile["ColumnAnnouncement"]["IncludedColumns"])
=======
		self.metadataStreams = curProfile["MetadataEnabled"]
		self.columnOrderCheckbox.SetValue(curProfile["UseScreenColumnOrder"])
		self.columnOrder = curProfile["ColumnOrder"]
		# 6.1: Again convert list to set.
		self.includedColumns = set(curProfile["IncludedColumns"])
>>>>>>> b8142dad

	# Profile controls.
	# Rename and delete events come from GUI/config profiles dialog from NVDA core.
	def onNew(self, evt):
		self.Disable()
		NewProfileDialog(self).Show()

	def onCopy(self, evt):
		self.Disable()
		NewProfileDialog(self, copy=True).Show()

	def onRename(self, evt):
		global SPLConfigPool
		oldName = self.profiles.GetStringSelection()
		index = self.profiles.Selection
		configPos = getProfileIndexByName(oldName)
		# Translators: The label of a field to enter a new name for a broadcast profile.
		with wx.TextEntryDialog(self, _("New name:"),
				# Translators: The title of the dialog to rename a profile.
				_("Rename Profile"), defaultValue=oldName) as d:
			if d.ShowModal() == wx.ID_CANCEL:
				return
			newName = api.filterFileName(d.Value)
		if oldName == newName: return
		newNamePath = newName + ".ini"
		newProfile = os.path.join(SPLProfiles, newNamePath)
		if oldName.lower() != newName.lower() and os.path.isfile(newProfile):
			# Translators: An error displayed when renaming a configuration profile
			# and a profile with the new name already exists.
			gui.messageBox(_("That profile already exists. Please choose a different name."),
				_("Error"), wx.OK | wx.ICON_ERROR, self)
			return
		oldNamePath = oldName + ".ini"
		oldProfile = os.path.join(SPLProfiles, oldNamePath)
		os.rename(oldProfile, newProfile)
		if self.switchProfile == oldName:
			self.switchProfile = newName
			self.switchProfileRenamed = True
		if self.activeProfile == oldName:
			self.activeProfile = newName
		SPLConfigPool[configPos].name = newName
		SPLConfigPool[configPos].filename = newProfile
		self.profiles.SetString(index, newName)
		self.profiles.Selection = index
		self.profiles.SetFocus()

	def onDelete(self, evt):
		index = self.profiles.Selection
		name = self.profiles.GetStringSelection()
		configPos = getProfileIndexByName(name)
		if gui.messageBox(
			# Translators: The confirmation prompt displayed when the user requests to delete a broadcast profile.
			_("Are you sure you want to delete this profile? This cannot be undone."),
			# Translators: The title of the confirmation dialog for deletion of a profile.
			_("Confirm Deletion"),
			wx.YES | wx.NO | wx.ICON_QUESTION, self
		) == wx.NO:
			return
		global SPLConfigPool, SPLSwitchProfile, SPLPrevProfile
		path = SPLConfigPool[configPos].filename
		del SPLConfigPool[configPos]
		try:
			os.remove(path)
		except WindowsError:
			pass
		if name == self.switchProfile or name == self.activeProfile:
			self.switchProfile = None
			SPLPrevProfile = None
			self.switchProfileDeleted = True
		self.profiles.Delete(index)
		self.profiles.SetString(0, SPLConfigPool[0].name)
		self.activeProfile = SPLConfigPool[0].name
		self.profiles.Selection = 0
		self.onProfileSelection(None)
		self.profiles.SetFocus()

	def onInstantSwitch(self, evt):
		selection = self.profiles.GetSelection()
		selectedName = self.profiles.GetStringSelection()
		if self.switchProfile is None or (selectedName != self.switchProfile):
			self.instantSwitchButton.Label = _("Disable instant profile switching")
			self.switchProfile = selectedName
			tones.beep(1000, 500)
		else:
			self.instantSwitchButton.Label = _("Enable instant profile switching")
			self.switchProfile = None
			tones.beep(500, 500)

	# Manage metadata streaming.
	def onManageMetadata(self, evt):
		self.Disable()
		MetadataStreamingDialog(self).Show()

	# Manage column announcements.
	def onManageColumns(self, evt):
		self.Disable()
		ColumnAnnouncementsDialog(self).Show()

	# Advanced options.
	# See advanced options class for more details.
	def onAdvancedOptions(self, evt):
		self.Disable()
		AdvancedOptionsDialog(self).Show()

	# Reset settings to defaults.
	# This affects the currently selected profile.
	def onResetConfig(self, evt):
		if gui.messageBox(
		# Translators: A message to warn about resetting SPL config settings to factory defaults.
		_("Are you sure you wish to reset SPL add-on settings to defaults?"),
		# Translators: The title of the warning dialog.
		_("Warning"),wx.YES_NO|wx.NO_DEFAULT|wx.ICON_WARNING,self
		)==wx.YES:
			# Reset all profiles.
			resetAllConfig()
			global SPLConfig, SPLActiveProfile, _configDialogOpened, SPLSwitchProfile, SPLPrevProfile
			SPLConfig = SPLConfigPool[0]
			SPLActiveProfile = SPLConfig.name
			# Workaround: store the reset flag in the normal profile to prevent config databases from becoming references to old generation.
			SPLConfig["Reset"] = True
		if SPLSwitchProfile is not None:
			SPLSwitchProfile = None
		SPLPrevProfile = None
		_configDialogOpened = False
		self.Destroy()


# Open the above dialog upon request.
def onConfigDialog(evt):
	# 5.2: Guard against alarm dialogs.
	if _alarmDialogOpened:
		# Translators: Presented when an alarm dialog is opened.
		wx.CallAfter(gui.messageBox, _("An alarm dialog is already opened. Please close the alarm dialog first."), _("Error"), wx.OK|wx.ICON_ERROR)
	else: gui.mainFrame._popupSettingsDialog(SPLConfigDialog)

# Helper dialogs for add-on settings dialog.

# New broadcast profile dialog: Modification of new config profile dialog from NvDA Core.
class NewProfileDialog(wx.Dialog):

	def __init__(self, parent, copy=False):
		self.copy = copy
		if not self.copy:
			# Translators: The title of the dialog to create a new broadcast profile.
			dialogTitle = _("New Profile")
		else:
			# Translators: The title of the dialog to copy a broadcast profile.
			dialogTitle = _("Copy Profile")
		super(NewProfileDialog, self).__init__(parent, title=dialogTitle)
		mainSizer = wx.BoxSizer(wx.VERTICAL)

		sizer = wx.BoxSizer(wx.HORIZONTAL)
		# Translators: The label of a field to enter the name of a new broadcast profile.
		sizer.Add(wx.StaticText(self, label=_("Profile name:")))
		item = self.profileName = wx.TextCtrl(self)
		sizer.Add(item)
		mainSizer.Add(sizer)

		sizer = wx.BoxSizer(wx.HORIZONTAL)
		# Translators: The label for a setting in SPL add-on dialog to select a base  profile for copying.
		label = wx.StaticText(self, wx.ID_ANY, label=_("&Base profile:"))
		self.baseProfiles = wx.Choice(self, wx.ID_ANY, choices=parent.profiles.GetItems())
		try:
			self.baseProfiles.SetSelection(self.baseProfiles.GetItems().index(parent.profiles.GetStringSelection()))
		except:
			pass
		sizer.Add(label)
		sizer.Add(self.baseProfiles)
		if not self.copy:
			sizer.Hide(label)
			sizer.Hide(self.baseProfiles)
		mainSizer.Add(sizer, border=10, flag=wx.BOTTOM)

		mainSizer.Add(self.CreateButtonSizer(wx.OK | wx.CANCEL))
		self.Bind(wx.EVT_BUTTON, self.onOk, id=wx.ID_OK)
		self.Bind(wx.EVT_BUTTON, self.onCancel, id=wx.ID_CANCEL)
		mainSizer.Fit(self)
		self.Sizer = mainSizer
		self.profileName.SetFocus()
		self.Center(wx.BOTH | wx.CENTER_ON_SCREEN)

	def onOk(self, evt):
		global SPLConfigPool
		profileNames = [profile.name for profile in SPLConfigPool]
		name = api.filterFileName(self.profileName.Value)
		if not name:
			return
		if name in profileNames:
			# Translators: An error displayed when the user attempts to create a profile which already exists.
			gui.messageBox(_("That profile already exists. Please choose a different name."),
				_("Error"), wx.OK | wx.ICON_ERROR, self)
			return
		namePath = name + ".ini"
		if not os.path.exists(SPLProfiles):
			os.mkdir(SPLProfiles)
		newProfilePath = os.path.join(SPLProfiles, namePath)
		SPLConfigPool.append(unlockConfig(newProfilePath, profileName=name))
		if self.copy:
			newProfile = SPLConfigPool[-1]
			baseProfile = getProfileByName(self.baseProfiles.GetStringSelection())
			for setting in baseProfile:
				try:
					# Go through all settings (including profile-specific ones for now).
					# 6.1/7.0: Only iterate through mutatable keys.
					if baseProfile[setting] != newProfile[setting]:
						newProfile[setting] = baseProfile[setting]
				except KeyError:
					pass
		parent = self.Parent
		parent.profiles.Append(name)
		parent.profiles.Selection = parent.profiles.Count - 1
		parent.onProfileSelection(None)
		parent.profiles.SetFocus()
		parent.Enable()
		self.Destroy()
		return

	def onCancel(self, evt):
		self.Parent.Enable()
		self.Destroy()

# Metadata reminder controller.
# Select notification/streaming URL's for metadata streaming.
_metadataDialogOpened = False

class MetadataStreamingDialog(wx.Dialog):
	"""A dialog to toggle metadata streaming quickly and from add-on settings dialog.
	"""
	_instance = None

	def __new__(cls, parent, *args, **kwargs):
		# Make this a singleton and prompt an error dialog if it isn't.
		if _metadataDialogOpened:
			raise RuntimeError("An instance of metadata stremaing dialog is opened")
		inst = cls._instance() if cls._instance else None
		if not inst:
			return super(cls, cls).__new__(cls, parent, *args, **kwargs)
		return inst

	def __init__(self, parent, func=None):
		inst = MetadataStreamingDialog._instance() if MetadataStreamingDialog._instance else None
		if inst:
			return
		# Use a weakref so the instance can die.
		MetadataStreamingDialog._instance = weakref.ref(self)

		super(MetadataStreamingDialog, self).__init__(parent, title=_("Metadata streaming options"))
		self.func = func

		# WX's CheckListBox isn't user friendly.
		# Therefore use checkboxes laid out across the top.
		self.checkedStreams = []
		# Add the DSP encoder checkbox first before adding other URL's.
		checkedDSP=wx.CheckBox(self,wx.NewId(),label="DSP encoder")
		if func:
			streaming = func(0, 36, ret=True)
			if streaming == -1: streaming += 1
			checkedDSP.SetValue(streaming)
		else: checkedDSP.SetValue(self.Parent.metadataStreams[0])
		self.checkedStreams.append(checkedDSP)
		# Now the rest.
		for url in xrange(1, 5):
			checkedURL=wx.CheckBox(self,wx.NewId(),label="URL {URL}".format(URL = url))
			if func:
				streaming = func(url, 36, ret=True)
				if streaming == -1: streaming += 1
				checkedURL.SetValue(streaming)
			else: checkedURL.SetValue(self.Parent.metadataStreams[url])
			self.checkedStreams.append(checkedURL)

		mainSizer = wx.BoxSizer(wx.VERTICAL)
		# First, a help text.
		if func is None: labelText=_("Select the URL for metadata streaming upon request.")
		else: labelText=_("Check to enable metadata streaming, uncheck to disable.")
		label = wx.StaticText(self, wx.ID_ANY, label=labelText)
		mainSizer.Add(label,border=20,flag=wx.LEFT|wx.RIGHT|wx.TOP)

		sizer = wx.BoxSizer(wx.HORIZONTAL)
		for checkedStream in self.checkedStreams:
			sizer.Add(checkedStream)
		mainSizer.Add(sizer, border=10, flag=wx.BOTTOM)

		if self.func is not None:
			self.applyCheckbox=wx.CheckBox(self,wx.NewId(),label="&Apply streaming changes to the selected profile")
			self.applyCheckbox.SetValue(False)
			mainSizer.Add(self.applyCheckbox, border=10,flag=wx.TOP)

		mainSizer.Add(self.CreateButtonSizer(wx.OK | wx.CANCEL))
		self.Bind(wx.EVT_BUTTON, self.onOk, id=wx.ID_OK)
		self.Bind(wx.EVT_BUTTON, self.onCancel, id=wx.ID_CANCEL)
		mainSizer.Fit(self)
		self.Sizer = mainSizer
		self.checkedStreams[0].SetFocus()
		self.Center(wx.BOTH | wx.CENTER_ON_SCREEN)

	def onOk(self, evt):
		global _metadataDialogOpened
		if self.func is None: parent = self.Parent
		metadataEnabled = []
		for url in xrange(5):
			if self.func is None: parent.metadataStreams[url] = self.checkedStreams[url].Value
			else:
				dataLo = 0x00010000 if self.checkedStreams[url].Value else 0xffff0000
				self.func(dataLo | url, 36)
				if self.applyCheckbox.Value: metadataEnabled.append(self.checkedStreams[url].Value)
		if self.func is None:
			parent.profiles.SetFocus()
			parent.Enable()
		else:
			# 6.1: Store just toggled settings to profile if told to do so.
			if len(metadataEnabled): SPLConfig["MetadataStreaming"]["MetadataEnabled"] = metadataEnabled
		self.Destroy()
		_metadataDialogOpened = False
		return

	def onCancel(self, evt):
		global _metadataDialogOpened
		if self.func is None: self.Parent.Enable()
		self.Destroy()
		_metadataDialogOpened = False

# Column announcement manager.
# Select which track columns should be announced and in which order.
class ColumnAnnouncementsDialog(wx.Dialog):

	def __init__(self, parent):
		super(ColumnAnnouncementsDialog, self).__init__(parent, title=_("Manage column announcements"))

		# Same as metadata dialog (wx.CheckListBox isn't user friendly).
		# Gather values for checkboxes except artist and title.
		# 6.1: Split these columns into rows.
		self.checkedColumns = []
		for column in ("Duration", "Intro", "Category", "Filename"):
			checkedColumn=wx.CheckBox(self,wx.NewId(),label=column)
			checkedColumn.SetValue(column in self.Parent.includedColumns)
			self.checkedColumns.append(checkedColumn)
		self.checkedColumns2 = []
		for column in ("Outro","Year","Album","Genre","Mood","Energy"):
			checkedColumn=wx.CheckBox(self,wx.NewId(),label=column)
			checkedColumn.SetValue(column in self.Parent.includedColumns)
			self.checkedColumns2.append(checkedColumn)
		self.checkedColumns3 = []
		for column in ("Tempo","BPM","Gender","Rating","Time Scheduled"):
			checkedColumn=wx.CheckBox(self,wx.NewId(),label=column)
			checkedColumn.SetValue(column in self.Parent.includedColumns)
			self.checkedColumns3.append(checkedColumn)


		mainSizer = wx.BoxSizer(wx.VERTICAL)
		# First, a help text.
		label = wx.StaticText(self, wx.ID_ANY, label=_("Select columns to be announced (artist and title are announced by default"))
		mainSizer.Add(label,border=20,flag=wx.LEFT|wx.RIGHT|wx.TOP)

		sizer = wx.BoxSizer(wx.HORIZONTAL)
		for checkedColumn in self.checkedColumns:
			sizer.Add(checkedColumn)
		mainSizer.Add(sizer, border=10, flag=wx.BOTTOM)

		sizer = wx.BoxSizer(wx.HORIZONTAL)
		for checkedColumn in self.checkedColumns2:
			sizer.Add(checkedColumn)
		mainSizer.Add(sizer, border=10, flag=wx.BOTTOM)

		sizer = wx.BoxSizer(wx.HORIZONTAL)
		for checkedColumn in self.checkedColumns3:
			sizer.Add(checkedColumn)
		mainSizer.Add(sizer, border=10, flag=wx.BOTTOM)

		sizer = wx.BoxSizer(wx.HORIZONTAL)
		# Translators: The label for a setting in SPL add-on dialog to select column announcement order.
		label = wx.StaticText(self, wx.ID_ANY, label=_("Column &order:"))
		# WXPython Phoenix contains RearrangeList to allow item orders to be changed automatically.
		# Because WXPython Classic doesn't include this, work around by using a variant of list box and move up/down buttons.
		self.trackColumns= wx.ListBox(self, wx.ID_ANY, choices=parent.columnOrder)
		self.trackColumns.Bind(wx.EVT_LISTBOX,self.onColumnSelection)
		try:
			self.trackColumns.SetSelection(0)
		except:
			pass
		sizer.Add(label)
		sizer.Add(self.trackColumns)
		mainSizer.Add(sizer, border=10, flag=wx.BOTTOM)

		sizer = wx.BoxSizer(wx.HORIZONTAL)
		# Translators: The label for a button in SPL add-on configuration dialog to reset settings to defaults.
		self.upButton = wx.Button(self, wx.ID_ANY, label=_("Move &up"))
		self.upButton.Bind(wx.EVT_BUTTON,self.onMoveUp)
		self.upButton.Disable()
		sizer.Add(self.upButton)
				# Translators: The label for a button in SPL add-on configuration dialog to reset settings to defaults.
		self.dnButton = wx.Button(self, wx.ID_ANY, label=_("Move &down"))
		self.dnButton.Bind(wx.EVT_BUTTON,self.onMoveDown)
		sizer.Add(self.dnButton)
		mainSizer.Add(sizer, border=10, flag=wx.BOTTOM)

		mainSizer.Add(self.CreateButtonSizer(wx.OK | wx.CANCEL))
		self.Bind(wx.EVT_BUTTON, self.onOk, id=wx.ID_OK)
		self.Bind(wx.EVT_BUTTON, self.onCancel, id=wx.ID_CANCEL)
		mainSizer.Fit(self)
		self.Sizer = mainSizer
		self.checkedColumns[0].SetFocus()
		self.Center(wx.BOTH | wx.CENTER_ON_SCREEN)

	def onOk(self, evt):
		parent = self.Parent
		parent.columnOrder = self.trackColumns.GetItems()
		# Make sure artist and title are always included.
		parent.includedColumns.add("Artist")
		parent.includedColumns.add("Title")
		for checkbox in self.checkedColumns + self.checkedColumns2 + self.checkedColumns3:
			action = parent.includedColumns.add if checkbox.Value else parent.includedColumns.remove
			try:
				action(checkbox.Label)
			except KeyError:
				pass
		parent.profiles.SetFocus()
		parent.Enable()
		self.Destroy()
		return

	def onCancel(self, evt):
		self.Parent.Enable()
		self.Destroy()

	def onColumnSelection(self, evt):
		selIndex = self.trackColumns.GetSelection()
		self.upButton.Disable() if selIndex == 0 else self.upButton.Enable()
		if selIndex == self.trackColumns.GetCount()-1:
			self.dnButton.Disable()
		else: self.dnButton.Enable()

	def onMoveUp(self, evt):
		tones.beep(1000, 200)
		selIndex = self.trackColumns.GetSelection()
		if selIndex > 0:
			selItem = self.trackColumns.GetString(selIndex)
			self.trackColumns.Delete(selIndex)
			self.trackColumns.Insert(selItem, selIndex-1)
			self.trackColumns.Select(selIndex-1)
			self.onColumnSelection(None)

	def onMoveDown(self, evt):
		tones.beep(500, 200)
		selIndex = self.trackColumns.GetSelection()
		if selIndex < self.trackColumns.GetCount()-1:
			selItem = self.trackColumns.GetString(selIndex)
			self.trackColumns.Delete(selIndex)
			self.trackColumns.Insert(selItem, selIndex+1)
			self.trackColumns.Select(selIndex+1)
			self.onColumnSelection(None)
			# Hack: Wen the last item is selected, forcefully move the focus to "move up" button.
			# This will cause NVDA to say "unavailable" as focus is lost momentarily. A bit anoying but a necessary hack.
			if self.FindFocus().GetId() == wx.ID_OK:
				self.upButton.SetFocus()

# Advanced options
# This dialog houses advanced options such as using SPL Controller command to invoke SPL Assistant.
# More options will be added in 7.0.
# 7.0: Auto update check will be configurable from this dialog.
class AdvancedOptionsDialog(wx.Dialog):

	def __init__(self, parent):
		super(AdvancedOptionsDialog, self).__init__(parent, title=_("Advanced options"))

		mainSizer = wx.BoxSizer(wx.VERTICAL)

		sizer = wx.BoxSizer(wx.HORIZONTAL)
		# Translators: A checkbox to toggle automatic add-on updates.
		self.autoUpdateCheckbox=wx.CheckBox(self,wx.NewId(),label=_("Automatically check for add-on &updates"))
		self.autoUpdateCheckbox.SetValue(self.Parent.autoUpdateCheck)
		sizer.Add(self.autoUpdateCheckbox, border=10,flag=wx.TOP)
		mainSizer.Add(sizer, border=10, flag=wx.BOTTOM)

		sizer = wx.BoxSizer(wx.HORIZONTAL)
		# Translators: A checkbox to toggle if SPL Controller command can be used to invoke Assistant layer.
		self.splConPassthroughCheckbox=wx.CheckBox(self,wx.NewId(),label=_("Allow SPL C&ontroller command to invoke SPL Assistant layer"))
		self.splConPassthroughCheckbox.SetValue(self.Parent.splConPassthrough)
		sizer.Add(self.splConPassthroughCheckbox, border=10,flag=wx.TOP)
		mainSizer.Add(sizer, border=10, flag=wx.BOTTOM)

		sizer = wx.BoxSizer(wx.HORIZONTAL)
		# Translators: The label for a setting in SPL add-on dialog to set keyboard layout for SPL Assistant.
		label = wx.StaticText(self, wx.ID_ANY, label=_("SPL Assistant command &layout:"))
		self.compatibilityLayouts=[("off","NVDA"),
		("jfw","JAWS for Windows"),
		("wineyes","Window-Eyes")]
		self.compatibilityList= wx.Choice(self, wx.ID_ANY, choices=[x[1] for x in self.compatibilityLayouts])
		selection = (x for x,y in enumerate(self.compatibilityLayouts) if y[0]==self.Parent.compLayer).next()  
		try:
			self.compatibilityList.SetSelection(selection)
		except:
			pass
		sizer.Add(label)
		sizer.Add(self.compatibilityList)
		mainSizer.Add(sizer, border=10, flag=wx.BOTTOM)

		mainSizer.Add(self.CreateButtonSizer(wx.OK | wx.CANCEL))
		self.Bind(wx.EVT_BUTTON, self.onOk, id=wx.ID_OK)
		self.Bind(wx.EVT_BUTTON, self.onCancel, id=wx.ID_CANCEL)
		mainSizer.Fit(self)
		self.Sizer = mainSizer
		self.autoUpdateCheckbox.SetFocus()
		self.Center(wx.BOTH | wx.CENTER_ON_SCREEN)

	def onOk(self, evt):
		parent = self.Parent
		parent.splConPassthrough = self.splConPassthroughCheckbox.Value
		parent.compLayer = self.compatibilityLayouts[self.compatibilityList.GetSelection()][0]
		parent.autoUpdateCheck = self.autoUpdateCheckbox.Value
		parent.profiles.SetFocus()
		parent.Enable()
		self.Destroy()
		return

	def onCancel(self, evt):
		self.Parent.Enable()
		self.Destroy()

# Additional configuration dialogs

# A common alarm dialog
# Based on NVDA core's find dialog code (implemented by the author of this add-on).
# Only one instance can be active at a given moment (code borrowed from GUI's exit dialog routine).
_alarmDialogOpened = False

# A common alarm error dialog.
def _alarmError():
	# Translators: Text of the dialog when another alarm dialog is open.
	gui.messageBox(_("Another alarm dialog is open."),_("Error"),style=wx.OK | wx.ICON_ERROR)

class SPLAlarmDialog(wx.Dialog):
	"""A dialog providing common alarm settings.
	This dialog contains a number entry field for alarm duration and a check box to enable or disable the alarm.
	"""

	# The following comes from exit dialog class from GUI package (credit: NV Access and Zahari from Bulgaria).
	_instance = None

	def __new__(cls, parent, *args, **kwargs):
		# Make this a singleton and prompt an error dialog if it isn't.
		if _alarmDialogOpened:
			raise RuntimeError("An instance of alarm dialog is opened")
		inst = cls._instance() if cls._instance else None
		if not inst:
			return super(cls, cls).__new__(cls, parent, *args, **kwargs)
		return inst

	def __init__(self, parent, setting, toggleSetting, title, alarmPrompt, alarmToggleLabel, min, max):
		inst = SPLAlarmDialog._instance() if SPLAlarmDialog._instance else None
		if inst:
			return
		# Use a weakref so the instance can die.
		SPLAlarmDialog._instance = weakref.ref(self)

		# Now the actual alarm dialog code.
		super(SPLAlarmDialog, self).__init__(parent, wx.ID_ANY, title)
		self.setting = setting
		self.toggleSetting = toggleSetting
		mainSizer = wx.BoxSizer(wx.VERTICAL)

		alarmSizer = wx.BoxSizer(wx.HORIZONTAL)
		alarmMessage = wx.StaticText(self, wx.ID_ANY, label=alarmPrompt)
		alarmSizer.Add(alarmMessage)
		self.alarmEntry = wx.SpinCtrl(self, wx.ID_ANY, min=min, max=max)
		self.alarmEntry.SetValue(SPLConfig["IntroOutroAlarms"][setting])
		self.alarmEntry.SetSelection(-1, -1)
		alarmSizer.Add(self.alarmEntry)
		mainSizer.Add(alarmSizer,border=20,flag=wx.LEFT|wx.RIGHT|wx.TOP)

		self.toggleCheckBox=wx.CheckBox(self,wx.NewId(),label=alarmToggleLabel)
		self.toggleCheckBox.SetValue(SPLConfig["IntroOutroAlarms"][toggleSetting])
		mainSizer.Add(self.toggleCheckBox,border=10,flag=wx.BOTTOM)

		mainSizer.AddSizer(self.CreateButtonSizer(wx.OK|wx.CANCEL))
		self.Bind(wx.EVT_BUTTON,self.onOk,id=wx.ID_OK)
		self.Bind(wx.EVT_BUTTON,self.onCancel,id=wx.ID_CANCEL)
		mainSizer.Fit(self)
		self.SetSizer(mainSizer)
		self.Center(wx.BOTH | wx.CENTER_ON_SCREEN)
		self.alarmEntry.SetFocus()

	def onOk(self, evt):
		global _alarmDialogOpened
		# Optimization: don't bother if Studio is dead and if the same value has been entered.
		if user32.FindWindowA("SPLStudio", None):
			newVal = self.alarmEntry.GetValue()
			newToggle = self.toggleCheckBox.GetValue()
			if SPLConfig["IntroOutroAlarms"][self.setting] != newVal: SPLConfig["IntroOutroAlarms"][self.setting] = newVal
			elif SPLConfig["IntroOutroAlarms"][self.toggleSetting] != newToggle: SPLConfig["IntroOutroAlarms"][self.toggleSetting] = newToggle
		self.Destroy()
		_alarmDialogOpened = False

	def onCancel(self, evt):
		self.Destroy()
		global _alarmDialogOpened
		_alarmDialogOpened = False

# Message verbosity pool.
# To be moved to its own module in add-on 7.0.
# This is a multimap, consisting of category, value and message.
# Most of the categories are same as confspec keys, hence the below message function is invoked when settings are changed.
def message(category, value):
	verbosityLevels = ("beginner", "advanced")
	ui.message(messagePool[category][value][verbosityLevels.index(SPLConfig["General"]["MessageVerbosity"])])

messagePool={
	"BeepAnnounce":
		{True:
			# Translators: Reported when status announcement is set to beeps in SPL Studio.
			(_("Status announcement beeps"),
			# Translators: Reported when status announcement is set to beeps in SPL Studio.
			_("Beeps")),
		False:
			# Translators: Reported when status announcement is set to beeps in SPL Studio.
			(_("Status announcement words"),
			# Translators: Reported when status announcement is set to beeps in SPL Studio.
			_("Words"))},
	"BrailleTimer":
		{"off":
			# Translators: A setting in braille timer options.
			(_("Braille timer off"), _("Off")),
		"outro":
			# Translators: A setting in braille timer options.
			(_("Braille track endings"),
						# Translators: A setting in braille timer options.
			_("Outro")),
		"intro":
			# Translators: A setting in braille timer options.
			(_("Braille intro endings"),
						# Translators: A setting in braille timer options.
			_("Intro")),
		"both":
			# Translators: A setting in braille timer options.
			(_("Braille intro and track endings"),
						# Translators: A setting in braille timer options.
			_("Both"))},
	"LibraryScanAnnounce":
		{"off":
			# Translators: A setting in library scan announcement options.
			(_("Do not announce library scans"), _("Off")),
		"ending":
			# Translators: A setting in library scan announcement options.
			(_("Announce start and end of a library scan"),
			_("Start and end only")),
		"progress":
			# Translators: A setting in library scan announcement options.
			(_("Announce the progress of a library scan"),
			_("Scan progress")),
		"numbers":
			# Translators: A setting in library scan announcement options.
			(_("Announce progress and item count of a library scan"),
			_("Scan count"))}}<|MERGE_RESOLUTION|>--- conflicted
+++ resolved
@@ -128,17 +128,10 @@
 		profilePath = profile.filename
 		profile.reset()
 		profile.filename = profilePath
-<<<<<<< HEAD
 		for setting in _SPLDefaults7:
 			profile[setting] = _SPLDefaults7[setting]
 		# Convert certain settings to a different format.
 		profile["ColumnAnnouncement"]["IncludedColumns"] = set(_SPLDefaults7["ColumnAnnouncement"]["IncludedColumns"])
-=======
-		for setting in _SPLDefaults:
-			# Convert certain settings to a different format.
-			if setting == "IncludedColumns": profile[setting] = set(_SPLDefaults[setting])
-			else: profile[setting] = _SPLDefaults[setting]
->>>>>>> b8142dad
 	# Translators: A dialog message shown when settings were reset to defaults.
 	wx.CallAfter(gui.messageBox, _("Successfully applied default add-on settings."),
 	# Translators: Title of the reset config dialog.
@@ -796,8 +789,6 @@
 		_configDialogOpened = False
 		#super(SPLConfigDialog,  self).onCancel(evt)
 		self.Destroy()
-<<<<<<< HEAD
-=======
 
 	# Perform extra action when closing this dialog such as restarting update timer.
 	def onCloseExtraAction(self):
@@ -813,7 +804,6 @@
 			splupdate._SPLUpdateT = None
 		else:
 			if splupdate._SPLUpdateT is None: updateInit()
->>>>>>> b8142dad
 
 	# Check events for outro and intro alarms, respectively.
 	def onOutroCheck(self, evt):
@@ -864,19 +854,11 @@
 		self.micAlarm.SetValue(long(curProfile["MicrophoneAlarm"]["MicAlarm"]))
 		self.micAlarmInterval.SetValue(long(curProfile["MicrophoneAlarm"]["MicAlarmInterval"]))
 		# 6.1: Take care of profile-specific column and metadata settings.
-<<<<<<< HEAD
 		self.metadataStreams = curProfile["MetadataStreaming"]["MetadataEnabled"]
 		self.columnOrderCheckbox.SetValue(curProfile["ColumnAnnouncement"]["UseScreenColumnOrder"])
 		self.columnOrder = curProfile["ColumnAnnouncement"]["ColumnOrder"]
 		# 6.1: Again convert list to set.
 		self.includedColumns = set(curProfile["ColumnAnnouncement"]["IncludedColumns"])
-=======
-		self.metadataStreams = curProfile["MetadataEnabled"]
-		self.columnOrderCheckbox.SetValue(curProfile["UseScreenColumnOrder"])
-		self.columnOrder = curProfile["ColumnOrder"]
-		# 6.1: Again convert list to set.
-		self.includedColumns = set(curProfile["IncludedColumns"])
->>>>>>> b8142dad
 
 	# Profile controls.
 	# Rename and delete events come from GUI/config profiles dialog from NVDA core.
