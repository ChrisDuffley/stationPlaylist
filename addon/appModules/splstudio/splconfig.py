# SPL Studio Configuration Manager
# An app module and global plugin package for NVDA
# Copyright 2015-2016 Joseph Lee and others, released under GPL.
# Provides the configuration management package for SPL Studio app module.
# For miscellaneous dialogs and tool, see SPLMisc module.

import os
from cStringIO import StringIO
from configobj import ConfigObj
from validate import Validator
import weakref
import time
import datetime
import cPickle
import calendar
import math
import globalVars
import ui
import api
import gui
import wx
from winUser import user32
import tones
import splupdate
from splmisc import SPLCountdownTimer

# Configuration management
SPLIni = os.path.join(globalVars.appArgs.configPath, "splstudio.ini")
SPLProfiles = os.path.join(globalVars.appArgs.configPath, "addons", "stationPlaylist", "profiles")
# Old (5.0) style config.
confspec = ConfigObj(StringIO("""
BeepAnnounce = boolean(default=false)
MessageVerbosity = option("beginner", "advanced", default="beginner")
SayEndOfTrack = boolean(default=true)
EndOfTrackTime = integer(min=1, max=59, default=5)
SaySongRamp = boolean(default=true)
SongRampTime = integer(min=1, max=9, default=5)
BrailleTimer = option("off", "intro", "outro", "both", default="off")
MicAlarm = integer(min=0, max=7200, default="0")
MicAlarmInterval = integer(min=0, max=60, default=0)
AlarmAnnounce = option("beep", "message", "both", default="beep")
LibraryScanAnnounce = option("off", "ending", "progress", "numbers", default="off")
TrackDial = boolean(default=false)
TimeHourAnnounce = boolean(default=false)
MetadataReminder = option("off", "startup", "instant", default="off")
MetadataEnabled = bool_list(default=list(false,false,false,false,false))
UseScreenColumnOrder = boolean(default=true)
ColumnOrder = string_list(default=list("Artist","Title","Duration","Intro","Outro","Category","Year","Album","Genre","Mood","Energy","Tempo","BPM","Gender","Rating","Filename","Time Scheduled"))
IncludedColumns = string_list(default=list("Artist","Title","Duration","Intro","Outro","Category","Year","Album","Genre","Mood","Energy","Tempo","BPM","Gender","Rating","Filename","Time Scheduled"))
SayScheduledFor = boolean(default=true)
SayListenerCount = boolean(default=true)
SayPlayingCartName = boolean(default=true)
SayPlayingTrackName = string(default="True")
SPLConPassthrough = boolean(default=false)
CompatibilityLayer = option("off", "jfw", "wineyes", default="off")
PlaylistRemainder = option("hour", "playlist", default="hour")
AutoUpdateCheck = boolean(default=true)
"""), encoding="UTF-8", list_values=False)
confspec.newlines = "\r\n"
# New (7.0) style config.
confspec7 = ConfigObj(StringIO("""
[General]
BeepAnnounce = boolean(default=false)
MessageVerbosity = option("beginner", "advanced", default="beginner")
BrailleTimer = option("off", "intro", "outro", "both", default="off")
AlarmAnnounce = option("beep", "message", "both", default="beep")
LibraryScanAnnounce = option("off", "ending", "progress", "numbers", default="off")
TrackDial = boolean(default=false)
MetadataReminder = option("off", "startup", "instant", default="off")
TimeHourAnnounce = boolean(default=false)
[IntroOutroAlarms]
SayEndOfTrack = boolean(default=true)
EndOfTrackTime = integer(min=1, max=59, default=5)
SaySongRamp = boolean(default=true)
SongRampTime = integer(min=1, max=9, default=5)
[MicrophoneAlarm]
MicAlarm = integer(min=0, max=7200, default="0")
MicAlarmInterval = integer(min=0, max=60, default=0)
[MetadataStreaming]
MetadataEnabled = bool_list(default=list(false,false,false,false,false))
[ColumnAnnouncement]
UseScreenColumnOrder = boolean(default=true)
ColumnOrder = string_list(default=list("Artist","Title","Duration","Intro","Outro","Category","Year","Album","Genre","Mood","Energy","Tempo","BPM","Gender","Rating","Filename","Time Scheduled"))
IncludedColumns = string_list(default=list("Artist","Title","Duration","Intro","Outro","Category","Year","Album","Genre","Mood","Energy","Tempo","BPM","Gender","Rating","Filename","Time Scheduled"))
[SayStatus]
SayScheduledFor = boolean(default=true)
SayListenerCount = boolean(default=true)
SayPlayingCartName = boolean(default=true)
SayPlayingTrackName = string(default="True")
[Advanced]
SPLConPassthrough = boolean(default=false)
CompatibilityLayer = option("off", "jfw", "wineyes", default="off")
PlaylistRemainder = option("hour", "playlist", default="hour")
[Update]
AutoUpdateCheck = boolean(default=true)
"""), encoding="UTF-8", list_values=False)
confspec7.newlines = "\r\n"
SPLConfig = None
# A pool of broadcast profiles.
SPLConfigPool = []
# Default config spec container.
_SPLDefaults = ConfigObj(None, configspec = confspec, encoding="UTF-8")
# And version 7 equivalent.
_SPLDefaults7 = ConfigObj(None, configspec = confspec7, encoding="UTF-8")
_val = Validator()
_SPLDefaults.validate(_val, copy=True)
_SPLDefaults7.validate(_val, copy=True)

# The following settings can be changed in profiles:
_mutatableSettings=("SayEndOfTrack","EndOfTrackTime","SaySongRamp","SongRampTime","MicAlarm","MicAlarmInterval","MetadataEnabled","UseScreenColumnOrder","ColumnOrder","IncludedColumns")
_mutatableSettings7=("IntroOutroAlarms", "MicrophoneAlarm", "MetadataStreaming", "ColumnAnnouncement")

# Display an error dialog when configuration validation fails.
def runConfigErrorDialog(errorText, errorType):
	wx.CallAfter(gui.messageBox, errorText, errorType, wx.OK|wx.ICON_ERROR)

# Reset settings to defaults.
# This will be called when validation fails or when the user asks for it.
# 6.0: The below function resets a single profile. A sister function will reset all of them.
# 7.0: This will be split into several functions, with one of them being the master copy/settings transfer routine.
def resetConfig(defaults, activeConfig, intentional=False):
	for setting in activeConfig:
		activeConfig[setting] = defaults[setting]
	activeConfig.write()
	if intentional:
		# Translators: A dialog message shown when settings were reset to defaults.
		wx.CallAfter(gui.messageBox, _("Successfully applied default add-on settings."),
		# Translators: Title of the reset config dialog.
		_("Reset configuration"), wx.OK|wx.ICON_INFORMATION)

# Reset all profiles upon request.
def resetAllConfig():
	for profile in SPLConfigPool:
		# Retrieve the profile path, as ConfigObj.reset nullifies it.
		profilePath = profile.filename
		profile.reset()
		profile.filename = profilePath
		for setting in _SPLDefaults7:
			profile[setting] = _SPLDefaults7[setting]
		# Convert certain settings to a different format.
		profile["ColumnAnnouncement"]["IncludedColumns"] = set(_SPLDefaults7["ColumnAnnouncement"]["IncludedColumns"])
	# Translators: A dialog message shown when settings were reset to defaults.
	wx.CallAfter(gui.messageBox, _("Successfully applied default add-on settings."),
	# Translators: Title of the reset config dialog.
	_("Reset configuration"), wx.OK|wx.ICON_INFORMATION)

# In case one or more profiles had config issues, look up the error message from the following map.
_configErrors ={
	"completeReset":"All settings reset to defaults",
	"partialReset":"Some settings reset to defaults",
	"columnOrderReset":"Column announcement order reset to defaults",
	"partialAndColumnOrderReset":"Some settings, including column announcement order reset to defaults",
	"noInstantProfile":"Cannot find instant profile"
}

# To be run in app module constructor.
# With the load function below, load the config upon request.
# The below init function is really a vehicle that traverses through config profiles in a loop.
# Prompt the config error dialog only once.
_configLoadStatus = {} # Key = filename, value is pass or no pass.

def initConfig():
	# 7.0: When add-on 7.0 starts for the first time, check if a conversion file exists.
	# To be removed in add-on 7.2.
	curInstantProfile = ""
	if os.path.isfile(os.path.join(globalVars.appArgs.configPath, "splstudio7.ini")):
		# Save add-on update related keys and instant profile signature from death.
		# Necessary since the old-style config file contains newer information about update package size, last installed date and records instant profile name.
		tempConfig = ConfigObj(SPLIni, configspec = confspec, encoding="UTF-8")
		if "PSZ" in tempConfig: splupdate.SPLAddonSize = tempConfig["PSZ"]
		if "PDT" in tempConfig: splupdate.SPLAddonCheck = tempConfig["PDT"]
		if "InstantProfile" in tempConfig: curInstantProfile = tempConfig["InstantProfile"]
		os.remove(SPLIni)
		os.rename(os.path.join(globalVars.appArgs.configPath, "splstudio7.ini"), SPLIni)
	# Load the default config from a list of profiles.
	global SPLConfig, SPLConfigPool, _configLoadStatus, SPLActiveProfile, SPLSwitchProfile
	if SPLConfigPool is None: SPLConfigPool = []
	# Translators: The name of the default (normal) profile.
	if SPLActiveProfile is None: SPLActiveProfile = _("Normal profile")
	SPLConfigPool.append(unlockConfig(SPLIni, profileName=SPLActiveProfile, prefill=True))
	try:
		profiles = filter(lambda fn: os.path.splitext(fn)[-1] == ".ini", os.listdir(SPLProfiles))
		for profile in profiles:
			SPLConfigPool.append(unlockConfig(os.path.join(SPLProfiles, profile), profileName=os.path.splitext(profile)[0]))
	except WindowsError:
		pass
	# 7.0: Store the config as a dictionary.
	# This opens up many possibilities, including config caching, loading specific sections only and others (the latter saves memory).
	SPLConfig = dict(SPLConfigPool[0])
	SPLConfig["ActiveIndex"] = 0 # Holds settings from normal profile.
	if curInstantProfile != "": SPLConfig["InstantProfile"] = curInstantProfile
	# 7.0: Store add-on installer size in case one wishes to check for updates (default size is 0 or no update checked attempted).
	# Same goes to update check time and date (stored as Unix time stamp).
	if "PSZ" in SPLConfig: splupdate.SPLAddonSize = SPLConfig["PSZ"]
	if "PDT" in SPLConfig: splupdate.SPLAddonCheck = float(SPLConfig["PDT"])
	# Locate instant profile.
	if "InstantProfile" in SPLConfig:
		try:
			SPLSwitchProfile = SPLConfigPool[getProfileIndexByName(SPLConfig["InstantProfile"])].name
		except ValueError:
			_configLoadStatus[SPLConfigPool[0].name] = "noInstantProfile"
	if len(_configLoadStatus):
		# Translators: Standard error title for configuration error.
		title = _("Studio add-on Configuration error")
		messages = []
		# 6.1: Display just the error message if the only corrupt profile is the normal profile.
		if len(_configLoadStatus) == 1 and SPLActiveProfile in _configLoadStatus:
			# Translators: Error message shown when add-on configuration had issues.
			messages.append("Your add-on configuration had following issues:\n\n")
			messages.append(_configErrors[_configLoadStatus[SPLActiveProfile]])
		else:
			# Translators: Error message shown when add-on configuration had issues.
			messages.append("One or more broadcast profiles had issues:\n\n")
			for profile in _configLoadStatus:
				error = _configErrors[_configLoadStatus[profile]]
				messages.append("{profileName}: {errorMessage}".format(profileName = profile, errorMessage = error))
		_configLoadStatus.clear()
		runConfigErrorDialog("\n".join(messages), title)
	# Fire up profile triggers.
	initProfileTriggers()

# Unlock (load) profiles from files.
def unlockConfig(path, profileName=None, prefill=False):
	global _configLoadStatus # To be mutated only during unlock routine.
	SPLConfigCheckpoint = ConfigObj(path, configspec = confspec7, encoding="UTF-8")
	# 5.2 and later: check to make sure all values are correct.
	# 7.0: Make sure errors are displayed as config keys are now sections and may need to go through subkeys.
	configTest = SPLConfigCheckpoint.validate(_val, copy=prefill, preserve_errors=True)
	if configTest != True:
		# Translators: Standard error title for configuration error.
		title = _("Studio add-on Configuration error")
		if not configTest:
			# Case 1: restore settings to defaults when 5.x config validation has failed on all values.
			# 6.0: In case this is a user profile, apply base configuration.
			baseProfile = _SPLDefaults7 if prefill else SPLConfigPool[0]
			resetConfig(baseProfile, SPLConfigCheckpoint)
			_configLoadStatus[profileName] = "completeReset"
		elif isinstance(configTest, dict):
			# Case 2: For 5.x and later, attempt to reconstruct the failed values.
			# 6.0: Cherry-pick global settings only.
			# 7.0: Go through failed sections.
			for setting in configTest.keys():
				if isinstance(configTest[setting], dict):
					for failedKey in configTest[setting].keys():
						if not isinstance(SPLConfigCheckpoint[setting][failedKey], int):
							if prefill: # Base profile only.
								SPLConfigCheckpoint[setting][failedKey] = _SPLDefaults7[setting][failedKey]
							else: # Broadcast profiles.
								if setting not in _mutatableSettings7:
									SPLConfigCheckpoint[setting][failedKey] = SPLConfigPool[0][setting][failedKey]
								else: SPLConfigCheckpoint[setting][failedKey] = _SPLDefaults7[setting][failedKey]
			# 7.0: Disqualified from being cached this time.
			SPLConfigCheckpoint.write()
			_configLoadStatus[profileName] = "partialReset"
	_extraInitSteps(SPLConfigCheckpoint, profileName=profileName)
	# Only run when loading profiles other than normal profile.
	if not prefill: _discardGlobalSettings(SPLConfigCheckpoint)
	SPLConfigCheckpoint.name = profileName
	# 7.0 optimization: Store an online backup.
	# This online backup is used to prolong SSD life (no need to save a config if it is same as this copy).
	_cacheConfig(SPLConfigCheckpoint)
	return SPLConfigCheckpoint

# Extra initialization steps such as converting value types.
def _extraInitSteps(conf, profileName=None):
	global _configLoadStatus
	columnOrder = conf["ColumnAnnouncement"]["ColumnOrder"]
	# Catch suttle errors.
	fields = ["Artist","Title","Duration","Intro","Outro","Category","Year","Album","Genre","Mood","Energy","Tempo","BPM","Gender","Rating","Filename","Time Scheduled"]
	invalidFields = 0
	for field in fields:
		if field not in columnOrder: invalidFields+=1
	if invalidFields or len(columnOrder) != 17:
		if profileName in _configLoadStatus and _configLoadStatus[profileName] == "partialReset":
			_configLoadStatus[profileName] = "partialAndColumnOrderReset"
		else:
			_configLoadStatus[profileName] = "columnOrderReset"
		columnOrder = fields
	conf["ColumnAnnouncement"]["ColumnOrder"] = columnOrder
	conf["ColumnAnnouncement"]["IncludedColumns"] = set(conf["ColumnAnnouncement"]["IncludedColumns"])
	# Artist and Title must be present at all times (quite redundant, but just in case).
	conf["ColumnAnnouncement"]["IncludedColumns"].add("Artist")
	conf["ColumnAnnouncement"]["IncludedColumns"].add("Title")
	# Perform a similar check for metadata streaming.
	if len(conf["MetadataStreaming"]["MetadataEnabled"]) != 5:
		if profileName in _configLoadStatus and _configLoadStatus[profileName] == "partialReset":
			_configLoadStatus[profileName] = "partialAndMetadataReset"
		else:
			_configLoadStatus[profileName] = "metadataReset"
		conf["MetadataStreaming"]["MetadataEnabled"] = [False, False, False, False, False]

# Discard global settings when loading broadcast profiles.
# This helps in conserving memory.
def _discardGlobalSettings(conf):
	for setting in SPLConfigPool[0].keys():
		# Ignore profile-specific settings/sections.
		if setting not in _mutatableSettings7:
			try:
				del conf[setting]
			except KeyError:
				pass

# Cache a copy of the loaded config.
# This comes in handy when saving configuration to disk. For the most part, no change occurs to config.
# This helps prolong life of a solid-state drive (preventing unnecessary writes).
_SPLCache = {}

def _cacheConfig(conf):
	global _SPLCache
	if _SPLCache is None: _SPLCache = {}
	key = None if conf.name == SPLActiveProfile else conf.name
	_SPLCache[key] = {}
	# Optimization: For broadcast profiles, copy profile-specific keys only.
	for setting in conf.keys():
		if isinstance(conf[setting], dict): _SPLCache[key][setting] = dict(conf[setting])
		else: _SPLCache[key][setting] = conf[setting]
	# Column inclusion only.
	_SPLCache[key]["ColumnAnnouncement"]["IncludedColumns"] = list(conf["ColumnAnnouncement"]["IncludedColumns"])

# Record profile triggers.
# Each record (profile name) consists of seven fields organized as a list:
# A bit vector specifying which days should this profile be active, the first five fields needed for constructing a datetime.datetime object used to look up when to trigger this profile, and an integer specifying the duration in minutes.
profileTriggers = {} # Using a pickle is quite elegant.
# Profile triggers pickle.
SPLTriggersFile = os.path.join(globalVars.appArgs.configPath, "spltriggers.pickle")
# Trigger timer.
triggerTimer = None

# Prepare the triggers dictionary and other runtime support.
def initProfileTriggers():
	global profileTriggers, SPLTriggerProfile, triggerTimer
	try:
		profileTriggers = cPickle.load(file(SPLTriggersFile, "r"))
	except IOError:
		pass
	triggerStart()

# Locate time-based profiles if any.
# A 3-tuple will be returned, containing the next trigger time (for time delta calculation), the profile name for this trigger time and whether an immediate switch is necessary.
# For now, the third field will be ignored (always set to False).
def nextTimedProfile(current=None):
	if current is None: current = datetime.datetime.now()
	# No need to proceed if no timed profiles are defined.
	if not len(profileTriggers): return None
	possibleTriggers = []
	for profile in profileTriggers.keys():
		shouldBeSwitched = False
		entry = list(profileTriggers[profile])
		# Construct the comparison datetime (see the profile triggers spec).
		triggerTime = datetime.datetime(entry[1], entry[2], entry[3], entry[4], entry[5])
		# Hopefully the trigger should be ready before the show, but sometimes it isn't.
		if current > triggerTime:
			print "time passed"
			profileTriggers[profile] = setNextTimedProfile(profile, entry[0], datetime.time(entry[4], entry[5]), date=current)
			if (current-triggerTime).seconds < entry[6]*60:
				shouldBeSwitched = True
		possibleTriggers.append((triggerTime, profile, shouldBeSwitched))
	if len(possibleTriggers):
		d = min(possibleTriggers)[0] - current
		print d.days
		print d.seconds
	return min(possibleTriggers) if len(possibleTriggers) else None

# Some helpers used in locating next air date/time.

# Locate the trigger given a different date.
# this is used if one misses a profile switch.
def findNextAirDate(bits, date, dayIndex, hhmm):
	triggerCandidate = 64 >> dayIndex
	# Case 1: This is a weekly show.
	if bits == triggerCandidate:
		delta = 7
	else:
		# Scan the bit vector until finding the correct date and calculate the resulting delta (dayIndex modulo 7).
		# Take away the current trigger bit as this function is called past the switch time.
		days = bits-triggerCandidate if bits & triggerCandidate else bits
		currentDay = int(math.log(triggerCandidate, 2))
		nextDay = int(math.log(days, 2))
		# Hoping the resulting vector will have some bits set to 1...
		if triggerCandidate > days:
			delta = currentDay-nextDay
		else:
			triggerBit = -1
			for bit in xrange(currentDay-1, -1, -1):
				if 2 ** bit & days:
					triggerBit = bit
					break
			if triggerBit > -1:
				delta = currentDay-triggerBit
			else:
				delta = 7-(nextDay-currentDay)
	date += datetime.timedelta(delta)
	return [bits, date.year, date.month, date.day, hhmm.hour, hhmm.minute, 0]

# Set the next timed profile.
# Bits indicate the trigger days vector, hhmm is time, with the optional date being a specific date otherwise current date.
def setNextTimedProfile(profile, bits, switchTime, date=None):
	if date is None: date = datetime.datetime.now()
	dayIndex = date.weekday()
	currentTime = datetime.time(date.hour, date.minute, date.second, date.microsecond)
	if (bits & (64 >> dayIndex)) and currentTime < switchTime:
		return [bits, date.year, date.month, date.day, switchTime.hour, switchTime.minute, 0]
	else: return findNextAirDate(bits, date, dayIndex, switchTime)

# Find if another profile is occupying the specified time slot.
def duplicateExists(map, profile, bits, hour, min, duration):
	if len(map) == 0 or (len(map) == 1 and profile in map): return False
	# Convdrt hours and minutes to an integer for faster comparison.
	start1 = (hour*60) + min
	end1 = start1+duration
	# A possible duplicate may exist simply because of bits.
	for item in filter(lambda p: p != profile, map.keys()):
		if map[item][0] == bits:
			entry = map[item]
			start2 = (entry[4] * 60) + entry[5]
			end2 = start2+entry[6]
			if start1 <= start2 <= end1 or start2 <= start1 <= end2:
				return True
	return False

# Start the trigger timer based on above information.
# Can be restarted if needed.
def triggerStart(restart=False):
	global SPLTriggerProfile, triggerTimer
	# Restart the timer when called from triggers dialog in order to prevent multiple timers from running.
	if triggerTimer is not None and triggerTimer.IsRunning() and restart:
		triggerTimer.stop()
		triggerTimer = None
	queuedProfile = nextTimedProfile()
	if queuedProfile is not None:
		try:
			SPLTriggerProfile = queuedProfile[1]
		except ValueError:
			SPLTriggerProfile = None
		# We are in the midst of a show, so switch now.
		if queuedProfile[2]:
			triggerProfileSwitch()
		else:
			switchAfter = (queuedProfile[0] - datetime.datetime.now())
			if switchAfter.days == 0 and switchAfter.seconds <= 3600:
				time.sleep((switchAfter.microseconds+1000) / 1000000.0)
				triggerTimer = SPLCountdownTimer(switchAfter.seconds, triggerProfileSwitch, 15)
				triggerTimer.start()

# Dump profile triggers pickle away.
def saveProfileTriggers():
	global triggerTimer, profileTriggers
	if triggerTimer is not None and triggerTimer.IsRunning():
		triggerTimer.stop()
		triggerTimer = None
	cPickle.dump(profileTriggers, file(SPLTriggersFile, "wb"))
	profileTriggers = None

# Instant profile switch helpers.
# A number of helper functions assisting instant switch profile routine and others, including sorting and locating the needed profile upon request.

# Fetch the profile index with a given name.
def getProfileIndexByName(name):
	return [profile.name for profile in SPLConfigPool].index(name)

# And:
def getProfileByName(name):
	return SPLConfigPool[getProfileIndexByName(name)]

# Merge sections when switching profiles.
# This is also employed by the routine which saves changes to a profile when user selects a different profile from add-on settings dialog.
# Profiles refer to indecies.
# Active refers to whether this is a runtime switch (false if saving profiles).
def mergeSections(profile, active=True):
	global SPLConfig, SPLConfigPool
	for section in _mutatableSettings7:
		SPLConfig[section] = dict(SPLConfigPool[profile][section])
	if active: SPLConfig["ActiveIndex"] = profile

# A reverse of the above.
def applySections(profile, key=None):
	global SPLConfig, SPLConfigPool
	if key is None:
		for section in _mutatableSettings7:
			SPLConfigPool[profile][section] = dict(SPLConfig[section])
	else:
		# A slash (/) will denote section/key hierarchy.
		tree, leaf = key.split("/")
		if tree in SPLConfig:
			if leaf == "": # Section only.
				SPLConfigPool[profile][tree] = dict(SPLConfig[tree])
			else:
				SPLConfigPool[profile][tree][leaf] = SPLConfig[tree][leaf]

# Last but not least...
def getProfileFlags(name):
	flags = []
	if name == SPLActiveProfile:
		# Translators: A flag indicating the currently active broadcast profile.
		flags.append(_("active"))
	if name == SPLSwitchProfile:
		# Translators: A flag indicating the broadcast profile is an instant switch profile.
		flags.append(_("instant switch"))
	if name in profileTriggers:
		# Translators: A flag indicating the time-based triggers profile.
		flags.append(_("time-based"))
	return name if len(flags) == 0 else "{0} <{1}>".format(name, ", ".join(flags))

# Is the config pool itself sorted?
# This check is performed when displaying broadcast profiles.
def isConfigPoolSorted():
		profileNames = [profile.name for profile in SPLConfigPool][1:]
		for pos in xrange(len(profileNames)-1):
			if profileNames[pos] > profileNames[pos+1]:
				return False
		return True


# Perform some extra work before writing the config file.
def _preSave(conf):
	# 6.1: Transform column inclusion data structure now.
	conf["ColumnAnnouncement"]["IncludedColumns"] = list(conf["ColumnAnnouncement"]["IncludedColumns"])
	# Perform global setting processing only for the normal profile.
	# 7.0: if this is a second pass, index 0 may not be normal profile at all.
	# Use profile path instead.
	if conf.filename == SPLIni:
		# Cache instant profile for later use.
		if SPLSwitchProfile is not None:
			conf["InstantProfile"] = SPLSwitchProfile
			# 7.0: Also update the runtime dictionary.
			SPLConfig["InstantProfile"] = SPLSwitchProfile
		else:
			try:
				del conf["InstantProfile"]
			except KeyError:
				pass
		# 7.0: Check if updates are pending.
		if (("PSZ" in conf and splupdate.SPLAddonSize != conf["PSZ"])
		or ("PSZ" not in conf and splupdate.SPLAddonSize != 0x0)):
			conf["PSZ"] = splupdate.SPLAddonSize
		# Same goes to update check time and date.
		if (("PDT" in conf and splupdate.SPLAddonCheck != conf["PDT"])
		or ("PDT" not in conf and splupdate.SPLAddonCheck != 0)):
			conf["PDT"] = splupdate.SPLAddonCheck
	# For other profiles, remove global settings before writing to disk.
	else:
		# 6.1: Make sure column order and inclusion aren't same as default values.
		if len(conf["ColumnAnnouncement"]["IncludedColumns"]) == 17:
			del conf["ColumnAnnouncement"]["IncludedColumns"]
		if conf["ColumnAnnouncement"]["ColumnOrder"] == ["Artist","Title","Duration","Intro","Outro","Category","Year","Album","Genre","Mood","Energy","Tempo","BPM","Gender","Rating","Filename","Time Scheduled"]:
			del conf["ColumnAnnouncement"]["ColumnOrder"]
		for setting in conf.keys():
			for key in conf[setting].keys():
				try:
					if conf[setting][key] == _SPLDefaults7[setting][key]:
						del conf[setting][key]
				except KeyError:
					pass
			if setting in conf and not len(conf[setting]):
				del conf[setting]

# Check if the profile should be written to disk.
# For the most part, no setting will be modified.
def shouldSave(profile):
	tree = None if profile.filename == SPLIni else profile.name
	for section in profile.keys():
		if isinstance(profile[section], dict):
			for key in profile[section]:
				if profile[section][key] != _SPLCache[tree][section][key]:
					print key
					return True # Setting modified.
	return False


# Save configuration database.
def saveConfig():
	# Save all config profiles.
	global SPLConfig, SPLConfigPool, SPLActiveProfile, SPLPrevProfile, SPLSwitchProfile, _SPLCache
	# 7.0: Turn off auto update check timer.
	if splupdate._SPLUpdateT is not None and splupdate._SPLUpdateT.IsRunning(): splupdate._SPLUpdateT.Stop()
	splupdate._SPLUpdateT = None
<<<<<<< HEAD
	# Close profile triggers dictionary.
	saveProfileTriggers()
	# Apply any global settings changed in profiles to normal configuration.
=======
	# Save profile-specific settings to appropriate dictionary if this is the case.
>>>>>>> 3619a632
	activeIndex = SPLConfig["ActiveIndex"]
	del SPLConfig["ActiveIndex"]
	if activeIndex > 0:
		applySections(activeIndex)
	# 7.0: Save normal profile first.
	# Step 1: temporarily merge normal profile.
	mergeSections(0)
	# Step 2: Perform presave routine.
	_preSave(SPLConfigPool[0])
	# Step 3: global flags, be gone.
	if "Reset" in SPLConfigPool[0]:
		del SPLConfigPool[0]["Reset"]
	# Step 4: Convert keys back to 5.x format.
	for section in SPLConfigPool[0].keys():
		if isinstance(SPLConfigPool[0][section], dict):
			for key in SPLConfigPool[0][section]:
				SPLConfigPool[0][key] = SPLConfigPool[0][section][key]
	# Step 5: Disk write optimization check please.
	# Convert a few keys.
	if "PDT" in _SPLCache[None]:
		_SPLCache[None]["PDT"] = float(_SPLCache[None]["PDT"])
	# Until update check dictionary is separated...
	updateChecked = False
	if ((splupdate.SPLAddonSize != SPLConfigPool[0]["PSZ"])
	or (splupdate.SPLAddonCheck != SPLConfigPool[0]["PDT"])):
		updateChecked = True
	if shouldSave(SPLConfigPool[0]) or updateChecked:
		SPLConfigPool[0].write()
	del SPLConfigPool[0]
	# Now save broadcast profiles.
	for configuration in SPLConfigPool:
		if configuration is not None:
			_preSave(configuration)
			profileIndex = getProfileIndexByName(configuration.name)
			# 7.0: Convert profile-specific settings back to 5.x format in case add-on 6.x will be installed later (not recommended).
			# This will be removed in add-on 7.2.
			if len(configuration) > 0:
				for section in configuration.keys():
					if isinstance(configuration[section], dict):
						for key in configuration[section]:
							configuration[key] = configuration[section][key]
			# 7.0: See if profiles themselves must be saved.
			if shouldSave(SPLConfigPool[profileIndex]):
				configuration.write()
	SPLConfig.clear()
	SPLConfig = None
	SPLConfigPool = None
	SPLActiveProfile = None
	SPLPrevProfile = None
	SPLSwitchProfile = None
	_SPLCache.clear()
	_SPLCache = None


# Switch between profiles.
SPLActiveProfile = None
SPLPrevProfile = None
SPLSwitchProfile = None
SPLTriggerProfile = None

# A general-purpose profile switcher.
# Allows the add-on to switch between profiles as a result of manual intervention or through profile trigger timer.
# Instant profile switching is just a special case of this function.
def switchProfile(activeProfile, newProfile):
	global SPLConfig, SPLActiveProfile
	mergeSections(newProfile)
	SPLActiveProfile = SPLConfigPool[newProfile].name
	SPLConfig["ActiveIndex"] = newProfile
	# Use the focus.appModule's metadata reminder method if told to do so now.
	if SPLConfig["General"]["MetadataReminder"] in ("startup", "instant"):
		api.getFocusObject().appModule._metadataAnnouncer(reminder=True)

# Called from within the app module.
def instantProfileSwitch():
	global SPLPrevProfile, SPLConfig, SPLActiveProfile
	if _configDialogOpened:
		# Translators: Presented when trying to switch to an instant switch profile when add-on settings dialog is active.
		ui.message(_("Add-on settings dialog is open, cannot switch profiles"))
		return
	if SPLSwitchProfile is None:
		# Translators: Presented when trying to switch to an instant switch profile when the instant switch profile is not defined.
		ui.message(_("No instant switch profile is defined"))
	else:
		if SPLPrevProfile is None:
			if SPLActiveProfile == SPLSwitchProfile:
				# Translators: Presented when trying to switch to an instant switch profile when one is already using the instant switch profile.
				ui.message(_("You are already in the instant switch profile"))
				return
			# Switch to the given profile.
			switchProfileIndex = getProfileIndexByName(SPLSwitchProfile)
			# 6.1: Do to referencing nature of Python, use the profile index function to locate the index for the soon to be deactivated profile.
			SPLPrevProfile = getProfileIndexByName(SPLActiveProfile)
			# Pass in the prev profile, which will be None for instant profile switch.
			switchProfile(SPLPrevProfile, switchProfileIndex)
			# Translators: Presented when switch to instant switch profile was successful.
			ui.message(_("Switching profiles"))
			# Pause automatic update checking.
			if SPLConfig["Update"]["AutoUpdateCheck"]:
				if splupdate._SPLUpdateT is not None and splupdate._SPLUpdateT.IsRunning: splupdate._SPLUpdateT.Stop()
		else:
			switchProfile(None, SPLPrevProfile)
			SPLPrevProfile = None
			# Translators: Presented when switching from instant switch profile to a previous profile.
			ui.message(_("Returning to previous profile"))
			# Resume auto update checker if told to do so.
			if SPLConfig["Update"]["AutoUpdateCheck"]: updateInit()

# The triggers version of the above function.
# 7.0: Try consolidating this into one or some more functions.
_SPLTriggerEndTimer = None

def triggerProfileSwitch():
	global SPLPrevProfile, SPLConfig, SPLActiveProfile, triggerTimer, _SPLTriggerEndTimer
	if _configDialogOpened:
		# Translators: Presented when trying to switch profiles when add-on settings dialog is active.
		ui.message(_("Add-on settings dialog is open, cannot switch profiles"))
		return
	if SPLTriggerProfile is None:
		# Technically a dead code, but for now...
		# Translators: Presented when trying to switch to an instant switch profile when the instant switch profile is not defined.
		ui.message(_("No profile triggers defined"))
	else:
		if SPLPrevProfile is None:
			if SPLActiveProfile == SPLTriggerProfile:
				# Translators: Presented when trying to switch to an instant switch profile when one is already using the instant switch profile.
				ui.message(_("A profile trigger is already active"))
				return
			# Switch to the given profile.
			triggerProfileIndex = getProfileIndexByName(SPLTriggerProfile)
			SPLPrevProfile = getProfileIndexByName(SPLActiveProfile)
			# Pass in the prev profile, which will be None for instant profile switch.
			switchProfile(SPLPrevProfile, triggerProfileIndex)
			# Translators: Presented when switch to instant switch profile was successful.
			ui.message(_("Switching profiles"))
			# Pause automatic update checking.
			if SPLConfig["Update"]["AutoUpdateCheck"]:
				if splupdate._SPLUpdateT is not None and splupdate._SPLUpdateT.IsRunning: splupdate._SPLUpdateT.Stop()
			# Set the next trigger date and time.
			triggerSettings = profileTriggers[SPLTriggerProfile]
			# Set next trigger if no duration is specified.
			if triggerSettings[6] == 0:
				profileTriggers[SPLTriggerProfile] = setNextTimedProfile(SPLTriggerProfile, triggerSettings[0], datetime.time(triggerSettings[4], triggerSettings[5]))
			else:
				_SPLTriggerEndTimer = wx.PyTimer(triggerProfileSwitch)
				_SPLTriggerEndTimer.Start(triggerSettings[6] * 60 * 1000, True)
		else:
			switchProfile(None, SPLPrevProfile)
			SPLPrevProfile = None
			# Translators: Presented when switching from instant switch profile to a previous profile.
			ui.message(_("Returning to previous profile"))
			# Resume auto update checker if told to do so.
			if SPLConfig["Update"]["AutoUpdateCheck"]: updateInit()
			# Stop the ending timer.
			if _SPLTriggerEndTimer is not None and _SPLTriggerEndTimer.IsRunning():
				_SPLTriggerEndTimer.Stop()
				_SPLTriggerEndTimer = None


# Automatic update checker.

# The function below is called as part of the update check timer.
# Its only job is to call the update check function (splupdate) with the auto check enabled.
# The update checker will not be engaged if an instant switch profile is active or it is not time to check for it yet (check will be done every 24 hours).
def autoUpdateCheck():
	ui.message("Checking for add-on updates...")
	splupdate.updateCheck(auto=True, continuous=SPLConfig["Update"]["AutoUpdateCheck"])

# The timer itself.
# A bit simpler than NVDA Core's auto update checker.
def updateInit():
	currentTime = time.time()
	nextCheck = splupdate.SPLAddonCheck+86400.0
	if splupdate.SPLAddonCheck < currentTime < nextCheck:
		interval = int(nextCheck - currentTime)
	elif splupdate.SPLAddonCheck < nextCheck < currentTime:
		interval = 86400
		# Call the update check now.
		splupdate.updateCheck(auto=True) # No repeat here.
	splupdate._SPLUpdateT = wx.PyTimer(autoUpdateCheck)
	splupdate._SPLUpdateT.Start(interval * 1000, True)


# Configuration dialog.
_configDialogOpened = False

class SPLConfigDialog(gui.SettingsDialog):
	# Translators: This is the label for the StationPlaylist Studio configuration dialog.
	title = _("Studio Add-on Settings")

	def makeSettings(self, settingsSizer):

		# Broadcast profile controls were inspired by Config Profiles dialog in NVDA Core.
		sizer = wx.BoxSizer(wx.HORIZONTAL)
		# Translators: The label for a setting in SPL add-on dialog to select a broadcast profile.
		label = wx.StaticText(self, wx.ID_ANY, label=_("Broadcast &profile:"))
		# Sort profiles for display purposes (the config pool might not be sorted).
		sortedProfiles = [profile.name for profile in SPLConfigPool]
		# No need to sort if the only living profile is the normal configuration or there is one other profile besides this.
		# Optimization: Only sort if config pool itself isn't  - usually after creating, renaming or deleting profile(s).
		if len(sortedProfiles) > 2 and not isConfigPoolSorted():
			firstProfile = SPLConfigPool[0].name
			sortedProfiles = [firstProfile] + sorted(sortedProfiles[1:])
		# 7.0: Have a copy of the sorted profiles so the actual combo box items can show profile flags.
		self.profileNames = list(sortedProfiles)
		self.profiles = wx.Choice(self, wx.ID_ANY, choices=self.displayProfiles(sortedProfiles))
		self.profiles.Bind(wx.EVT_CHOICE, self.onProfileSelection)
		try:
			self.profiles.SetSelection(SPLConfig["ActiveIndex"])
		except:
			pass
		sizer.Add(label)
		sizer.Add(self.profiles)
		settingsSizer.Add(sizer, border=10, flag=wx.BOTTOM)

		# Profile controls code credit: NV Access (except copy button).
		sizer = wx.BoxSizer(wx.HORIZONTAL)
		# Translators: The label of a button to create a new broadcast profile.
		item = newButton = wx.Button(self, label=_("&New"))
		item.Bind(wx.EVT_BUTTON, self.onNew)
		sizer.Add(item)
		# Translators: The label of a button to copy a broadcast profile.
		item = copyButton = wx.Button(self, label=_("Cop&y"))
		item.Bind(wx.EVT_BUTTON, self.onCopy)
		sizer.Add(item)
		# Translators: The label of a button to rename a broadcast profile.
		item = self.renameButton = wx.Button(self, label=_("&Rename"))
		item.Bind(wx.EVT_BUTTON, self.onRename)
		sizer.Add(item)
		# Translators: The label of a button to delete a broadcast profile.
		item = self.deleteButton = wx.Button(self, label=_("&Delete"))
		item.Bind(wx.EVT_BUTTON, self.onDelete)
		sizer.Add(item)
		# Have a copy of the triggers dictionary.
		self._profileTriggersConfig = dict(profileTriggers)
		# Translators: The label of a button to manage show profile triggers.
		item = self.triggerButton = wx.Button(self, label=_("&Triggers..."))
		item.Bind(wx.EVT_BUTTON, self.onTriggers)
		sizer.Add(item)
		# Translators: The label of a button to toggle instant profile switching on and off.
		if SPLSwitchProfile is None: switchLabel = _("Enable instant profile switching")
		else:
			# Translators: The label of a button to toggle instant profile switching on and off.
			switchLabel = _("Disable instant profile switching")
		item = self.instantSwitchButton = wx.Button(self, label=switchLabel)
		item.Bind(wx.EVT_BUTTON, self.onInstantSwitch)
		self.switchProfile = SPLSwitchProfile
		self.activeProfile = SPLActiveProfile
		# Used as sanity check in case switch profile is renamed or deleted.
		self.switchProfileRenamed = False
		self.switchProfileDeleted = False
		sizer.Add(item)
		if SPLConfig["ActiveIndex"] == 0:
			self.renameButton.Disable()
			self.deleteButton.Disable()
			self.triggerButton.Disable()
			self.instantSwitchButton.Disable()
		settingsSizer.Add(sizer)

	# Translators: the label for a setting in SPL add-on settings to set status announcement between words and beeps.
		self.beepAnnounceCheckbox=wx.CheckBox(self,wx.NewId(),label=_("&Beep for status announcements"))
		self.beepAnnounceCheckbox.SetValue(SPLConfig["General"]["BeepAnnounce"])
		settingsSizer.Add(self.beepAnnounceCheckbox, border=10,flag=wx.TOP)

		sizer = wx.BoxSizer(wx.HORIZONTAL)
		# Translators: The label for a setting in SPL add-on dialog to set message verbosity.
		label = wx.StaticText(self, wx.ID_ANY, label=_("Message &verbosity:"))
		# Translators: One of the message verbosity levels.
		self.verbosityLevels=[("beginner",_("beginner")),
		# Translators: One of the message verbosity levels.
		("advanced",_("advanced"))]
		self.verbosityList = wx.Choice(self, wx.ID_ANY, choices=[x[1] for x in self.verbosityLevels])
		currentVerbosity=SPLConfig["General"]["MessageVerbosity"]
		selection = (x for x,y in enumerate(self.verbosityLevels) if y[0]==currentVerbosity).next()  
		try:
			self.verbosityList.SetSelection(selection)
		except:
			pass
		sizer.Add(label)
		sizer.Add(self.verbosityList)
		settingsSizer.Add(sizer, border=10, flag=wx.BOTTOM)

		self.outroSizer = wx.BoxSizer(wx.HORIZONTAL)
		# Check box hiding method comes from Alberto Buffolino's Columns Review add-on.
		# Translators: Label for a check box in SPL add-on settings to notify when end of track (outro) is approaching.
		self.outroCheckBox=wx.CheckBox(self,wx.NewId(),label=_("&Notify when end of track is approaching"))
		self.outroCheckBox.SetValue(SPLConfig["IntroOutroAlarms"]["SayEndOfTrack"])
		self.outroCheckBox.Bind(wx.EVT_CHECKBOX, self.onOutroCheck)
		self.outroSizer.Add(self.outroCheckBox, border=10,flag=wx.BOTTOM)

		# Translators: The label for a setting in SPL Add-on settings to specify end of track (outro) alarm.
		self.outroAlarmLabel = wx.StaticText(self, wx.ID_ANY, label=_("&End of track alarm in seconds"))
		self.outroSizer.Add(self.outroAlarmLabel)
		self.endOfTrackAlarm = wx.SpinCtrl(self, wx.ID_ANY, min=1, max=59)
		self.endOfTrackAlarm.SetValue(long(SPLConfig["IntroOutroAlarms"]["EndOfTrackTime"]))
		self.endOfTrackAlarm.SetSelection(-1, -1)
		self.outroSizer.Add(self.endOfTrackAlarm)
		self.onOutroCheck(None)
		settingsSizer.Add(self.outroSizer, border=10, flag=wx.BOTTOM)

		self.introSizer = wx.BoxSizer(wx.HORIZONTAL)
		# Translators: Label for a check box in SPL add-on settings to notify when end of intro is approaching.
		self.introCheckBox=wx.CheckBox(self,wx.NewId(),label=_("&Notify when end of introduction is approaching"))
		self.introCheckBox.SetValue(SPLConfig["IntroOutroAlarms"]["SaySongRamp"])
		self.introCheckBox.Bind(wx.EVT_CHECKBOX, self.onIntroCheck)
		self.introSizer.Add(self.introCheckBox, border=10,flag=wx.BOTTOM)

		# Translators: The label for a setting in SPL Add-on settings to specify track intro alarm.
		self.introAlarmLabel = wx.StaticText(self, wx.ID_ANY, label=_("&Track intro alarm in seconds"))
		self.introSizer.Add(self.introAlarmLabel)
		self.songRampAlarm = wx.SpinCtrl(self, wx.ID_ANY, min=1, max=9)
		self.songRampAlarm.SetValue(long(SPLConfig["IntroOutroAlarms"]["SongRampTime"]))
		self.songRampAlarm.SetSelection(-1, -1)
		self.introSizer.Add(self.songRampAlarm)
		self.onIntroCheck(None)
		settingsSizer.Add(self.introSizer, border=10, flag=wx.BOTTOM)

		sizer = wx.BoxSizer(wx.HORIZONTAL)
		# Translators: The label for a setting in SPL add-on dialog to control braille timer.
		label = wx.StaticText(self, wx.ID_ANY, label=_("&Braille timer:"))
		self.brailleTimerValues=[("off",_("Off")),
		# Translators: One of the braille timer settings.
		("outro",_("Track ending")),
		# Translators: One of the braille timer settings.
		("intro",_("Track intro")),
		# Translators: One of the braille timer settings.
		("both",_("Track intro and ending"))]
		self.brailleTimerList = wx.Choice(self, wx.ID_ANY, choices=[x[1] for x in self.brailleTimerValues])
		brailleTimerCurValue=SPLConfig["General"]["BrailleTimer"]
		selection = (x for x,y in enumerate(self.brailleTimerValues) if y[0]==brailleTimerCurValue).next()  
		try:
			self.brailleTimerList.SetSelection(selection)
		except:
			pass
		sizer.Add(label)
		sizer.Add(self.brailleTimerList)
		settingsSizer.Add(sizer, border=10, flag=wx.BOTTOM)

		self.micSizer = wx.BoxSizer(wx.HORIZONTAL)
		# Translators: The label for a setting in SPL Add-on settings to change microphone alarm setting.
		label = wx.StaticText(self, wx.ID_ANY, label=_("&Microphone alarm in seconds"))
		self.micSizer.Add(label)
		self.micAlarm = wx.SpinCtrl(self, wx.ID_ANY, min=0, max=7200)
		self.micAlarm.SetValue(long(SPLConfig["MicrophoneAlarm"]["MicAlarm"]))
		self.micAlarm.SetSelection(-1, -1)
		self.micSizer.Add(self.micAlarm)

		# Translators: The label for a setting in SPL Add-on settings to specify mic alarm interval.
		self.micAlarmIntervalLabel = wx.StaticText(self, wx.ID_ANY, label=_("Microphone alarm &interval in seconds"))
		self.micSizer.Add(self.micAlarmIntervalLabel)
		self.micAlarmInterval = wx.SpinCtrl(self, wx.ID_ANY, min=0, max=60)
		self.micAlarmInterval.SetValue(long(SPLConfig["MicrophoneAlarm"]["MicAlarmInterval"]))
		self.micAlarmInterval.SetSelection(-1, -1)
		self.micSizer.Add(self.micAlarmInterval)
		settingsSizer.Add(self.micSizer, border=10, flag=wx.BOTTOM)

		sizer = wx.BoxSizer(wx.HORIZONTAL)
		# Translators: The label for a setting in SPL add-on dialog to control alarm announcement type.
		label = wx.StaticText(self, wx.ID_ANY, label=_("&Alarm notification:"))
		# Translators: One of the alarm notification options.
		self.alarmAnnounceValues=[("beep",_("beep")),
		# Translators: One of the alarm notification options.
		("message",_("message")),
		# Translators: One of the alarm notification options.
		("both",_("both beep and message"))]
		self.alarmAnnounceList = wx.Choice(self, wx.ID_ANY, choices=[x[1] for x in self.alarmAnnounceValues])
		alarmAnnounceCurValue=SPLConfig["General"]["AlarmAnnounce"]
		selection = (x for x,y in enumerate(self.alarmAnnounceValues) if y[0]==alarmAnnounceCurValue).next()  
		try:
			self.alarmAnnounceList.SetSelection(selection)
		except:
			pass
		sizer.Add(label)
		sizer.Add(self.alarmAnnounceList)
		settingsSizer.Add(sizer, border=10, flag=wx.BOTTOM)

		sizer = wx.BoxSizer(wx.HORIZONTAL)
		# Translators: The label for a setting in SPL add-on dialog to control library scan announcement.
		label = wx.StaticText(self, wx.ID_ANY, label=_("&Library scan announcement:"))
		self.libScanValues=[("off",_("Off")),
		# Translators: One of the library scan announcement settings.
		("ending",_("Start and end only")),
		# Translators: One of the library scan announcement settings.
		("progress",_("Scan progress")),
		# Translators: One of the library scan announcement settings.
		("numbers",_("Scan count"))]
		self.libScanList = wx.Choice(self, wx.ID_ANY, choices=[x[1] for x in self.libScanValues])
		libScanCurValue=SPLConfig["General"]["LibraryScanAnnounce"]
		selection = (x for x,y in enumerate(self.libScanValues) if y[0]==libScanCurValue).next()  
		try:
			self.libScanList.SetSelection(selection)
		except:
			pass
		sizer.Add(label)
		sizer.Add(self.libScanList)
		settingsSizer.Add(sizer, border=10, flag=wx.BOTTOM)

		self.hourAnnounceCheckbox=wx.CheckBox(self,wx.NewId(),label="Include &hours when announcing track or playlist duration")
		self.hourAnnounceCheckbox.SetValue(SPLConfig["General"]["TimeHourAnnounce"])
		settingsSizer.Add(self.hourAnnounceCheckbox, border=10,flag=wx.BOTTOM)

		# Translators: the label for a setting in SPL add-on settings to toggle track dial mode on and off.
		self.trackDialCheckbox=wx.CheckBox(self,wx.NewId(),label=_("&Track Dial mode"))
		self.trackDialCheckbox.SetValue(SPLConfig["General"]["TrackDial"])
		settingsSizer.Add(self.trackDialCheckbox, border=10,flag=wx.BOTTOM)

		sizer = wx.BoxSizer(wx.HORIZONTAL)
		# Translators: the label for a setting in SPL add-on settings to be notified that metadata streaming is enabled.
		label = wx.StaticText(self, wx.ID_ANY, label=_("&Metadata streaming notification and connection"))
		self.metadataValues=[("off",_("Off")),
		# Translators: One of the metadata notification settings.
		("startup",_("When Studio starts")),
		# Translators: One of the metadata notification settings.
		("instant",_("When instant switch profile is active"))]
		self.metadataList = wx.Choice(self, wx.ID_ANY, choices=[x[1] for x in self.metadataValues])
		metadataCurValue=SPLConfig["General"]["MetadataReminder"]
		selection = (x for x,y in enumerate(self.metadataValues) if y[0]==metadataCurValue).next()  
		try:
			self.metadataList.SetSelection(selection)
		except:
			pass
		sizer.Add(label)
		sizer.Add(self.metadataList)
		self.metadataStreams = list(SPLConfig["MetadataStreaming"]["MetadataEnabled"])
		# Translators: The label of a button to manage column announcements.
		item = manageMetadataButton = wx.Button(self, label=_("Configure metadata &streaming connection options..."))
		item.Bind(wx.EVT_BUTTON, self.onManageMetadata)
		sizer.Add(item)
		settingsSizer.Add(sizer, border=10, flag=wx.BOTTOM)

		# Translators: the label for a setting in SPL add-on settings to toggle custom column announcement.
		self.columnOrderCheckbox=wx.CheckBox(self,wx.NewId(),label=_("Announce columns in the &order shown on screen"))
		self.columnOrderCheckbox.SetValue(SPLConfig["ColumnAnnouncement"]["UseScreenColumnOrder"])
		self.columnOrder = SPLConfig["ColumnAnnouncement"]["ColumnOrder"]
		# Without manual conversion below, it produces a rare bug where clicking cancel after changing column inclusion causes new set to be retained.
		self.includedColumns = set(SPLConfig["ColumnAnnouncement"]["IncludedColumns"])
		settingsSizer.Add(self.columnOrderCheckbox, border=10,flag=wx.BOTTOM)
		# Translators: The label of a button to manage column announcements.
		item = manageColumnsButton = wx.Button(self, label=_("&Manage track column announcements..."))
		item.Bind(wx.EVT_BUTTON, self.onManageColumns)
		settingsSizer.Add(item)

		# Translators: the label for a setting in SPL add-on settings to announce scheduled time.
		self.scheduledForCheckbox=wx.CheckBox(self,wx.NewId(),label=_("Announce &scheduled time for the selected track"))
		self.scheduledForCheckbox.SetValue(SPLConfig["SayStatus"]["SayScheduledFor"])
		self.scheduledFor = SPLConfig["SayStatus"]["SayScheduledFor"]
		self.scheduledForCheckbox.Hide()
		settingsSizer.Add(self.scheduledForCheckbox, border=10,flag=wx.BOTTOM)

		# Translators: the label for a setting in SPL add-on settings to announce listener count.
		self.listenerCountCheckbox=wx.CheckBox(self,wx.NewId(),label=_("Announce &listener count"))
		self.listenerCountCheckbox.SetValue(SPLConfig["SayStatus"]["SayListenerCount"])
		self.listenerCount = SPLConfig["SayStatus"]["SayListenerCount"]
		self.listenerCountCheckbox.Hide()
		settingsSizer.Add(self.listenerCountCheckbox, border=10,flag=wx.BOTTOM)

		# Translators: the label for a setting in SPL add-on settings to announce currently playing cart.
		self.cartNameCheckbox=wx.CheckBox(self,wx.NewId(),label=_("&Announce name of the currently playing cart"))
		self.cartNameCheckbox.SetValue(SPLConfig["SayStatus"]["SayPlayingCartName"])
		self.cartName = SPLConfig["SayStatus"]["SayPlayingCartName"]
		self.cartNameCheckbox.Hide()
		settingsSizer.Add(self.cartNameCheckbox, border=10,flag=wx.BOTTOM)

		sizer = wx.BoxSizer(wx.HORIZONTAL)
		# Translators: the label for a setting in SPL add-on settings to announce currently playing track name.
		label = wx.StaticText(self, wx.ID_ANY, label=_("&Track name announcement:"))
		# Translators: One of the track name announcement options.
		self.trackAnnouncements=[("True",_("automatic")),
		# Translators: One of the track name announcement options.
		("Background",_("while using other programs")),
		# Translators: One of the track name announcement options.
		("False",_("off"))]
		self.trackAnnouncementList= wx.Choice(self, wx.ID_ANY, choices=[x[1] for x in self.trackAnnouncements])
		trackAnnouncement=SPLConfig["SayStatus"]["SayPlayingTrackName"]
		self.playingTrackName = SPLConfig["SayStatus"]["SayPlayingTrackName"]
		selection = (x for x,y in enumerate(self.trackAnnouncements) if y[0]==trackAnnouncement).next()  
		try:
			self.trackAnnouncementList.SetSelection(selection)
		except:
			pass
		label.Hide()
		self.trackAnnouncementList.Hide()
		sizer.Add(label)
		sizer.Add(self.trackAnnouncementList)
		settingsSizer.Add(sizer, border=10, flag=wx.BOTTOM)

		# Translators: The label of a button to open advanced options such as using SPL Controller command to invoke Assistant layer.
		item = sayStatusButton = wx.Button(self, label=_("&Status announcements..."))
		item.Bind(wx.EVT_BUTTON, self.onStatusAnnouncement)
		settingsSizer.Add(item)

		# Translators: The label of a button to open advanced options such as using SPL Controller command to invoke Assistant layer.
		item = advancedOptButton = wx.Button(self, label=_("&Advanced options..."))
		item.Bind(wx.EVT_BUTTON, self.onAdvancedOptions)
		self.splConPassthrough = SPLConfig["Advanced"]["SPLConPassthrough"]
		self.compLayer = SPLConfig["Advanced"]["CompatibilityLayer"]
		self.playlistRemainder = SPLConfig["Advanced"]["PlaylistRemainder"]
		self.autoUpdateCheck = SPLConfig["Update"]["AutoUpdateCheck"]
		settingsSizer.Add(item)

		# Translators: The label for a button in SPL add-on configuration dialog to reset settings to defaults.
		self.resetConfigButton = wx.Button(self, wx.ID_ANY, label=_("Reset settings"))
		self.resetConfigButton.Bind(wx.EVT_BUTTON,self.onResetConfig)
		settingsSizer.Add(self.resetConfigButton)

	def postInit(self):
		global _configDialogOpened
		_configDialogOpened = True
		self.profiles.SetFocus()

	def onOk(self, evt):
		global SPLConfig, SPLActiveProfile, _configDialogOpened, SPLSwitchProfile, SPLPrevProfile, profileTriggers
		selectedProfile = self.profiles.GetStringSelection().split(" <")[0]
		profileIndex = getProfileIndexByName(selectedProfile)
		SPLConfig["General"]["BeepAnnounce"] = self.beepAnnounceCheckbox.Value
		SPLConfig["General"]["MessageVerbosity"] = self.verbosityLevels[self.verbosityList.GetSelection()][0]
		SPLConfig["IntroOutroAlarms"]["SayEndOfTrack"] = self.outroCheckBox.Value
		SPLConfig["IntroOutroAlarms"]["EndOfTrackTime"] = self.endOfTrackAlarm.Value
		SPLConfig["IntroOutroAlarms"]["SaySongRamp"] = self.introCheckBox.Value
		SPLConfig["IntroOutroAlarms"]["SongRampTime"] = self.songRampAlarm.Value
		SPLConfig["General"]["BrailleTimer"] = self.brailleTimerValues[self.brailleTimerList.GetSelection()][0]
		SPLConfig["MicrophoneAlarm"]["MicAlarm"] = self.micAlarm.Value
		SPLConfig["MicrophoneAlarm"]["MicAlarmInterval"] = self.micAlarmInterval.Value
		SPLConfig["General"]["AlarmAnnounce"] = self.alarmAnnounceValues[self.alarmAnnounceList.GetSelection()][0]
		SPLConfig["General"]["LibraryScanAnnounce"] = self.libScanValues[self.libScanList.GetSelection()][0]
		SPLConfig["General"]["TimeHourAnnounce"] = self.hourAnnounceCheckbox.Value
		SPLConfig["General"]["TrackDial"] = self.trackDialCheckbox.Value
		SPLConfig["General"]["MetadataReminder"] = self.metadataValues[self.metadataList.GetSelection()][0]
		SPLConfig["MetadataStreaming"]["MetadataEnabled"] = self.metadataStreams
		SPLConfig["ColumnAnnouncement"]["UseScreenColumnOrder"] = self.columnOrderCheckbox.Value
		SPLConfig["ColumnAnnouncement"]["ColumnOrder"] = self.columnOrder
		SPLConfig["ColumnAnnouncement"]["IncludedColumns"] = self.includedColumns
		SPLConfig["SayStatus"]["SayScheduledFor"] = self.scheduledForCheckbox.Value
		SPLConfig["SayStatus"]["SayListenerCount"] = self.listenerCountCheckbox.Value
		SPLConfig["SayStatus"]["SayPlayingCartName"] = self.cartNameCheckbox.Value
		SPLConfig["SayStatus"]["SayPlayingTrackName"] = self.trackAnnouncements[self.trackAnnouncementList.GetSelection()][0]
		SPLConfig["Advanced"]["SPLConPassthrough"] = self.splConPassthrough
		SPLConfig["Advanced"]["CompatibilityLayer"] = self.compLayer
		SPLConfig["Update"]["AutoUpdateCheck"] = self.autoUpdateCheck
		SPLConfig["ActiveIndex"] = profileIndex
		# Reverse of merge: save profile specific sections to individual config dictionaries.
		applySections(profileIndex)
		SPLActiveProfile = selectedProfile
		SPLSwitchProfile = self.switchProfile
		# Without nullifying prev profile while switch profile is undefined, NVDA will assume it can switch back to that profile when it can't.
		# It also causes NVDA to display wrong label for switch button.
		if self.switchProfile is None:
			SPLPrevProfile = None
		global _configDialogOpened
		_configDialogOpened = False
		# 7.0: Perform extra action such as restarting auto update timer.
		self.onCloseExtraAction()
		# Apply changes to profile triggers.
		profileTriggers = dict(self._profileTriggersConfig)
		self._profileTriggersConfig.clear()
		self._profileTriggersConfig = None
		triggerStart(restart=True)
		super(SPLConfigDialog,  self).onOk(evt)

	def onCancel(self, evt):
		global _configDialogOpened, SPLActiveProfile, SPLSwitchProfile, SPLConfig
		# 6.1: Discard changes to included columns set.
		self.includedColumns.clear()
		self.includedColumns = None
		# Remove profile triggers as well.
		self._profileTriggersConfig.clear()
		self._profileTriggersConfig = None
		triggerStart(restart=True)
		SPLActiveProfile = self.activeProfile
		if self.switchProfileRenamed or self.switchProfileDeleted:
			SPLSwitchProfile = self.switchProfile
		if self.switchProfileDeleted:
			# Return to normal profile by merging the first profile in the config pool.
			mergeSections(0)
		_configDialogOpened = False
		#super(SPLConfigDialog,  self).onCancel(evt)
		self.Destroy()

	# Perform extra action when closing this dialog such as restarting update timer.
	def onCloseExtraAction(self):
		# Change metadata streaming.
		hwnd = user32.FindWindowA("SPLStudio", None)
		if hwnd:
			for url in xrange(5):
				dataLo = 0x00010000 if SPLConfig["MetadataStreaming"]["MetadataEnabled"][url] else 0xffff0000
				user32.SendMessageW(hwnd, 1024, dataLo | url, 36)
		# Coordinate auto update timer restart routine if told to do so.
		if not SPLConfig["Update"]["AutoUpdateCheck"]:
			if splupdate._SPLUpdateT is not None and splupdate._SPLUpdateT.IsRunning(): splupdate._SPLUpdateT.Stop()
			splupdate._SPLUpdateT = None
		else:
			if splupdate._SPLUpdateT is None: updateInit()

	# Check events for outro and intro alarms, respectively.
	def onOutroCheck(self, evt):
		if not self.outroCheckBox.IsChecked():
			self.outroSizer.Hide(self.outroAlarmLabel)
			self.outroSizer.Hide(self.endOfTrackAlarm)
		else:
			self.outroSizer.Show(self.outroAlarmLabel)
			self.outroSizer.Show(self.endOfTrackAlarm)
		self.Fit()

	def onIntroCheck(self, evt):
		if not self.introCheckBox.IsChecked():
			self.introSizer.Hide(self.introAlarmLabel)
			self.introSizer.Hide(self.songRampAlarm)
		else:
			self.introSizer.Show(self.introAlarmLabel)
			self.introSizer.Show(self.songRampAlarm)
		self.Fit()

	# Include profile flags such as instant profile string for display purposes.
	def displayProfiles(self, profiles):
		for index in xrange(len(profiles)):
			profiles[index] = getProfileFlags(profiles[index])
		return profiles


	# Load settings from profiles.
	def onProfileSelection(self, evt):
		# Don't rely on SPLConfig here, as we don't want to interupt the show.
		selection = self.profiles.GetSelection()
		# No need to look at the profile flag.
		selectedProfile = self.profiles.GetStringSelection().split(" <")[0]
		# Play a tone to indicate active profile.
		if self.activeProfile == selectedProfile:
			tones.beep(512, 40)
		if selection == 0:
			self.renameButton.Disable()
			self.deleteButton.Disable()
			self.triggerButton.Disable()
			self.instantSwitchButton.Disable()
		else:
			self.renameButton.Enable()
			self.deleteButton.Enable()
			self.triggerButton.Enable()
			if selectedProfile != self.switchProfile:
				self.instantSwitchButton.Label = _("Enable instant profile switching")
			else:
				self.instantSwitchButton.Label = _("Disable instant profile switching")
			self.instantSwitchButton.Enable()
		curProfile = getProfileByName(selectedProfile)
		self.outroCheckBox.SetValue(curProfile["IntroOutroAlarms"]["SayEndOfTrack"])
		self.endOfTrackAlarm.SetValue(long(curProfile["IntroOutroAlarms"]["EndOfTrackTime"]))
		self.onOutroCheck(None)
		self.introCheckBox.SetValue(curProfile["IntroOutroAlarms"]["SaySongRamp"])
		self.songRampAlarm.SetValue(long(curProfile["IntroOutroAlarms"]["SongRampTime"]))
		self.onIntroCheck(None)
		self.micAlarm.SetValue(long(curProfile["MicrophoneAlarm"]["MicAlarm"]))
		self.micAlarmInterval.SetValue(long(curProfile["MicrophoneAlarm"]["MicAlarmInterval"]))
		# 6.1: Take care of profile-specific column and metadata settings.
		self.metadataStreams = curProfile["MetadataStreaming"]["MetadataEnabled"]
		self.columnOrderCheckbox.SetValue(curProfile["ColumnAnnouncement"]["UseScreenColumnOrder"])
		self.columnOrder = curProfile["ColumnAnnouncement"]["ColumnOrder"]
		# 6.1: Again convert list to set.
		self.includedColumns = set(curProfile["ColumnAnnouncement"]["IncludedColumns"])

	# Profile controls.
	# Rename and delete events come from GUI/config profiles dialog from NVDA core.
	def onNew(self, evt):
		self.Disable()
		NewProfileDialog(self).Show()

	def onCopy(self, evt):
		self.Disable()
		NewProfileDialog(self, copy=True).Show()

	def onRename(self, evt):
		global SPLConfigPool, _SPLCache
		oldDisplayName = self.profiles.GetStringSelection()
		state = oldDisplayName.split(" <")
		oldName = state[0]
		index = self.profiles.Selection
		configPos = getProfileIndexByName(oldName)
		profilePos = self.profileNames.index(oldName)
		# Translators: The label of a field to enter a new name for a broadcast profile.
		with wx.TextEntryDialog(self, _("New name:"),
				# Translators: The title of the dialog to rename a profile.
				_("Rename Profile"), defaultValue=oldName) as d:
			if d.ShowModal() == wx.ID_CANCEL:
				return
			newName = api.filterFileName(d.Value)
		if oldName == newName: return
		newNamePath = newName + ".ini"
		newProfile = os.path.join(SPLProfiles, newNamePath)
		if oldName.lower() != newName.lower() and os.path.isfile(newProfile):
			# Translators: An error displayed when renaming a configuration profile
			# and a profile with the new name already exists.
			gui.messageBox(_("That profile already exists. Please choose a different name."),
				_("Error"), wx.OK | wx.ICON_ERROR, self)
			return
		oldNamePath = oldName + ".ini"
		oldProfile = os.path.join(SPLProfiles, oldNamePath)
		os.rename(oldProfile, newProfile)
		if self.switchProfile == oldName:
			self.switchProfile = newName
			self.switchProfileRenamed = True
		if self.activeProfile == oldName:
			self.activeProfile = newName
		self.profileNames[profilePos] = newName
		SPLConfigPool[configPos].name = newName
		SPLConfigPool[configPos].filename = newProfile
		_SPLCache[newName] = _SPLCache[oldName]
		del _SPLCache[oldName]
		if len(state) > 1: newName = " <".join([newName, state[1]])
		self.profiles.SetString(index, newName)
		self.profiles.Selection = index
		self.profiles.SetFocus()

	def onDelete(self, evt):
		index = self.profiles.Selection
		name = self.profiles.GetStringSelection().split(" <")[0]
		configPos = getProfileIndexByName(name)
		profilePos = self.profileNames.index(name)
		if gui.messageBox(
			# Translators: The confirmation prompt displayed when the user requests to delete a broadcast profile.
			_("Are you sure you want to delete this profile? This cannot be undone."),
			# Translators: The title of the confirmation dialog for deletion of a profile.
			_("Confirm Deletion"),
			wx.YES | wx.NO | wx.ICON_QUESTION, self
		) == wx.NO:
			return
		global SPLConfigPool, SPLSwitchProfile, SPLPrevProfile, _SPLCache
		path = SPLConfigPool[configPos].filename
		del SPLConfigPool[configPos]
		try:
			os.remove(path)
		except WindowsError:
			pass
		if name == self.switchProfile or name == self.activeProfile:
			self.switchProfile = None
			SPLPrevProfile = None
			self.switchProfileDeleted = True
		self.profiles.Delete(index)
		del self.profileNames[profilePos]
		del _SPLCache[name]
		self.profiles.SetString(0, getProfileFlags(SPLConfigPool[0].name))
		self.activeProfile = SPLConfigPool[0].name
		self.profiles.Selection = 0
		self.onProfileSelection(None)
		self.profiles.SetFocus()

	def onTriggers(self, evt):
		self.Disable()
		selectedProfile = self.profiles.GetStringSelection().split(" <")[0]
		TriggersDialog(self, selectedProfile).Show()

	def onInstantSwitch(self, evt):
		selection = self.profiles.GetSelection()
		selectedDisplayName = self.profiles.GetStringSelection()
		state = selectedDisplayName.split(" <")
		if len(state) > 1: normalizedStates = state[1][:-1].split(", ")
		selectedName = state[0]
		flag = _("instant switch")
		if self.switchProfile is None or (selectedName != self.switchProfile):
			self.instantSwitchButton.Label = _("Disable instant profile switching")
			self.switchProfile = selectedName
			# Add "instant switch" flag.
			if len(state) == 1: 
				selectedName = "{0} <{1}>".format(selectedName, flag)
			else:
				normalizedStates.append(flag)
				selectedName = "{0} <{1}>".format(selectedName, ", ".join(normalizedStates))
			self.profiles.SetString(selection, selectedName)
			tones.beep(1000, 500)
		else:
			self.instantSwitchButton.Label = _("Enable instant profile switching")
			self.switchProfile = None
			normalizedStates.remove(flag)
			if len(normalizedStates):
				selectedName = "{0} <{1}>".format(selectedName, ", ".join(normalizedStates))
			self.profiles.SetString(selection, selectedName)
			tones.beep(500, 500)

	# Manage metadata streaming.
	def onManageMetadata(self, evt):
		self.Disable()
		MetadataStreamingDialog(self).Show()

	# Manage column announcements.
	def onManageColumns(self, evt):
		self.Disable()
		ColumnAnnouncementsDialog(self).Show()

	# Status announcement dialog.
	def onStatusAnnouncement(self, evt):
		self.Disable()
		SayStatusDialog(self).Show()

	# Advanced options.
	# See advanced options class for more details.
	def onAdvancedOptions(self, evt):
		self.Disable()
		AdvancedOptionsDialog(self).Show()

	# Reset settings to defaults.
	# This affects the currently selected profile.
	def onResetConfig(self, evt):
		if gui.messageBox(
		# Translators: A message to warn about resetting SPL config settings to factory defaults.
		_("Are you sure you wish to reset SPL add-on settings to defaults?"),
		# Translators: The title of the warning dialog.
		_("Warning"),wx.YES_NO|wx.NO_DEFAULT|wx.ICON_WARNING,self
		)==wx.YES:
			# Reset all profiles.
			resetAllConfig()
			global SPLConfig, SPLConfigPool, SPLActiveProfile, _configDialogOpened, SPLSwitchProfile, SPLPrevProfile
			SPLConfig = dict(_SPLDefaults7)
			SPLConfig["ActiveIndex"] = 0
			SPLActiveProfile = SPLConfigPool[0].name
			# Workaround: store the reset flag in the normal profile to prevent config databases from becoming references to old generation.
			SPLConfigPool[0]["Reset"] = True
		if SPLSwitchProfile is not None:
			SPLSwitchProfile = None
		SPLPrevProfile = None
		_configDialogOpened = False
		self.Destroy()


# Open the above dialog upon request.
def onConfigDialog(evt):
	# 5.2: Guard against alarm dialogs.
	if _alarmDialogOpened:
		# Translators: Presented when an alarm dialog is opened.
		wx.CallAfter(gui.messageBox, _("An alarm dialog is already opened. Please close the alarm dialog first."), _("Error"), wx.OK|wx.ICON_ERROR)
	else: gui.mainFrame._popupSettingsDialog(SPLConfigDialog)

# Helper dialogs for add-on settings dialog.

# New broadcast profile dialog: Modification of new config profile dialog from NvDA Core.
class NewProfileDialog(wx.Dialog):

	def __init__(self, parent, copy=False):
		self.copy = copy
		if not self.copy:
			# Translators: The title of the dialog to create a new broadcast profile.
			dialogTitle = _("New Profile")
		else:
			# Translators: The title of the dialog to copy a broadcast profile.
			dialogTitle = _("Copy Profile")
		super(NewProfileDialog, self).__init__(parent, title=dialogTitle)
		mainSizer = wx.BoxSizer(wx.VERTICAL)

		sizer = wx.BoxSizer(wx.HORIZONTAL)
		# Translators: The label of a field to enter the name of a new broadcast profile.
		sizer.Add(wx.StaticText(self, label=_("Profile name:")))
		item = self.profileName = wx.TextCtrl(self)
		sizer.Add(item)
		mainSizer.Add(sizer)

		sizer = wx.BoxSizer(wx.HORIZONTAL)
		# Translators: The label for a setting in SPL add-on dialog to select a base  profile for copying.
		label = wx.StaticText(self, wx.ID_ANY, label=_("&Base profile:"))
		self.baseProfiles = wx.Choice(self, wx.ID_ANY, choices=[profile.split(" <")[0] for profile in parent.profiles.GetItems()])
		try:
			self.baseProfiles.SetSelection(self.baseProfiles.GetItems().index(parent.profiles.GetStringSelection().split(" <")[0]))
		except:
			pass
		sizer.Add(label)
		sizer.Add(self.baseProfiles)
		if not self.copy:
			sizer.Hide(label)
			sizer.Hide(self.baseProfiles)
		mainSizer.Add(sizer, border=10, flag=wx.BOTTOM)

		mainSizer.Add(self.CreateButtonSizer(wx.OK | wx.CANCEL))
		self.Bind(wx.EVT_BUTTON, self.onOk, id=wx.ID_OK)
		self.Bind(wx.EVT_BUTTON, self.onCancel, id=wx.ID_CANCEL)
		mainSizer.Fit(self)
		self.Sizer = mainSizer
		self.profileName.SetFocus()
		self.Center(wx.BOTH | wx.CENTER_ON_SCREEN)

	def onOk(self, evt):
		global SPLConfigPool
		profileNames = [profile.name for profile in SPLConfigPool]
		name = api.filterFileName(self.profileName.Value)
		if not name:
			return
		if name in profileNames:
			# Translators: An error displayed when the user attempts to create a profile which already exists.
			gui.messageBox(_("That profile already exists. Please choose a different name."),
				_("Error"), wx.OK | wx.ICON_ERROR, self)
			return
		namePath = name + ".ini"
		if not os.path.exists(SPLProfiles):
			os.mkdir(SPLProfiles)
		newProfilePath = os.path.join(SPLProfiles, namePath)
		SPLConfigPool.append(unlockConfig(newProfilePath, profileName=name))
		if self.copy:
			newProfile = SPLConfigPool[-1]
			baseProfile = getProfileByName(self.baseProfiles.GetStringSelection())
			for setting in baseProfile:
				try:
					# Go through all settings (including profile-specific ones for now).
					# 6.1/7.0: Only iterate through mutatable keys.
					if baseProfile[setting] != newProfile[setting]:
						newProfile[setting] = baseProfile[setting]
				except KeyError:
					pass
		parent = self.Parent
		parent.profileNames.append(name)
		parent.profiles.Append(name)
		parent.profiles.Selection = parent.profiles.Count - 1
		parent.onProfileSelection(None)
		parent.profiles.SetFocus()
		parent.Enable()
		self.Destroy()
		return

	def onCancel(self, evt):
		self.Parent.Enable()
		self.Destroy()

# Broadcast profile triggers dialog.
# This dialog is similar to NVDA Core's profile triggers dialog and allows one to configure when to trigger this profile.
testBit = 96
class TriggersDialog(wx.Dialog):

	def __init__(self, parent, profile):
		# Translators: The title of the broadcast profile triggers dialog.
		super(TriggersDialog, self).__init__(parent, title=_("Profile triggers for {profileName}").format(profileName = profile))
		self.profile = profile
		# When reerencing profile triggers, use the dictionary stored in the main add-on settings.
		# This is needed in order to discard changes when cancel button is clicked from the parent dialog.
		if profile in self.Parent._profileTriggersConfig:
			t = self.Parent._profileTriggersConfig[profile]
			d = "-".join([str(t[1]), str(t[2]).zfill(2), str(t[3]).zfill(2)])
			t = ":".join([str(t[4]).zfill(2), str(t[5]).zfill(2)])
			triggerText = "The next trigger is scheduled on {0} at {1}.".format(d, t)
		else:
			triggerText = "No triggers defined."

		mainSizer = wx.BoxSizer(wx.VERTICAL)
		label = wx.StaticText(self, wx.ID_ANY, label=triggerText)
		mainSizer.Add(label)

		daysSizer = wx.StaticBoxSizer(wx.StaticBox(self, wx.ID_ANY, _("Day")), wx.HORIZONTAL)
		self.triggerDays = []
		for day in xrange(len(calendar.day_name)):
			triggerDay=wx.CheckBox(self, wx.NewId(),label=calendar.day_name[day])
			value = (64 >> day & self.Parent._profileTriggersConfig[profile][0]) if profile in self.Parent._profileTriggersConfig else 0
			triggerDay.SetValue(value)
			self.triggerDays.append(triggerDay)
		for day in self.triggerDays:
			daysSizer.Add(day)
		mainSizer.Add(daysSizer,border=20,flag=wx.LEFT|wx.RIGHT|wx.TOP)

		timeSizer = wx.StaticBoxSizer(wx.StaticBox(self, wx.ID_ANY, _("Time")), wx.HORIZONTAL)
		prompt = wx.StaticText(self, wx.ID_ANY, label="Hour")
		timeSizer.Add(prompt)
		self.hourEntry = wx.SpinCtrl(self, wx.ID_ANY, min=0, max=23)
		self.hourEntry.SetValue(self.Parent._profileTriggersConfig[profile][4] if profile in self.Parent._profileTriggersConfig else 0)
		self.hourEntry.SetSelection(-1, -1)
		timeSizer.Add(self.hourEntry)
		prompt = wx.StaticText(self, wx.ID_ANY, label="Minute")
		timeSizer.Add(prompt)
		self.minEntry = wx.SpinCtrl(self, wx.ID_ANY, min=0, max=59)
		self.minEntry.SetValue(self.Parent._profileTriggersConfig[profile][5] if profile in self.Parent._profileTriggersConfig else 0)
		self.minEntry.SetSelection(-1, -1)
		timeSizer.Add(self.minEntry)
		prompt = wx.StaticText(self, wx.ID_ANY, label="Duration in minutes")
		timeSizer.Add(prompt)
		self.durationEntry = wx.SpinCtrl(self, wx.ID_ANY, min=0, max=1440)
		self.durationEntry.SetValue(self.Parent._profileTriggersConfig[profile][6] if profile in self.Parent._profileTriggersConfig else 0)
		self.durationEntry.SetSelection(-1, -1)
		timeSizer.Add(self.durationEntry)
		mainSizer.Add(timeSizer,border=20,flag=wx.LEFT|wx.RIGHT|wx.BOTTOM)

		mainSizer.Add(self.CreateButtonSizer(wx.OK | wx.CANCEL))
		self.Bind(wx.EVT_BUTTON, self.onOk, id=wx.ID_OK)
		self.Bind(wx.EVT_BUTTON, self.onCancel, id=wx.ID_CANCEL)
		mainSizer.Fit(self)
		self.SetSizer(mainSizer)
		self.Center(wx.BOTH | wx.CENTER_ON_SCREEN)
		self.triggerDays[0].SetFocus()

	def onOk(self, evt):
		global SPLTriggerProfile, triggerTimer
		bit = 0
		for day in self.triggerDays:
			if day.Value: bit+=64 >> self.triggerDays.index(day)
		if bit:
			hour, min = self.hourEntry.GetValue(), self.minEntry.GetValue()
			duration = self.durationEntry.GetValue()
			if duplicateExists(self.Parent._profileTriggersConfig, self.profile, bit, hour, min, duration):
				gui.messageBox(_("A profile trigger already exists for the entered time slot. Please choose a different date or time."),
					_("Error"), wx.OK | wx.ICON_ERROR, self)
				return
			self.Parent._profileTriggersConfig[self.profile] = setNextTimedProfile(self.profile, bit, datetime.time(hour, min))
			self.Parent._profileTriggersConfig[self.profile][6] = duration
		elif bit == 0 and self.profile in self.Parent._profileTriggersConfig:
			del self.Parent._profileTriggersConfig[self.profile]
		self.Parent.profiles.SetFocus()
		self.Parent.Enable()
		self.Destroy()
		return

	def onCancel(self, evt):
		self.Parent.Enable()
		self.Destroy()

# Metadata reminder controller.
# Select notification/streaming URL's for metadata streaming.
_metadataDialogOpened = False

class MetadataStreamingDialog(wx.Dialog):
	"""A dialog to toggle metadata streaming quickly and from add-on settings dialog.
	"""
	_instance = None

	def __new__(cls, parent, *args, **kwargs):
		# Make this a singleton and prompt an error dialog if it isn't.
		if _metadataDialogOpened:
			raise RuntimeError("An instance of metadata stremaing dialog is opened")
		inst = cls._instance() if cls._instance else None
		if not inst:
			return super(cls, cls).__new__(cls, parent, *args, **kwargs)
		return inst

	def __init__(self, parent, func=None):
		inst = MetadataStreamingDialog._instance() if MetadataStreamingDialog._instance else None
		if inst:
			return
		# Use a weakref so the instance can die.
		MetadataStreamingDialog._instance = weakref.ref(self)

		super(MetadataStreamingDialog, self).__init__(parent, title=_("Metadata streaming options"))
		self.func = func

		# WX's CheckListBox isn't user friendly.
		# Therefore use checkboxes laid out across the top.
		self.checkedStreams = []
		# Add the DSP encoder checkbox first before adding other URL's.
		checkedDSP=wx.CheckBox(self,wx.NewId(),label="DSP encoder")
		if func:
			streaming = func(0, 36, ret=True)
			if streaming == -1: streaming += 1
			checkedDSP.SetValue(streaming)
		else: checkedDSP.SetValue(self.Parent.metadataStreams[0])
		self.checkedStreams.append(checkedDSP)
		# Now the rest.
		for url in xrange(1, 5):
			checkedURL=wx.CheckBox(self,wx.NewId(),label="URL {URL}".format(URL = url))
			if func:
				streaming = func(url, 36, ret=True)
				if streaming == -1: streaming += 1
				checkedURL.SetValue(streaming)
			else: checkedURL.SetValue(self.Parent.metadataStreams[url])
			self.checkedStreams.append(checkedURL)

		mainSizer = wx.BoxSizer(wx.VERTICAL)
		# First, a help text.
		if func is None: labelText=_("Select the URL for metadata streaming upon request.")
		else: labelText=_("Check to enable metadata streaming, uncheck to disable.")
		label = wx.StaticText(self, wx.ID_ANY, label=labelText)
		mainSizer.Add(label,border=20,flag=wx.LEFT|wx.RIGHT|wx.TOP)

		sizer = wx.BoxSizer(wx.HORIZONTAL)
		for checkedStream in self.checkedStreams:
			sizer.Add(checkedStream)
		mainSizer.Add(sizer, border=10, flag=wx.BOTTOM)

		if self.func is not None:
			self.applyCheckbox=wx.CheckBox(self,wx.NewId(),label="&Apply streaming changes to the selected profile")
			self.applyCheckbox.SetValue(True)
			mainSizer.Add(self.applyCheckbox, border=10,flag=wx.TOP)

		mainSizer.Add(self.CreateButtonSizer(wx.OK | wx.CANCEL))
		self.Bind(wx.EVT_BUTTON, self.onOk, id=wx.ID_OK)
		self.Bind(wx.EVT_BUTTON, self.onCancel, id=wx.ID_CANCEL)
		mainSizer.Fit(self)
		self.Sizer = mainSizer
		self.checkedStreams[0].SetFocus()
		self.Center(wx.BOTH | wx.CENTER_ON_SCREEN)

	def onOk(self, evt):
		global _metadataDialogOpened
		if self.func is None: parent = self.Parent
		metadataEnabled = []
		for url in xrange(5):
			if self.func is None: parent.metadataStreams[url] = self.checkedStreams[url].Value
			else:
				dataLo = 0x00010000 if self.checkedStreams[url].Value else 0xffff0000
				self.func(dataLo | url, 36)
				if self.applyCheckbox.Value: metadataEnabled.append(self.checkedStreams[url].Value)
		if self.func is None:
			parent.profiles.SetFocus()
			parent.Enable()
		else:
			# 6.1: Store just toggled settings to profile if told to do so.
			if len(metadataEnabled): SPLConfig["MetadataStreaming"]["MetadataEnabled"] = metadataEnabled
		self.Destroy()
		_metadataDialogOpened = False
		return

	def onCancel(self, evt):
		global _metadataDialogOpened
		if self.func is None: self.Parent.Enable()
		self.Destroy()
		_metadataDialogOpened = False

# Column announcement manager.
# Select which track columns should be announced and in which order.
class ColumnAnnouncementsDialog(wx.Dialog):

	def __init__(self, parent):
		super(ColumnAnnouncementsDialog, self).__init__(parent, title=_("Manage column announcements"))

		# Same as metadata dialog (wx.CheckListBox isn't user friendly).
		# Gather values for checkboxes except artist and title.
		# 6.1: Split these columns into rows.
		self.checkedColumns = []
		for column in ("Duration", "Intro", "Category", "Filename"):
			checkedColumn=wx.CheckBox(self,wx.NewId(),label=column)
			checkedColumn.SetValue(column in self.Parent.includedColumns)
			self.checkedColumns.append(checkedColumn)
		self.checkedColumns2 = []
		for column in ("Outro","Year","Album","Genre","Mood","Energy"):
			checkedColumn=wx.CheckBox(self,wx.NewId(),label=column)
			checkedColumn.SetValue(column in self.Parent.includedColumns)
			self.checkedColumns2.append(checkedColumn)
		self.checkedColumns3 = []
		for column in ("Tempo","BPM","Gender","Rating","Time Scheduled"):
			checkedColumn=wx.CheckBox(self,wx.NewId(),label=column)
			checkedColumn.SetValue(column in self.Parent.includedColumns)
			self.checkedColumns3.append(checkedColumn)


		mainSizer = wx.BoxSizer(wx.VERTICAL)
		# First, a help text.
		label = wx.StaticText(self, wx.ID_ANY, label=_("Select columns to be announced (artist and title are announced by default"))
		mainSizer.Add(label,border=20,flag=wx.LEFT|wx.RIGHT|wx.TOP)

		sizer = wx.BoxSizer(wx.HORIZONTAL)
		for checkedColumn in self.checkedColumns:
			sizer.Add(checkedColumn)
		mainSizer.Add(sizer, border=10, flag=wx.BOTTOM)

		sizer = wx.BoxSizer(wx.HORIZONTAL)
		for checkedColumn in self.checkedColumns2:
			sizer.Add(checkedColumn)
		mainSizer.Add(sizer, border=10, flag=wx.BOTTOM)

		sizer = wx.BoxSizer(wx.HORIZONTAL)
		for checkedColumn in self.checkedColumns3:
			sizer.Add(checkedColumn)
		mainSizer.Add(sizer, border=10, flag=wx.BOTTOM)

		sizer = wx.BoxSizer(wx.HORIZONTAL)
		# Translators: The label for a setting in SPL add-on dialog to select column announcement order.
		label = wx.StaticText(self, wx.ID_ANY, label=_("Column &order:"))
		# WXPython Phoenix contains RearrangeList to allow item orders to be changed automatically.
		# Because WXPython Classic doesn't include this, work around by using a variant of list box and move up/down buttons.
		self.trackColumns= wx.ListBox(self, wx.ID_ANY, choices=parent.columnOrder)
		self.trackColumns.Bind(wx.EVT_LISTBOX,self.onColumnSelection)
		try:
			self.trackColumns.SetSelection(0)
		except:
			pass
		sizer.Add(label)
		sizer.Add(self.trackColumns)
		mainSizer.Add(sizer, border=10, flag=wx.BOTTOM)

		sizer = wx.BoxSizer(wx.HORIZONTAL)
		# Translators: The label for a button in SPL add-on configuration dialog to reset settings to defaults.
		self.upButton = wx.Button(self, wx.ID_ANY, label=_("Move &up"))
		self.upButton.Bind(wx.EVT_BUTTON,self.onMoveUp)
		self.upButton.Disable()
		sizer.Add(self.upButton)
				# Translators: The label for a button in SPL add-on configuration dialog to reset settings to defaults.
		self.dnButton = wx.Button(self, wx.ID_ANY, label=_("Move &down"))
		self.dnButton.Bind(wx.EVT_BUTTON,self.onMoveDown)
		sizer.Add(self.dnButton)
		mainSizer.Add(sizer, border=10, flag=wx.BOTTOM)

		mainSizer.Add(self.CreateButtonSizer(wx.OK | wx.CANCEL))
		self.Bind(wx.EVT_BUTTON, self.onOk, id=wx.ID_OK)
		self.Bind(wx.EVT_BUTTON, self.onCancel, id=wx.ID_CANCEL)
		mainSizer.Fit(self)
		self.Sizer = mainSizer
		self.checkedColumns[0].SetFocus()
		self.Center(wx.BOTH | wx.CENTER_ON_SCREEN)

	def onOk(self, evt):
		parent = self.Parent
		parent.columnOrder = self.trackColumns.GetItems()
		# Make sure artist and title are always included.
		parent.includedColumns.add("Artist")
		parent.includedColumns.add("Title")
		for checkbox in self.checkedColumns + self.checkedColumns2 + self.checkedColumns3:
			action = parent.includedColumns.add if checkbox.Value else parent.includedColumns.discard
			action(checkbox.Label)
		parent.profiles.SetFocus()
		parent.Enable()
		self.Destroy()
		return

	def onCancel(self, evt):
		self.Parent.Enable()
		self.Destroy()

	def onColumnSelection(self, evt):
		selIndex = self.trackColumns.GetSelection()
		self.upButton.Disable() if selIndex == 0 else self.upButton.Enable()
		if selIndex == self.trackColumns.GetCount()-1:
			self.dnButton.Disable()
		else: self.dnButton.Enable()

	def onMoveUp(self, evt):
		tones.beep(1000, 200)
		selIndex = self.trackColumns.GetSelection()
		if selIndex > 0:
			selItem = self.trackColumns.GetString(selIndex)
			self.trackColumns.Delete(selIndex)
			self.trackColumns.Insert(selItem, selIndex-1)
			self.trackColumns.Select(selIndex-1)
			self.onColumnSelection(None)

	def onMoveDown(self, evt):
		tones.beep(500, 200)
		selIndex = self.trackColumns.GetSelection()
		if selIndex < self.trackColumns.GetCount()-1:
			selItem = self.trackColumns.GetString(selIndex)
			self.trackColumns.Delete(selIndex)
			self.trackColumns.Insert(selItem, selIndex+1)
			self.trackColumns.Select(selIndex+1)
			self.onColumnSelection(None)
			# Hack: Wen the last item is selected, forcefully move the focus to "move up" button.
			# This will cause NVDA to say "unavailable" as focus is lost momentarily. A bit anoying but a necessary hack.
			if self.FindFocus().GetId() == wx.ID_OK:
				self.upButton.SetFocus()

# Say status dialog.
# Houses options such as announcing cart names.
class SayStatusDialog(wx.Dialog):

	def __init__(self, parent):
		super(SayStatusDialog, self).__init__(parent, title=_("Status announcements"))

		mainSizer = wx.BoxSizer(wx.VERTICAL)

		# Translators: the label for a setting in SPL add-on settings to announce scheduled time.
		self.scheduledForCheckbox=wx.CheckBox(self,wx.NewId(),label=_("Announce &scheduled time for the selected track"))
		self.scheduledForCheckbox.SetValue(self.Parent.scheduledForCheckbox.Value)
		mainSizer.Add(self.scheduledForCheckbox, border=10,flag=wx.BOTTOM)

		# Translators: the label for a setting in SPL add-on settings to announce listener count.
		self.listenerCountCheckbox=wx.CheckBox(self,wx.NewId(),label=_("Announce &listener count"))
		self.listenerCountCheckbox.SetValue(self.Parent.listenerCountCheckbox.Value)
		mainSizer.Add(self.listenerCountCheckbox, border=10,flag=wx.BOTTOM)

		# Translators: the label for a setting in SPL add-on settings to announce currently playing cart.
		self.cartNameCheckbox=wx.CheckBox(self,wx.NewId(),label=_("&Announce name of the currently playing cart"))
		self.cartNameCheckbox.SetValue(self.Parent.cartNameCheckbox.Value)
		mainSizer.Add(self.cartNameCheckbox, border=10,flag=wx.BOTTOM)

		sizer = wx.BoxSizer(wx.HORIZONTAL)
		# Translators: the label for a setting in SPL add-on settings to announce currently playing track name.
		label = wx.StaticText(self, wx.ID_ANY, label=_("&Track name announcement:"))
		self.trackAnnouncementList= wx.Choice(self, wx.ID_ANY, choices=[x[1] for x in self.Parent.trackAnnouncements])
		self.trackAnnouncementList.SetSelection(self.Parent.trackAnnouncementList.GetSelection())
		sizer.Add(label)
		sizer.Add(self.trackAnnouncementList)
		mainSizer.Add(sizer, border=10, flag=wx.BOTTOM)

		mainSizer.Add(self.CreateButtonSizer(wx.OK | wx.CANCEL))
		self.Bind(wx.EVT_BUTTON, self.onOk, id=wx.ID_OK)
		self.Bind(wx.EVT_BUTTON, self.onCancel, id=wx.ID_CANCEL)
		mainSizer.Fit(self)
		self.Sizer = mainSizer
		self.scheduledForCheckbox.SetFocus()
		self.Center(wx.BOTH | wx.CENTER_ON_SCREEN)

	def onOk(self, evt):
		parent = self.Parent
		parent.scheduledForCheckbox.SetValue(self.scheduledForCheckbox.Value)
		parent.listenerCountCheckbox.SetValue(self.listenerCountCheckbox.Value)
		parent.cartNameCheckbox.SetValue(self.cartNameCheckbox.Value)
		parent.trackAnnouncementList.SetSelection(self.trackAnnouncementList.GetSelection())
		parent.profiles.SetFocus()
		parent.Enable()
		self.Destroy()
		return

	def onCancel(self, evt):
		self.Parent.Enable()
		self.Destroy()

# Advanced options
# This dialog houses advanced options such as using SPL Controller command to invoke SPL Assistant.
# More options will be added in 7.0.
# 7.0: Auto update check will be configurable from this dialog.
class AdvancedOptionsDialog(wx.Dialog):

	def __init__(self, parent):
		super(AdvancedOptionsDialog, self).__init__(parent, title=_("Advanced options"))

		mainSizer = wx.BoxSizer(wx.VERTICAL)

		sizer = wx.BoxSizer(wx.HORIZONTAL)
		# Translators: A checkbox to toggle automatic add-on updates.
		self.autoUpdateCheckbox=wx.CheckBox(self,wx.NewId(),label=_("Automatically check for add-on &updates"))
		self.autoUpdateCheckbox.SetValue(self.Parent.autoUpdateCheck)
		sizer.Add(self.autoUpdateCheckbox, border=10,flag=wx.TOP)
		mainSizer.Add(sizer, border=10, flag=wx.BOTTOM)

		sizer = wx.BoxSizer(wx.HORIZONTAL)
		# Translators: A checkbox to toggle if SPL Controller command can be used to invoke Assistant layer.
		self.splConPassthroughCheckbox=wx.CheckBox(self,wx.NewId(),label=_("Allow SPL C&ontroller command to invoke SPL Assistant layer"))
		self.splConPassthroughCheckbox.SetValue(self.Parent.splConPassthrough)
		sizer.Add(self.splConPassthroughCheckbox, border=10,flag=wx.TOP)
		mainSizer.Add(sizer, border=10, flag=wx.BOTTOM)

		sizer = wx.BoxSizer(wx.HORIZONTAL)
		# Translators: The label for a setting in SPL add-on dialog to set keyboard layout for SPL Assistant.
		label = wx.StaticText(self, wx.ID_ANY, label=_("SPL Assistant command &layout:"))
		self.compatibilityLayouts=[("off","NVDA"),
		("jfw","JAWS for Windows"),
		("wineyes","Window-Eyes")]
		self.compatibilityList= wx.Choice(self, wx.ID_ANY, choices=[x[1] for x in self.compatibilityLayouts])
		selection = (x for x,y in enumerate(self.compatibilityLayouts) if y[0]==self.Parent.compLayer).next()  
		try:
			self.compatibilityList.SetSelection(selection)
		except:
			pass
		sizer.Add(label)
		sizer.Add(self.compatibilityList)
		mainSizer.Add(sizer, border=10, flag=wx.BOTTOM)

		mainSizer.Add(self.CreateButtonSizer(wx.OK | wx.CANCEL))
		self.Bind(wx.EVT_BUTTON, self.onOk, id=wx.ID_OK)
		self.Bind(wx.EVT_BUTTON, self.onCancel, id=wx.ID_CANCEL)
		mainSizer.Fit(self)
		self.Sizer = mainSizer
		self.autoUpdateCheckbox.SetFocus()
		self.Center(wx.BOTH | wx.CENTER_ON_SCREEN)

	def onOk(self, evt):
		parent = self.Parent
		parent.splConPassthrough = self.splConPassthroughCheckbox.Value
		parent.compLayer = self.compatibilityLayouts[self.compatibilityList.GetSelection()][0]
		parent.autoUpdateCheck = self.autoUpdateCheckbox.Value
		parent.profiles.SetFocus()
		parent.Enable()
		self.Destroy()
		return

	def onCancel(self, evt):
		self.Parent.Enable()
		self.Destroy()

# Additional configuration dialogs

# A common alarm dialog
# Based on NVDA core's find dialog code (implemented by the author of this add-on).
# Only one instance can be active at a given moment (code borrowed from GUI's exit dialog routine).
_alarmDialogOpened = False

# A common alarm error dialog.
def _alarmError():
	# Translators: Text of the dialog when another alarm dialog is open.
	gui.messageBox(_("Another alarm dialog is open."),_("Error"),style=wx.OK | wx.ICON_ERROR)

class SPLAlarmDialog(wx.Dialog):
	"""A dialog providing common alarm settings.
	This dialog contains a number entry field for alarm duration and a check box to enable or disable the alarm.
	"""

	# The following comes from exit dialog class from GUI package (credit: NV Access and Zahari from Bulgaria).
	_instance = None

	def __new__(cls, parent, *args, **kwargs):
		# Make this a singleton and prompt an error dialog if it isn't.
		if _alarmDialogOpened:
			raise RuntimeError("An instance of alarm dialog is opened")
		inst = cls._instance() if cls._instance else None
		if not inst:
			return super(cls, cls).__new__(cls, parent, *args, **kwargs)
		return inst

	def __init__(self, parent, setting, toggleSetting, title, alarmPrompt, alarmToggleLabel, min, max):
		inst = SPLAlarmDialog._instance() if SPLAlarmDialog._instance else None
		if inst:
			return
		# Use a weakref so the instance can die.
		SPLAlarmDialog._instance = weakref.ref(self)

		# Now the actual alarm dialog code.
		super(SPLAlarmDialog, self).__init__(parent, wx.ID_ANY, title)
		self.setting = setting
		self.toggleSetting = toggleSetting
		mainSizer = wx.BoxSizer(wx.VERTICAL)

		alarmSizer = wx.BoxSizer(wx.HORIZONTAL)
		alarmMessage = wx.StaticText(self, wx.ID_ANY, label=alarmPrompt)
		alarmSizer.Add(alarmMessage)
		self.alarmEntry = wx.SpinCtrl(self, wx.ID_ANY, min=min, max=max)
		self.alarmEntry.SetValue(SPLConfig["IntroOutroAlarms"][setting])
		self.alarmEntry.SetSelection(-1, -1)
		alarmSizer.Add(self.alarmEntry)
		mainSizer.Add(alarmSizer,border=20,flag=wx.LEFT|wx.RIGHT|wx.TOP)

		self.toggleCheckBox=wx.CheckBox(self,wx.NewId(),label=alarmToggleLabel)
		self.toggleCheckBox.SetValue(SPLConfig["IntroOutroAlarms"][toggleSetting])
		mainSizer.Add(self.toggleCheckBox,border=10,flag=wx.BOTTOM)

		mainSizer.AddSizer(self.CreateButtonSizer(wx.OK|wx.CANCEL))
		self.Bind(wx.EVT_BUTTON,self.onOk,id=wx.ID_OK)
		self.Bind(wx.EVT_BUTTON,self.onCancel,id=wx.ID_CANCEL)
		mainSizer.Fit(self)
		self.SetSizer(mainSizer)
		self.Center(wx.BOTH | wx.CENTER_ON_SCREEN)
		self.alarmEntry.SetFocus()

	def onOk(self, evt):
		global _alarmDialogOpened
		# Optimization: don't bother if Studio is dead and if the same value has been entered.
		if user32.FindWindowA("SPLStudio", None):
			newVal = self.alarmEntry.GetValue()
			newToggle = self.toggleCheckBox.GetValue()
			if SPLConfig["IntroOutroAlarms"][self.setting] != newVal: SPLConfig["IntroOutroAlarms"][self.setting] = newVal
			elif SPLConfig["IntroOutroAlarms"][self.toggleSetting] != newToggle: SPLConfig["IntroOutroAlarms"][self.toggleSetting] = newToggle
			# Apply alarm settings only.
			applySections(SPLConfig["ActiveIndex"], "/".join(["IntroOutroAlarms", self.setting]))
			applySections(SPLConfig["ActiveIndex"], "/".join(["IntroOutroAlarms", self.toggleSetting]))
		self.Destroy()
		_alarmDialogOpened = False

	def onCancel(self, evt):
		self.Destroy()
		global _alarmDialogOpened
		_alarmDialogOpened = False

# Message verbosity pool.
# To be moved to its own module in add-on 7.0.
# This is a multimap, consisting of category, value and message.
# Most of the categories are same as confspec keys, hence the below message function is invoked when settings are changed.
def message(category, value):
	verbosityLevels = ("beginner", "advanced")
	ui.message(messagePool[category][value][verbosityLevels.index(SPLConfig["General"]["MessageVerbosity"])])

messagePool={
	"BeepAnnounce":
		{True:
			# Translators: Reported when status announcement is set to beeps in SPL Studio.
			(_("Status announcement beeps"),
			# Translators: Reported when status announcement is set to beeps in SPL Studio.
			_("Beeps")),
		False:
			# Translators: Reported when status announcement is set to beeps in SPL Studio.
			(_("Status announcement words"),
			# Translators: Reported when status announcement is set to beeps in SPL Studio.
			_("Words"))},
	"BrailleTimer":
		{"off":
			# Translators: A setting in braille timer options.
			(_("Braille timer off"), _("Off")),
		"outro":
			# Translators: A setting in braille timer options.
			(_("Braille track endings"),
						# Translators: A setting in braille timer options.
			_("Outro")),
		"intro":
			# Translators: A setting in braille timer options.
			(_("Braille intro endings"),
						# Translators: A setting in braille timer options.
			_("Intro")),
		"both":
			# Translators: A setting in braille timer options.
			(_("Braille intro and track endings"),
						# Translators: A setting in braille timer options.
			_("Both"))},
	"LibraryScanAnnounce":
		{"off":
			# Translators: A setting in library scan announcement options.
			(_("Do not announce library scans"), _("Off")),
		"ending":
			# Translators: A setting in library scan announcement options.
			(_("Announce start and end of a library scan"),
			_("Start and end only")),
		"progress":
			# Translators: A setting in library scan announcement options.
			(_("Announce the progress of a library scan"),
			_("Scan progress")),
		"numbers":
			# Translators: A setting in library scan announcement options.
			(_("Announce progress and item count of a library scan"),
			_("Scan count"))}}<|MERGE_RESOLUTION|>--- conflicted
+++ resolved
@@ -574,13 +574,9 @@
 	# 7.0: Turn off auto update check timer.
 	if splupdate._SPLUpdateT is not None and splupdate._SPLUpdateT.IsRunning(): splupdate._SPLUpdateT.Stop()
 	splupdate._SPLUpdateT = None
-<<<<<<< HEAD
 	# Close profile triggers dictionary.
 	saveProfileTriggers()
-	# Apply any global settings changed in profiles to normal configuration.
-=======
 	# Save profile-specific settings to appropriate dictionary if this is the case.
->>>>>>> 3619a632
 	activeIndex = SPLConfig["ActiveIndex"]
 	del SPLConfig["ActiveIndex"]
 	if activeIndex > 0:
