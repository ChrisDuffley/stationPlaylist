--- conflicted
+++ resolved
@@ -323,13 +323,9 @@
 		sizer.Add(self.resetConfigButton)
 
 	def postInit(self):
-<<<<<<< HEAD
-		self.profiles.SetFocus()
-=======
 		global _configDialogOpened
 		_configDialogOpened = True
-		self.beepAnnounceCheckbox.SetFocus()
->>>>>>> 0255207a
+		self.profiles.SetFocus()
 
 	def onOk(self, evt):
 		if not self.micAlarm.Value.isdigit():
@@ -340,7 +336,7 @@
 				_("Error"), wx.OK|wx.ICON_ERROR,self)
 			self.micAlarm.SetFocus()
 			return
-		global SPLConfig
+		global SPLConfig, _configDialogOpened
 		SPLConfig = SPLConfigPool[self.profiles.GetSelection()]
 		SPLConfig["BeepAnnounce"] = self.beepAnnounceCheckbox.Value
 		SPLConfig["SayEndOfTrack"] = self.outroCheckBox.Value
@@ -357,7 +353,6 @@
 		SPLConfig["SayScheduledFor"] = self.scheduledForCheckbox.Value
 		SPLConfig["SayListenerCount"] = self.listenerCountCheckbox.Value
 		SPLConfig["SayPlayingCartName"] = self.cartNameCheckbox.Value
-		global _configDialogOpened
 		_configDialogOpened = False
 		super(SPLConfigDialog,  self).onOk(evt)
 
