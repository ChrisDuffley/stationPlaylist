# SPL Studio Configuration user interfaces
# An app module and global plugin package for NVDA
# Copyright 2016 Joseph Lee and others, released under GPL.
# Split from SPL config module in 2016.
# Provides the configuration management UI package for SPL Studio app module.
# For code which provides foundation for code in this module, see splconfig module.

import os
import weakref
import datetime
import calendar
import ui
import api
import gui
import wx
from winUser import user32
import tones
import splupdate
import splconfig


# Configuration dialog.
_configDialogOpened = False

class SPLConfigDialog(gui.SettingsDialog):
	# Translators: This is the label for the StationPlaylist Studio configuration dialog.
	title = _("Studio Add-on Settings")

	def makeSettings(self, settingsSizer):

		# Broadcast profile controls were inspired by Config Profiles dialog in NVDA Core.
		sizer = wx.BoxSizer(wx.HORIZONTAL)
		# Translators: The label for a setting in SPL add-on dialog to select a broadcast profile.
		label = wx.StaticText(self, wx.ID_ANY, label=_("Broadcast &profile:"))
		# Sort profiles for display purposes (the config pool might not be sorted).
		sortedProfiles = [profile.name for profile in splconfig.SPLConfigPool]
		# No need to sort if the only living profile is the normal configuration or there is one other profile besides this.
		# Optimization: Only sort if config pool itself isn't  - usually after creating, renaming or deleting profile(s).
		if len(sortedProfiles) > 2 and not splconfig.isConfigPoolSorted():
			firstProfile = splconfig.SPLConfigPool[0].name
			sortedProfiles = [firstProfile] + sorted(sortedProfiles[1:])
		# 7.0: Have a copy of the sorted profiles so the actual combo box items can show profile flags.
		self.profileNames = list(sortedProfiles)
		self.profiles = wx.Choice(self, wx.ID_ANY, choices=self.displayProfiles(sortedProfiles))
		self.profiles.Bind(wx.EVT_CHOICE, self.onProfileSelection)
		try:
			self.profiles.SetSelection(self.profileNames.index(splconfig.SPLActiveProfile))
		except:
			pass
		sizer.Add(label)
		sizer.Add(self.profiles)
		settingsSizer.Add(sizer, border=10, flag=wx.BOTTOM)

		# Profile controls code credit: NV Access (except copy button).
		sizer = wx.BoxSizer(wx.HORIZONTAL)
		# Translators: The label of a button to create a new broadcast profile.
		item = newButton = wx.Button(self, label=_("&New"))
		item.Bind(wx.EVT_BUTTON, self.onNew)
		sizer.Add(item)
		# Translators: The label of a button to copy a broadcast profile.
		item = copyButton = wx.Button(self, label=_("Cop&y"))
		item.Bind(wx.EVT_BUTTON, self.onCopy)
		sizer.Add(item)
		# Translators: The label of a button to rename a broadcast profile.
		item = self.renameButton = wx.Button(self, label=_("&Rename"))
		item.Bind(wx.EVT_BUTTON, self.onRename)
		sizer.Add(item)
		# Translators: The label of a button to delete a broadcast profile.
		item = self.deleteButton = wx.Button(self, label=_("&Delete"))
		item.Bind(wx.EVT_BUTTON, self.onDelete)
		sizer.Add(item)
		# Have a copy of the triggers dictionary.
		self._profileTriggersConfig = dict(splconfig.profileTriggers)
		# Translators: The label of a button to manage show profile triggers.
		item = self.triggerButton = wx.Button(self, label=_("&Triggers..."))
		item.Bind(wx.EVT_BUTTON, self.onTriggers)
		sizer.Add(item)
		settingsSizer.Add(sizer, border=10, flag=wx.BOTTOM)

		sizer = wx.BoxSizer(wx.HORIZONTAL)
		self.switchProfile = splconfig.SPLSwitchProfile
		self.activeProfile = splconfig.SPLActiveProfile
		# Used as sanity check in case switch profile is renamed or deleted.
		self.switchProfileRenamed = False
		self.switchProfileDeleted = False
		# Translators: The label for a setting in SPL Add-on settings to configure countdown seconds before switching profiles.
		self.triggerThresholdLabel = wx.StaticText(self, wx.ID_ANY, label=_("Countdown seconds before switching profiles"))
		sizer.Add(self.triggerThresholdLabel)
		self.triggerThreshold = wx.SpinCtrl(self, wx.ID_ANY, min=10, max=60)
		self.triggerThreshold.SetValue(long(splconfig.SPLConfig["Advanced"]["ProfileTriggerThreshold"]))
		self.triggerThreshold.SetSelection(-1, -1)
		sizer.Add(self.triggerThreshold)
		if splconfig.SPLConfig["ActiveIndex"] == 0:
			self.renameButton.Disable()
			self.deleteButton.Disable()
			self.triggerButton.Disable()
		settingsSizer.Add(sizer, border=10, flag=wx.BOTTOM)

		# Translators: the label for a setting in SPL add-on settings to set status announcement between words and beeps.
		self.beepAnnounceCheckbox=wx.CheckBox(self,wx.NewId(),label=_("&Beep for status announcements"))
		self.beepAnnounceCheckbox.SetValue(splconfig.SPLConfig["General"]["BeepAnnounce"])
		settingsSizer.Add(self.beepAnnounceCheckbox, border=10,flag=wx.TOP)

		sizer = wx.BoxSizer(wx.HORIZONTAL)
		# Translators: The label for a setting in SPL add-on dialog to set message verbosity.
		label = wx.StaticText(self, wx.ID_ANY, label=_("Message &verbosity:"))
		# Translators: One of the message verbosity levels.
		self.verbosityLevels=[("beginner",_("beginner")),
		# Translators: One of the message verbosity levels.
		("advanced",_("advanced"))]
		self.verbosityList = wx.Choice(self, wx.ID_ANY, choices=[x[1] for x in self.verbosityLevels])
		currentVerbosity=splconfig.SPLConfig["General"]["MessageVerbosity"]
		selection = (x for x,y in enumerate(self.verbosityLevels) if y[0]==currentVerbosity).next()  
		try:
			self.verbosityList.SetSelection(selection)
		except:
			pass
		sizer.Add(label)
		sizer.Add(self.verbosityList)
		settingsSizer.Add(sizer, border=10, flag=wx.BOTTOM)

		self.outroSizer = wx.BoxSizer(wx.HORIZONTAL)
		# Check box hiding method comes from Alberto Buffolino's Columns Review add-on.
		# Translators: Label for a check box in SPL add-on settings to notify when end of track (outro) is approaching.
		self.outroCheckBox=wx.CheckBox(self,wx.NewId(),label=_("&Notify when end of track is approaching"))
		self.outroCheckBox.SetValue(splconfig.SPLConfig["IntroOutroAlarms"]["SayEndOfTrack"])
		self.outroCheckBox.Bind(wx.EVT_CHECKBOX, self.onOutroCheck)
		self.outroSizer.Add(self.outroCheckBox, border=10,flag=wx.BOTTOM)

		# Translators: The label for a setting in SPL Add-on settings to specify end of track (outro) alarm.
		self.outroAlarmLabel = wx.StaticText(self, wx.ID_ANY, label=_("&End of track alarm in seconds"))
		self.outroSizer.Add(self.outroAlarmLabel)
		self.endOfTrackAlarm = wx.SpinCtrl(self, wx.ID_ANY, min=1, max=59)
		self.endOfTrackAlarm.SetValue(long(splconfig.SPLConfig["IntroOutroAlarms"]["EndOfTrackTime"]))
		self.endOfTrackAlarm.SetSelection(-1, -1)
		self.outroSizer.Add(self.endOfTrackAlarm)
		self.onOutroCheck(None)
		settingsSizer.Add(self.outroSizer, border=10, flag=wx.BOTTOM)

		self.introSizer = wx.BoxSizer(wx.HORIZONTAL)
		# Translators: Label for a check box in SPL add-on settings to notify when end of intro is approaching.
		self.introCheckBox=wx.CheckBox(self,wx.NewId(),label=_("&Notify when end of introduction is approaching"))
		self.introCheckBox.SetValue(splconfig.SPLConfig["IntroOutroAlarms"]["SaySongRamp"])
		self.introCheckBox.Bind(wx.EVT_CHECKBOX, self.onIntroCheck)
		self.introSizer.Add(self.introCheckBox, border=10,flag=wx.BOTTOM)

		# Translators: The label for a setting in SPL Add-on settings to specify track intro alarm.
		self.introAlarmLabel = wx.StaticText(self, wx.ID_ANY, label=_("&Track intro alarm in seconds"))
		self.introSizer.Add(self.introAlarmLabel)
		self.songRampAlarm = wx.SpinCtrl(self, wx.ID_ANY, min=1, max=9)
		self.songRampAlarm.SetValue(long(splconfig.SPLConfig["IntroOutroAlarms"]["SongRampTime"]))
		self.songRampAlarm.SetSelection(-1, -1)
		self.introSizer.Add(self.songRampAlarm)
		self.onIntroCheck(None)
		settingsSizer.Add(self.introSizer, border=10, flag=wx.BOTTOM)

		sizer = wx.BoxSizer(wx.HORIZONTAL)
		# Translators: The label for a setting in SPL add-on dialog to control braille timer.
		label = wx.StaticText(self, wx.ID_ANY, label=_("&Braille timer:"))
		self.brailleTimerValues=[("off",_("Off")),
		# Translators: One of the braille timer settings.
		("outro",_("Track ending")),
		# Translators: One of the braille timer settings.
		("intro",_("Track intro")),
		# Translators: One of the braille timer settings.
		("both",_("Track intro and ending"))]
		self.brailleTimerList = wx.Choice(self, wx.ID_ANY, choices=[x[1] for x in self.brailleTimerValues])
		brailleTimerCurValue=splconfig.SPLConfig["General"]["BrailleTimer"]
		selection = (x for x,y in enumerate(self.brailleTimerValues) if y[0]==brailleTimerCurValue).next()  
		try:
			self.brailleTimerList.SetSelection(selection)
		except:
			pass
		sizer.Add(label)
		sizer.Add(self.brailleTimerList)
		settingsSizer.Add(sizer, border=10, flag=wx.BOTTOM)

		self.micSizer = wx.BoxSizer(wx.HORIZONTAL)
		# Translators: The label for a setting in SPL Add-on settings to change microphone alarm setting.
		label = wx.StaticText(self, wx.ID_ANY, label=_("&Microphone alarm in seconds"))
		self.micSizer.Add(label)
		self.micAlarm = wx.SpinCtrl(self, wx.ID_ANY, min=0, max=7200)
		self.micAlarm.SetValue(long(splconfig.SPLConfig["MicrophoneAlarm"]["MicAlarm"]))
		self.micAlarm.SetSelection(-1, -1)
		self.micSizer.Add(self.micAlarm)

		# Translators: The label for a setting in SPL Add-on settings to specify mic alarm interval.
		self.micAlarmIntervalLabel = wx.StaticText(self, wx.ID_ANY, label=_("Microphone alarm &interval in seconds"))
		self.micSizer.Add(self.micAlarmIntervalLabel)
		self.micAlarmInterval = wx.SpinCtrl(self, wx.ID_ANY, min=0, max=60)
		self.micAlarmInterval.SetValue(long(splconfig.SPLConfig["MicrophoneAlarm"]["MicAlarmInterval"]))
		self.micAlarmInterval.SetSelection(-1, -1)
		self.micSizer.Add(self.micAlarmInterval)
		settingsSizer.Add(self.micSizer, border=10, flag=wx.BOTTOM)

		sizer = wx.BoxSizer(wx.HORIZONTAL)
		# Translators: The label for a setting in SPL add-on dialog to control alarm announcement type.
		label = wx.StaticText(self, wx.ID_ANY, label=_("&Alarm notification:"))
		# Translators: One of the alarm notification options.
		self.alarmAnnounceValues=[("beep",_("beep")),
		# Translators: One of the alarm notification options.
		("message",_("message")),
		# Translators: One of the alarm notification options.
		("both",_("both beep and message"))]
		self.alarmAnnounceList = wx.Choice(self, wx.ID_ANY, choices=[x[1] for x in self.alarmAnnounceValues])
		alarmAnnounceCurValue=splconfig.SPLConfig["General"]["AlarmAnnounce"]
		selection = (x for x,y in enumerate(self.alarmAnnounceValues) if y[0]==alarmAnnounceCurValue).next()  
		try:
			self.alarmAnnounceList.SetSelection(selection)
		except:
			pass
		sizer.Add(label)
		sizer.Add(self.alarmAnnounceList)
		settingsSizer.Add(sizer, border=10, flag=wx.BOTTOM)

		sizer = wx.BoxSizer(wx.HORIZONTAL)
		# Translators: The label for a setting in SPL add-on dialog to control library scan announcement.
		label = wx.StaticText(self, wx.ID_ANY, label=_("&Library scan announcement:"))
		self.libScanValues=[("off",_("Off")),
		# Translators: One of the library scan announcement settings.
		("ending",_("Start and end only")),
		# Translators: One of the library scan announcement settings.
		("progress",_("Scan progress")),
		# Translators: One of the library scan announcement settings.
		("numbers",_("Scan count"))]
		self.libScanList = wx.Choice(self, wx.ID_ANY, choices=[x[1] for x in self.libScanValues])
		libScanCurValue=splconfig.SPLConfig["General"]["LibraryScanAnnounce"]
		selection = (x for x,y in enumerate(self.libScanValues) if y[0]==libScanCurValue).next()  
		try:
			self.libScanList.SetSelection(selection)
		except:
			pass
		sizer.Add(label)
		sizer.Add(self.libScanList)
		settingsSizer.Add(sizer, border=10, flag=wx.BOTTOM)

		# Translators: the label for a setting in SPL add-on settings to announce time including hours.
		self.hourAnnounceCheckbox=wx.CheckBox(self,wx.NewId(),label=_("Include &hours when announcing track or playlist duration"))
		self.hourAnnounceCheckbox.SetValue(splconfig.SPLConfig["General"]["TimeHourAnnounce"])
		settingsSizer.Add(self.hourAnnounceCheckbox, border=10,flag=wx.BOTTOM)

		# Translators: the label for a setting in SPL add-on settings to toggle track dial mode on and off.
		self.trackDialCheckbox=wx.CheckBox(self,wx.NewId(),label=_("&Track Dial mode"))
		self.trackDialCheckbox.SetValue(splconfig.SPLConfig["General"]["TrackDial"])
		settingsSizer.Add(self.trackDialCheckbox, border=10,flag=wx.BOTTOM)

		# Translators: the label for a setting in SPL add-on settings to toggle category sound announcement.
		self.categorySoundsCheckbox=wx.CheckBox(self,wx.NewId(),label=_("&Beep for different track categories"))
		self.categorySoundsCheckbox.SetValue(splconfig.SPLConfig["General"]["CategorySounds"])
		settingsSizer.Add(self.categorySoundsCheckbox, border=10,flag=wx.BOTTOM)

		# Translators: the label for a setting in SPL add-on settings to toggle top and bottom notification.
		self.topBottomCheckbox=wx.CheckBox(self,wx.NewId(),label=_("Notify when located at &top or bottom of playlist viewer"))
		self.topBottomCheckbox.SetValue(splconfig.SPLConfig["General"]["TopBottomAnnounce"])
		settingsSizer.Add(self.topBottomCheckbox, border=10,flag=wx.BOTTOM)

		sizer = wx.BoxSizer(wx.HORIZONTAL)
		# Translators: the label for a setting in SPL add-on settings to be notified that metadata streaming is enabled.
		label = wx.StaticText(self, wx.ID_ANY, label=_("&Metadata streaming notification and connection"))
		self.metadataValues=[("off",_("Off")),
		# Translators: One of the metadata notification settings.
		("startup",_("When Studio starts")),
		# Translators: One of the metadata notification settings.
		("instant",_("When instant switch profile is active"))]
		self.metadataList = wx.Choice(self, wx.ID_ANY, choices=[x[1] for x in self.metadataValues])
		metadataCurValue=splconfig.SPLConfig["General"]["MetadataReminder"]
		selection = (x for x,y in enumerate(self.metadataValues) if y[0]==metadataCurValue).next()  
		try:
			self.metadataList.SetSelection(selection)
		except:
			pass
		sizer.Add(label)
		sizer.Add(self.metadataList)
		self.metadataStreams = list(splconfig.SPLConfig["MetadataStreaming"]["MetadataEnabled"])
		# Translators: The label of a button to manage column announcements.
		item = manageMetadataButton = wx.Button(self, label=_("Configure metadata &streaming connection options..."))
		item.Bind(wx.EVT_BUTTON, self.onManageMetadata)
		sizer.Add(item)
		settingsSizer.Add(sizer, border=10, flag=wx.BOTTOM)

		# Translators: the label for a setting in SPL add-on settings to toggle custom column announcement.
		self.columnOrderCheckbox=wx.CheckBox(self,wx.NewId(),label=_("Announce columns in the &order shown on screen"))
		self.columnOrderCheckbox.SetValue(splconfig.SPLConfig["ColumnAnnouncement"]["UseScreenColumnOrder"])
		self.columnOrder = splconfig.SPLConfig["ColumnAnnouncement"]["ColumnOrder"]
		# Without manual conversion below, it produces a rare bug where clicking cancel after changing column inclusion causes new set to be retained.
		self.includedColumns = set(splconfig.SPLConfig["ColumnAnnouncement"]["IncludedColumns"])
		settingsSizer.Add(self.columnOrderCheckbox, border=10,flag=wx.BOTTOM)
		# Translators: The label of a button to manage column announcements.
		item = manageColumnsButton = wx.Button(self, label=_("&Manage track column announcements..."))
		item.Bind(wx.EVT_BUTTON, self.onManageColumns)
		settingsSizer.Add(item)
		# Translators: The label of a button to configure columns explorer slots (SPL Assistant, number row keys to announce specific columns).
		item = columnsExplorerButton = wx.Button(self, label=_("Columns E&xplorer..."))
		item.Bind(wx.EVT_BUTTON, self.onColumnsExplorer)
		self.exploreColumns = splconfig.SPLConfig["General"]["ExploreColumns"]
		settingsSizer.Add(item)

		# Say status flags to be picked up by the dialog of this name.
		self.scheduledFor = splconfig.SPLConfig["SayStatus"]["SayScheduledFor"]
		self.listenerCount = splconfig.SPLConfig["SayStatus"]["SayListenerCount"]
		self.cartName = splconfig.SPLConfig["SayStatus"]["SayPlayingCartName"]
		self.playingTrackName = splconfig.SPLConfig["SayStatus"]["SayPlayingTrackName"]

		# Translators: The label of a button to open advanced options such as using SPL Controller command to invoke Assistant layer.
		item = sayStatusButton = wx.Button(self, label=_("&Status announcements..."))
		item.Bind(wx.EVT_BUTTON, self.onStatusAnnouncement)
		settingsSizer.Add(item)

		# Translators: The label of a button to open advanced options such as using SPL Controller command to invoke Assistant layer.
		item = advancedOptButton = wx.Button(self, label=_("&Advanced options..."))
		item.Bind(wx.EVT_BUTTON, self.onAdvancedOptions)
		self.splConPassthrough = splconfig.SPLConfig["Advanced"]["SPLConPassthrough"]
		self.compLayer = splconfig.SPLConfig["Advanced"]["CompatibilityLayer"]
		self.autoUpdateCheck = splconfig.SPLConfig["Update"]["AutoUpdateCheck"]
		settingsSizer.Add(item)

		# Translators: The label for a button in SPL add-on configuration dialog to reset settings to defaults.
		self.resetConfigButton = wx.Button(self, wx.ID_ANY, label=_("Reset settings"))
		self.resetConfigButton.Bind(wx.EVT_BUTTON,self.onResetConfig)
		settingsSizer.Add(self.resetConfigButton)

	def postInit(self):
		global _configDialogOpened
		_configDialogOpened = True
		self.profiles.SetFocus()

	def onOk(self, evt):
		global _configDialogOpened
		selectedProfile = self.profiles.GetStringSelection().split(" <")[0]
		profileIndex = splconfig.getProfileIndexByName(selectedProfile)
		splconfig.SPLConfig["General"]["BeepAnnounce"] = self.beepAnnounceCheckbox.Value
		splconfig.SPLConfig["General"]["MessageVerbosity"] = self.verbosityLevels[self.verbosityList.GetSelection()][0]
		splconfig.SPLConfig["IntroOutroAlarms"]["SayEndOfTrack"] = self.outroCheckBox.Value
		splconfig.SPLConfig["IntroOutroAlarms"]["EndOfTrackTime"] = self.endOfTrackAlarm.Value
		splconfig.SPLConfig["IntroOutroAlarms"]["SaySongRamp"] = self.introCheckBox.Value
		splconfig.SPLConfig["IntroOutroAlarms"]["SongRampTime"] = self.songRampAlarm.Value
		splconfig.SPLConfig["General"]["BrailleTimer"] = self.brailleTimerValues[self.brailleTimerList.GetSelection()][0]
		splconfig.SPLConfig["MicrophoneAlarm"]["MicAlarm"] = self.micAlarm.Value
		splconfig.SPLConfig["MicrophoneAlarm"]["MicAlarmInterval"] = self.micAlarmInterval.Value
		splconfig.SPLConfig["General"]["AlarmAnnounce"] = self.alarmAnnounceValues[self.alarmAnnounceList.GetSelection()][0]
		splconfig.SPLConfig["General"]["LibraryScanAnnounce"] = self.libScanValues[self.libScanList.GetSelection()][0]
		splconfig.SPLConfig["General"]["TimeHourAnnounce"] = self.hourAnnounceCheckbox.Value
		splconfig.SPLConfig["General"]["TrackDial"] = self.trackDialCheckbox.Value
		splconfig.SPLConfig["General"]["CategorySounds"] = self.categorySoundsCheckbox.Value
		splconfig.SPLConfig["General"]["TopBottomAnnounce"] = self.topBottomCheckbox.Value
		splconfig.SPLConfig["General"]["MetadataReminder"] = self.metadataValues[self.metadataList.GetSelection()][0]
		splconfig.SPLConfig["MetadataStreaming"]["MetadataEnabled"] = self.metadataStreams
		splconfig.SPLConfig["ColumnAnnouncement"]["UseScreenColumnOrder"] = self.columnOrderCheckbox.Value
		splconfig.SPLConfig["ColumnAnnouncement"]["ColumnOrder"] = self.columnOrder
		splconfig.SPLConfig["ColumnAnnouncement"]["IncludedColumns"] = self.includedColumns
		splconfig.SPLConfig["General"]["ExploreColumns"] = self.exploreColumns
		splconfig.SPLConfig["SayStatus"]["SayScheduledFor"] = self.scheduledFor
		splconfig.SPLConfig["SayStatus"]["SayListenerCount"] = self.listenerCount
		splconfig.SPLConfig["SayStatus"]["SayPlayingCartName"] = self.cartName
		splconfig.SPLConfig["SayStatus"]["SayPlayingTrackName"] = self.playingTrackName
		splconfig.SPLConfig["Advanced"]["SPLConPassthrough"] = self.splConPassthrough
		splconfig.SPLConfig["Advanced"]["CompatibilityLayer"] = self.compLayer
		splconfig.SPLConfig["Update"]["AutoUpdateCheck"] = self.autoUpdateCheck
		splconfig.SPLConfig["ActiveIndex"] = profileIndex
		# Reverse of merge: save profile specific sections to individual config dictionaries.
		splconfig.applySections(profileIndex)
		splconfig.SPLActiveProfile = selectedProfile
		splconfig.SPLSwitchProfile = self.switchProfile
		# Make sure to nullify prev profile if instant switch profile is gone.
		# 7.0: Don't do the following in the midst of a broadcast.
		if self.switchProfile is None and not splconfig._triggerProfileActive:
			splconfig.SPLPrevProfile = None
		_configDialogOpened = False
		# 7.0: Perform extra action such as restarting auto update timer.
		self.onCloseExtraAction()
		# Apply changes to profile triggers.
		splconfig.profileTriggers = dict(self._profileTriggersConfig)
		self._profileTriggersConfig.clear()
		self._profileTriggersConfig = None
		splconfig.triggerStart(restart=True)
		super(SPLConfigDialog,  self).onOk(evt)

	def onCancel(self, evt):
		global _configDialogOpened
		# 6.1: Discard changes to included columns set.
		if self.includedColumns is not None: self.includedColumns.clear()
		self.includedColumns = None
		# Apply profile trigger changes if any.
		splconfig.profileTriggers = dict(self._profileTriggersConfig)
		self._profileTriggersConfig.clear()
		self._profileTriggersConfig = None
		splconfig.triggerStart(restart=True)
		# 7.0: No matter what happens, merge appropriate profile.
		try:
			prevActive = self.profileNames.index(self.activeProfile)
		except ValueError:
			prevActive = 0
		splconfig.mergeSections(prevActive)
		if self.switchProfileRenamed or self.switchProfileDeleted:
			splconfig.SPLSwitchProfile = self.switchProfile
		if self.switchProfileDeleted:
			splconfig.SPLActiveProfile = splconfig.SPLConfigPool[prevActive].name
		_configDialogOpened = False
		super(SPLConfigDialog,  self).onCancel(evt)

	# Perform extra action when closing this dialog such as restarting update timer.
	def onCloseExtraAction(self):
		# Change metadata streaming.
		hwnd = user32.FindWindowA("SPLStudio", None)
		if hwnd:
			for url in xrange(5):
				dataLo = 0x00010000 if splconfig.SPLConfig["MetadataStreaming"]["MetadataEnabled"][url] else 0xffff0000
				user32.SendMessageW(hwnd, 1024, dataLo | url, 36)
		# Coordinate auto update timer restart routine if told to do so.
		if not splconfig.SPLConfig["Update"]["AutoUpdateCheck"]:
			if splupdate._SPLUpdateT is not None and splupdate._SPLUpdateT.IsRunning(): splupdate._SPLUpdateT.Stop()
			splupdate._SPLUpdateT = None
		else:
			if splupdate._SPLUpdateT is None: splconfig.updateInit()

	# Check events for outro and intro alarms, respectively.
	def onOutroCheck(self, evt):
		if not self.outroCheckBox.IsChecked():
			self.outroSizer.Hide(self.outroAlarmLabel)
			self.outroSizer.Hide(self.endOfTrackAlarm)
		else:
			self.outroSizer.Show(self.outroAlarmLabel)
			self.outroSizer.Show(self.endOfTrackAlarm)
		self.Fit()

	def onIntroCheck(self, evt):
		if not self.introCheckBox.IsChecked():
			self.introSizer.Hide(self.introAlarmLabel)
			self.introSizer.Hide(self.songRampAlarm)
		else:
			self.introSizer.Show(self.introAlarmLabel)
			self.introSizer.Show(self.songRampAlarm)
		self.Fit()

	# Include profile flags such as instant profile string for display purposes.
	def displayProfiles(self, profiles):
		for index in xrange(len(profiles)):
			profiles[index] = splconfig.getProfileFlags(profiles[index])
		return profiles


	# Load settings from profiles.
	def onProfileSelection(self, evt):
		# Don't rely on SPLConfig here, as we don't want to interupt the show.
		selection = self.profiles.GetSelection()
		# No need to look at the profile flag.
		selectedProfile = self.profiles.GetStringSelection().split(" <")[0]
		# Play a tone to indicate active profile.
		if self.activeProfile == selectedProfile:
			tones.beep(512, 40)
		if selection == 0:
			self.renameButton.Disable()
			self.deleteButton.Disable()
			self.triggerButton.Disable()
		else:
			self.renameButton.Enable()
			self.deleteButton.Enable()
			self.triggerButton.Enable()
		curProfile = splconfig.getProfileByName(selectedProfile)
		self.outroCheckBox.SetValue(curProfile["IntroOutroAlarms"]["SayEndOfTrack"])
		self.endOfTrackAlarm.SetValue(long(curProfile["IntroOutroAlarms"]["EndOfTrackTime"]))
		self.onOutroCheck(None)
		self.introCheckBox.SetValue(curProfile["IntroOutroAlarms"]["SaySongRamp"])
		self.songRampAlarm.SetValue(long(curProfile["IntroOutroAlarms"]["SongRampTime"]))
		self.onIntroCheck(None)
		self.micAlarm.SetValue(long(curProfile["MicrophoneAlarm"]["MicAlarm"]))
		self.micAlarmInterval.SetValue(long(curProfile["MicrophoneAlarm"]["MicAlarmInterval"]))
		# 6.1: Take care of profile-specific column and metadata settings.
		self.metadataStreams = curProfile["MetadataStreaming"]["MetadataEnabled"]
		self.columnOrderCheckbox.SetValue(curProfile["ColumnAnnouncement"]["UseScreenColumnOrder"])
		self.columnOrder = curProfile["ColumnAnnouncement"]["ColumnOrder"]
		# 6.1: Again convert list to set.
		self.includedColumns = set(curProfile["ColumnAnnouncement"]["IncludedColumns"])

	# Profile controls.
	# Rename and delete events come from GUI/config profiles dialog from NVDA core.
	def onNew(self, evt):
		self.Disable()
		NewProfileDialog(self).Show()

	def onCopy(self, evt):
		self.Disable()
		NewProfileDialog(self, copy=True).Show()

	def onRename(self, evt):
		oldDisplayName = self.profiles.GetStringSelection()
		state = oldDisplayName.split(" <")
		oldName = state[0]
		index = self.profiles.Selection
		configPos = splconfig.getProfileIndexByName(oldName)
		profilePos = self.profileNames.index(oldName)
		# Translators: The label of a field to enter a new name for a broadcast profile.
		with wx.TextEntryDialog(self, _("New name:"),
				# Translators: The title of the dialog to rename a profile.
				_("Rename Profile"), defaultValue=oldName) as d:
			if d.ShowModal() == wx.ID_CANCEL:
				return
			newName = api.filterFileName(d.Value)
		if oldName == newName: return
		newNamePath = newName + ".ini"
		newProfile = os.path.join(SPLProfiles, newNamePath)
		if oldName.lower() != newName.lower() and os.path.isfile(newProfile):
			# Translators: An error displayed when renaming a configuration profile
			# and a profile with the new name already exists.
			gui.messageBox(_("That profile already exists. Please choose a different name."),
				_("Error"), wx.OK | wx.ICON_ERROR, self)
			return
		oldNamePath = oldName + ".ini"
		oldProfile = os.path.join(SPLProfiles, oldNamePath)
		try:
			os.rename(oldProfile, newProfile)
		except WindowsError:
			pass
		if self.switchProfile == oldName:
			self.switchProfile = newName
			self.switchProfileRenamed = True
		# Be sure to update profile triggers.
		if oldName in self._profileTriggersConfig:
			self._profileTriggersConfig[newName] = self._profileTriggersConfig[oldName]
			del self._profileTriggersConfig[oldName]
		if self.activeProfile == oldName:
			self.activeProfile = newName
		self.profileNames[profilePos] = newName
		splconfig.SPLConfigPool[configPos].name = newName
		splconfig.SPLConfigPool[configPos].filename = newProfile
		splconfig._SPLCache[newName] = splconfig._SPLCache[oldName]
		del splconfig._SPLCache[oldName]
		if len(state) > 1: newName = " <".join([newName, state[1]])
		self.profiles.SetString(index, newName)
		self.profiles.Selection = index
		self.profiles.SetFocus()

	def onDelete(self, evt):
		# Prevent profile deletion while a trigger is active (in the midst of a broadcast), otherwise flags such as instant switch and time-based profiles become inconsistent.
		# 6.4: This was seen after deleting a profile one positoin before the previsouly active profile.
		# 7.0: One should never delete the currently active time-based profile.
		# 7.1: Find a way to safely proceed via two-step verification if trying to delete currently active time-based profile.
		if (splconfig._SPLTriggerEndTimer is not None and splconfig._SPLTriggerEndTimer.IsRunning()) or splconfig._triggerProfileActive or splconfig.SPLPrevProfile is not None:
			# Translators: Message reported when attempting to delete a profile while a profile is triggered.
			gui.messageBox(_("An instant switch profile might be active or you are in the midst of a broadcast. If so, please press SPL Assistant, F12 to switch back to a previously active profile before opening add-on settings to delete a profile."),
				# Translators: Title of a dialog shown when profile cannot be deleted.
				_("Profile delete error"), wx.OK | wx.ICON_ERROR, self)
			return
		index = self.profiles.Selection
		name = self.profiles.GetStringSelection().split(" <")[0]
		configPos = splconfig.getProfileIndexByName(name)
		profilePos = self.profileNames.index(name)
		if gui.messageBox(
			# Translators: The confirmation prompt displayed when the user requests to delete a broadcast profile.
			_("Are you sure you want to delete this profile? This cannot be undone."),
			# Translators: The title of the confirmation dialog for deletion of a profile.
			_("Confirm Deletion"),
			wx.YES | wx.NO | wx.ICON_QUESTION, self
		) == wx.NO:
			return
		path = splconfig.SPLConfigPool[configPos].filename
		del splconfig.SPLConfigPool[configPos]
		try:
			os.remove(path)
		except WindowsError:
			pass
		if name == self.switchProfile or name == self.activeProfile:
			self.switchProfile = None
			splconfig.SPLPrevProfile = None
			self.switchProfileDeleted = True
		self.profiles.Delete(index)
		del self.profileNames[profilePos]
		del splconfig._SPLCache[name]
		if name in self._profileTriggersConfig:
			del self._profileTriggersConfig[name]
		# 6.3: Select normal profile if the active profile is gone.
		# 7.0: Consult profile names instead.
		try:
			self.profiles.Selection = self.profileNames.index(self.activeProfile)
		except ValueError:
			self.activeProfile = splconfig.SPLConfigPool[0].name
			self.profiles.Selection = 0
		self.onProfileSelection(None)
		self.profiles.SetFocus()

	def onTriggers(self, evt):
		self.Disable()
		TriggersDialog(self, self.profileNames[self.profiles.Selection]).Show()

	# Obtain profile flags for a given profile.
	# This is a proxy to the splconfig module level profile flag retriever with custom strings/maps as arguments.
	def getProfileFlags(self, name):
		return splconfig.getProfileFlags(name, active=self.activeProfile, instant=self.switchProfile, triggers=self._profileTriggersConfig, contained=True)

	# Handle flag modifications such as when toggling instant switch.
	# Unless given, flags will be queried.
	# This is a sister function to profile flags retriever.
	def setProfileFlags(self, index, action, flag, flags=None):
		profile = self.profileNames[index]
		if flags is None: flags = self.getProfileFlags(profile)
		action = getattr(flags, action)
		action(flag)
		self.profiles.SetString(index, profile if not len(flags) else "{0} <{1}>".format(profile, ", ".join(flags)))

	# Manage metadata streaming.
	def onManageMetadata(self, evt):
		self.Disable()
		MetadataStreamingDialog(self).Show()

	# Manage column announcements.
	def onManageColumns(self, evt):
		self.Disable()
		ColumnAnnouncementsDialog(self).Show()

	# Columns Explorer configuration.
	def onColumnsExplorer(self, evt):
		self.Disable()
		ColumnsExplorerDialog(self).Show()

	# Status announcement dialog.
	def onStatusAnnouncement(self, evt):
		self.Disable()
		SayStatusDialog(self).Show()

	# Advanced options.
	# See advanced options class for more details.
	def onAdvancedOptions(self, evt):
		self.Disable()
		AdvancedOptionsDialog(self).Show()

	# Reset settings to defaults.
	# This affects the currently selected profile.
	def onResetConfig(self, evt):
		if gui.messageBox(
		# Translators: A message to warn about resetting SPL config settings to factory defaults.
		_("Are you sure you wish to reset SPL add-on settings to defaults?"),
		# Translators: The title of the warning dialog.
		_("Warning"),wx.YES_NO|wx.NO_DEFAULT|wx.ICON_WARNING,self
<<<<<<< HEAD
		)==wx.YES:
			# Reset all profiles.
			# Save some flags from death.
			global _configDialogOpened
			splconfig.resetAllConfig()
			splconfig.SPLConfig = dict(splconfig._SPLDefaults7)
			splconfig.SPLConfig["ActiveIndex"] = 0
			splconfig.SPLActiveProfile = splconfig.SPLConfigPool[0].name
=======
		)!=wx.YES:
			return
		# Reset all profiles.
		# Save some flags from death.
		global _configDialogOpened
		colRange = splconfig.SPLConfig["ColumnExpRange"]
		splconfig.resetAllConfig()
		splconfig.SPLConfig = dict(splconfig._SPLDefaults7)
		splconfig.SPLConfig["ActiveIndex"] = 0
		splconfig.SPLActiveProfile = splconfig.SPLConfigPool[0].name
		splconfig.SPLConfig["ColumnExpRange"] = colRange
>>>>>>> 125e4cac
		if splconfig.SPLSwitchProfile is not None:
			splconfig.SPLSwitchProfile = None
		splconfig.SPLPrevProfile = None
		_configDialogOpened = False
		self.Destroy()


# Open the above dialog upon request.
def onConfigDialog(evt):
	# 5.2: Guard against alarm dialogs.
	if splconfig._alarmDialogOpened or _metadataDialogOpened:
		# Translators: Presented when an alarm dialog is opened.
		wx.CallAfter(gui.messageBox, _("Another add-on settings dialog is open. Please close the previously opened dialog first."), _("Error"), wx.OK|wx.ICON_ERROR)
	else: gui.mainFrame._popupSettingsDialog(SPLConfigDialog)

# Helper dialogs for add-on settings dialog.

# New broadcast profile dialog: Modification of new config profile dialog from NvDA Core.
class NewProfileDialog(wx.Dialog):

	def __init__(self, parent, copy=False):
		self.copy = copy
		if not self.copy:
			# Translators: The title of the dialog to create a new broadcast profile.
			dialogTitle = _("New Profile")
		else:
			# Translators: The title of the dialog to copy a broadcast profile.
			dialogTitle = _("Copy Profile")
		super(NewProfileDialog, self).__init__(parent, title=dialogTitle)
		mainSizer = wx.BoxSizer(wx.VERTICAL)

		sizer = wx.BoxSizer(wx.HORIZONTAL)
		# Translators: The label of a field to enter the name of a new broadcast profile.
		sizer.Add(wx.StaticText(self, label=_("Profile name:")))
		item = self.profileName = wx.TextCtrl(self)
		sizer.Add(item)
		mainSizer.Add(sizer)

		sizer = wx.BoxSizer(wx.HORIZONTAL)
		# Translators: The label for a setting in SPL add-on dialog to select a base  profile for copying.
		label = wx.StaticText(self, wx.ID_ANY, label=_("&Base profile:"))
		self.baseProfiles = wx.Choice(self, wx.ID_ANY, choices=[profile.split(" <")[0] for profile in parent.profiles.GetItems()])
		try:
			self.baseProfiles.SetSelection(self.baseProfiles.GetItems().index(parent.profiles.GetStringSelection().split(" <")[0]))
		except:
			pass
		sizer.Add(label)
		sizer.Add(self.baseProfiles)
		if not self.copy:
			sizer.Hide(label)
			sizer.Hide(self.baseProfiles)
		mainSizer.Add(sizer, border=10, flag=wx.BOTTOM)

		mainSizer.Add(self.CreateButtonSizer(wx.OK | wx.CANCEL))
		self.Bind(wx.EVT_BUTTON, self.onOk, id=wx.ID_OK)
		self.Bind(wx.EVT_BUTTON, self.onCancel, id=wx.ID_CANCEL)
		mainSizer.Fit(self)
		self.Sizer = mainSizer
		self.profileName.SetFocus()
		self.Center(wx.BOTH | wx.CENTER_ON_SCREEN)

	def onOk(self, evt):
		profileNames = [profile.name for profile in splconfig.SPLConfigPool]
		name = api.filterFileName(self.profileName.Value)
		if not name:
			return
		if name in profileNames:
			# Translators: An error displayed when the user attempts to create a profile which already exists.
			gui.messageBox(_("That profile already exists. Please choose a different name."),
				_("Error"), wx.OK | wx.ICON_ERROR, self)
			return
		namePath = name + ".ini"
		if not os.path.exists(splconfig.SPLProfiles):
			os.mkdir(splconfig.SPLProfiles)
		newProfilePath = os.path.join(splconfig.SPLProfiles, namePath)
		# LTS optimization: just build base profile dictionary here if copying a profile.
		if self.copy:
			baseConfig = splconfig.getProfileByName(self.baseProfiles.GetStringSelection())
			baseProfile = {sect:key for sect, key in baseConfig.iteritems() if sect in splconfig._mutatableSettings7}
		else: baseProfile = None
		splconfig.SPLConfigPool.append(splconfig.unlockConfig(newProfilePath, profileName=name, parent=baseProfile))
		# Make the cache know this is a new profile.
		# If nothing happens to this profile, the newly created profile will be saved to disk.
		splconfig._SPLCache[name]["___new___"] = True
		parent = self.Parent
		parent.profileNames.append(name)
		parent.profiles.Append(name)
		parent.profiles.Selection = parent.profiles.Count - 1
		parent.onProfileSelection(None)
		parent.profiles.SetFocus()
		parent.Enable()
		self.Destroy()
		return

	def onCancel(self, evt):
		self.Parent.Enable()
		self.Destroy()

# Broadcast profile triggers dialog.
# This dialog is similar to NVDA Core's profile triggers dialog and allows one to configure when to trigger this profile.
class TriggersDialog(wx.Dialog):

	def __init__(self, parent, profile):
		# Translators: The title of the broadcast profile triggers dialog.
		super(TriggersDialog, self).__init__(parent, title=_("Profile triggers for {profileName}").format(profileName = profile))
		self.profile = profile
		self.selection = parent.profiles.GetSelection()
		# When referencing profile triggers, use the dictionary stored in the main add-on settings.
		# This is needed in order to discard changes when cancel button is clicked from the parent dialog.
		# 7.0: Remove this text for now (may return in 7.1 if requested).
		"""if profile in self.Parent._profileTriggersConfig:
			t = self.Parent._profileTriggersConfig[profile]
			d = "-".join([str(t[1]), str(t[2]).zfill(2), str(t[3]).zfill(2)])
			t = ":".join([str(t[4]).zfill(2), str(t[5]).zfill(2)])
			triggerText = "The next trigger is scheduled on {0} at {1}.".format(d, t)
		else:
			triggerText = "No triggers defined."
		sizer = wx.BoxSizer(wx.HORIZONTAL)
		label = wx.StaticText(self, wx.ID_ANY, label=triggerText)
		sizer.Add(label)"""

		mainSizer = wx.BoxSizer(wx.VERTICAL)

		sizer = wx.BoxSizer(wx.VERTICAL)
		# Translators: The label of a checkbox to toggle if selected profile is an instant switch profile.
		self.instantSwitchCheckbox=wx.CheckBox(self,wx.NewId(),label=_("This is an &instant switch profile"))
		self.instantSwitchCheckbox.SetValue(parent.switchProfile == parent.profiles.GetStringSelection().split(" <")[0])
		sizer.Add(self.instantSwitchCheckbox, border=10,flag=wx.TOP)

		# Translators: The label of a checkbox to toggle if selected profile is a time-based profile.
		self.timeSwitchCheckbox=wx.CheckBox(self,wx.NewId(),label=_("This is a &time-based switch profile"))
		self.timeSwitchCheckbox.SetValue(profile in self.Parent._profileTriggersConfig)
		self.timeSwitchCheckbox.Bind(wx.EVT_CHECKBOX, self.onTimeSwitch)
		sizer.Add(self.timeSwitchCheckbox, border=10,flag=wx.TOP)
		mainSizer.Add(sizer,border=20,flag=wx.LEFT|wx.RIGHT|wx.TOP)

		daysSizer = wx.StaticBoxSizer(wx.StaticBox(self, wx.ID_ANY, _("Day")), wx.HORIZONTAL)
		self.triggerDays = []
		for day in xrange(len(calendar.day_name)):
			triggerDay=wx.CheckBox(self, wx.NewId(),label=calendar.day_name[day])
			value = (64 >> day & self.Parent._profileTriggersConfig[profile][0]) if profile in self.Parent._profileTriggersConfig else 0
			triggerDay.SetValue(value)
			self.triggerDays.append(triggerDay)
		for day in self.triggerDays:
			daysSizer.Add(day)
			if not self.timeSwitchCheckbox.IsChecked(): daysSizer.Hide(day)
		mainSizer.Add(daysSizer,border=20,flag=wx.LEFT|wx.RIGHT|wx.TOP)

		timeSizer = wx.StaticBoxSizer(wx.StaticBox(self, wx.ID_ANY, _("Time")), wx.HORIZONTAL)
		self.hourPrompt = wx.StaticText(self, wx.ID_ANY, label=_("Hour"))
		timeSizer.Add(self.hourPrompt)
		self.hourEntry = wx.SpinCtrl(self, wx.ID_ANY, min=0, max=23)
		self.hourEntry.SetValue(self.Parent._profileTriggersConfig[profile][4] if profile in self.Parent._profileTriggersConfig else 0)
		self.hourEntry.SetSelection(-1, -1)
		timeSizer.Add(self.hourEntry)
		self.minPrompt = wx.StaticText(self, wx.ID_ANY, label=_("Minute"))
		timeSizer.Add(self.minPrompt)
		self.minEntry = wx.SpinCtrl(self, wx.ID_ANY, min=0, max=59)
		self.minEntry.SetValue(self.Parent._profileTriggersConfig[profile][5] if profile in self.Parent._profileTriggersConfig else 0)
		self.minEntry.SetSelection(-1, -1)
		timeSizer.Add(self.minEntry)
		self.durationPrompt = wx.StaticText(self, wx.ID_ANY, label=_("Duration in minutes"))
		timeSizer.Add(self.durationPrompt)
		self.durationEntry = wx.SpinCtrl(self, wx.ID_ANY, min=0, max=1440)
		self.durationEntry.SetValue(self.Parent._profileTriggersConfig[profile][6] if profile in self.Parent._profileTriggersConfig else 0)
		self.durationEntry.SetSelection(-1, -1)
		timeSizer.Add(self.durationEntry)
		if not self.timeSwitchCheckbox.IsChecked():
			timeSizer.Hide(self.hourPrompt)
			timeSizer.Hide(self.hourEntry)
			timeSizer.Hide(self.minPrompt)
			timeSizer.Hide(self.minEntry)
			timeSizer.Hide(self.durationPrompt)
			timeSizer.Hide(self.durationEntry)
		mainSizer.Add(timeSizer,border=20,flag=wx.LEFT|wx.RIGHT|wx.BOTTOM)

		mainSizer.Add(self.CreateButtonSizer(wx.OK | wx.CANCEL))
		self.Bind(wx.EVT_BUTTON, self.onOk, id=wx.ID_OK)
		self.Bind(wx.EVT_BUTTON, self.onCancel, id=wx.ID_CANCEL)
		mainSizer.Fit(self)
		self.SetSizer(mainSizer)
		self.Center(wx.BOTH | wx.CENTER_ON_SCREEN)
		self.instantSwitchCheckbox.SetFocus()

	def onOk(self, evt):
		parent = self.Parent
		# Handle instant switch checkbox.
		if self.instantSwitchCheckbox.Value:
			if parent.switchProfile is not None and (self.profile != parent.switchProfile):
				# Instant switch flag is set on another profile, so remove the flag first.
				parent.setProfileFlags(parent.profileNames.index(parent.switchProfile), "discard", _("instant switch"))
			parent.setProfileFlags(self.selection, "add", _("instant switch"))
			parent.switchProfile = self.profile
		else:
			# Don't nullify switch profile just yet...
			if self.profile == parent.switchProfile:
				parent.switchProfile = None
			parent.setProfileFlags(self.selection, "discard", _("instant switch"))
		# Now time-based profile checkbox.
		if self.timeSwitchCheckbox.Value:
			bit = 0
			for day in self.triggerDays:
				if day.Value: bit+=64 >> self.triggerDays.index(day)
			if bit:
				hour, min = self.hourEntry.GetValue(), self.minEntry.GetValue()
				duration = self.durationEntry.GetValue()
				if splconfig.duplicateExists(parent._profileTriggersConfig, self.profile, bit, hour, min, duration):
					# Translators: Presented if another profile occupies a time slot set by the user.
					gui.messageBox(_("A profile trigger already exists for the entered time slot. Please choose a different date or time."),
						_("Error"), wx.OK | wx.ICON_ERROR, self)
					return
				# Change display name if there is no profile of this name registered.
				# This helps in preventing unnecessary calls to profile flags retriever, a huge time and memory savings.
				# Otherwise trigger flag will be added each time this is called (either this handler or the add-on settings' flags retriever must retrieve the flags set).
				if not self.profile in parent._profileTriggersConfig:
					parent.setProfileFlags(self.selection, "add", _("time-based"))
				parent._profileTriggersConfig[self.profile] = splconfig.setNextTimedProfile(self.profile, bit, datetime.time(hour, min))
				parent._profileTriggersConfig[self.profile][6] = duration
			else:
				# Er, did you specify a date?
				gui.messageBox(_("The time-based profile checkbox is checked but no switch dates are given. Please either specify switch date(s) or uncheck time-based profile checkbox."),
					_("Error"), wx.OK | wx.ICON_ERROR, self)
				return
		elif not self.timeSwitchCheckbox.Value and self.profile in self.Parent._profileTriggersConfig:
			del parent._profileTriggersConfig[self.profile]
			# Calling set profile flags with discard argument is always safe here.
			parent.setProfileFlags(self.selection, "discard", _("time-based"))
		parent.profiles.SetFocus()
		parent.Enable()
		self.Destroy()
		return

	def onCancel(self, evt):
		self.Parent.Enable()
		self.Destroy()

	# Disable date and time sizers when time switch checkbox is cleared and vice versa.
	def onTimeSwitch(self, evt):
		# Hack: Somehow, NVDA is not notified of state change for this checkbox, so force NVDA to report the new state.
		import eventHandler
		eventHandler.executeEvent("stateChange", api.getFocusObject())
		for prompt in self.triggerDays + [self.hourPrompt, self.hourEntry, self.minPrompt, self.minEntry, self.durationPrompt, self.durationEntry]:
			prompt.Show() if self.timeSwitchCheckbox.IsChecked() else prompt.Hide()
		self.Fit()

# Metadata reminder controller.
# Select notification/streaming URL's for metadata streaming.
_metadataDialogOpened = False

class MetadataStreamingDialog(wx.Dialog):
	"""A dialog to toggle metadata streaming quickly and from add-on settings dialog.
	"""
	_instance = None

	def __new__(cls, parent, *args, **kwargs):
		# Make this a singleton and prompt an error dialog if it isn't.
		if _metadataDialogOpened:
			raise RuntimeError("An instance of metadata streaming dialog is opened")
		inst = cls._instance() if cls._instance else None
		if not inst:
			return super(cls, cls).__new__(cls, parent, *args, **kwargs)
		return inst

	def __init__(self, parent, func=None):
		inst = MetadataStreamingDialog._instance() if MetadataStreamingDialog._instance else None
		if inst:
			return
		# Use a weakref so the instance can die.
		MetadataStreamingDialog._instance = weakref.ref(self)

		# Translators: Title of a dialog to configure metadata streaming status for DSP encoder and four additional URL's.
		super(MetadataStreamingDialog, self).__init__(parent, title=_("Metadata streaming options"))
		self.func = func

		# WX's CheckListBox isn't user friendly.
		# Therefore use checkboxes laid out across the top.
		self.checkedStreams = []
		# Add the DSP encoder checkbox first before adding other URL's.
		checkedDSP=wx.CheckBox(self,wx.NewId(),label="DSP encoder")
		if func:
			streaming = func(0, 36, ret=True)
			if streaming == -1: streaming += 1
			checkedDSP.SetValue(streaming)
		else: checkedDSP.SetValue(self.Parent.metadataStreams[0])
		self.checkedStreams.append(checkedDSP)
		# Now the rest.
		for url in xrange(1, 5):
			checkedURL=wx.CheckBox(self,wx.NewId(),label="URL {URL}".format(URL = url))
			if func:
				streaming = func(url, 36, ret=True)
				if streaming == -1: streaming += 1
				checkedURL.SetValue(streaming)
			else: checkedURL.SetValue(self.Parent.metadataStreams[url])
			self.checkedStreams.append(checkedURL)

		mainSizer = wx.BoxSizer(wx.VERTICAL)
		if func is None: labelText=_("Select the URL for metadata streaming upon request.")
		else: labelText=_("Check to enable metadata streaming, uncheck to disable.")
		label = wx.StaticText(self, wx.ID_ANY, label=labelText)
		mainSizer.Add(label,border=20,flag=wx.LEFT|wx.RIGHT|wx.TOP)

		sizer = wx.BoxSizer(wx.HORIZONTAL)
		for checkedStream in self.checkedStreams:
			sizer.Add(checkedStream)
		mainSizer.Add(sizer, border=10, flag=wx.BOTTOM)

		if self.func is not None:
			# Translators: A checkbox to let metadata streaming status be applied to the currently active broadcast profile.
			self.applyCheckbox=wx.CheckBox(self,wx.NewId(),label=_("&Apply streaming changes to the selected profile"))
			self.applyCheckbox.SetValue(True)
			mainSizer.Add(self.applyCheckbox, border=10,flag=wx.TOP)

		mainSizer.Add(self.CreateButtonSizer(wx.OK | wx.CANCEL))
		self.Bind(wx.EVT_BUTTON, self.onOk, id=wx.ID_OK)
		self.Bind(wx.EVT_BUTTON, self.onCancel, id=wx.ID_CANCEL)
		mainSizer.Fit(self)
		self.Sizer = mainSizer
		self.checkedStreams[0].SetFocus()
		self.Center(wx.BOTH | wx.CENTER_ON_SCREEN)

	def onOk(self, evt):
		global _metadataDialogOpened
		if self.func is None: parent = self.Parent
		metadataEnabled = []
		for url in xrange(5):
			if self.func is None: parent.metadataStreams[url] = self.checkedStreams[url].Value
			else:
				dataLo = 0x00010000 if self.checkedStreams[url].Value else 0xffff0000
				self.func(dataLo | url, 36)
				if self.applyCheckbox.Value: metadataEnabled.append(self.checkedStreams[url].Value)
		if self.func is None:
			parent.profiles.SetFocus()
			parent.Enable()
		else:
			# 6.1: Store just toggled settings to profile if told to do so.
			if len(metadataEnabled): splconfig.SPLConfig["MetadataStreaming"]["MetadataEnabled"] = metadataEnabled
		self.Destroy()
		_metadataDialogOpened = False
		return

	def onCancel(self, evt):
		global _metadataDialogOpened
		if self.func is None: self.Parent.Enable()
		self.Destroy()
		_metadataDialogOpened = False

# Column announcement manager.
# Select which track columns should be announced and in which order.
class ColumnAnnouncementsDialog(wx.Dialog):

	def __init__(self, parent):
		# Translators: Title of a dialog to configure column announcements (order and what columns should be announced).
		super(ColumnAnnouncementsDialog, self).__init__(parent, title=_("Manage column announcements"))

		# Same as metadata dialog (wx.CheckListBox isn't user friendly).
		# Gather values for checkboxes except artist and title.
		# 6.1: Split these columns into rows.
		self.checkedColumns = []
		for column in ("Duration", "Intro", "Category", "Filename"):
			checkedColumn=wx.CheckBox(self,wx.NewId(),label=column)
			checkedColumn.SetValue(column in self.Parent.includedColumns)
			self.checkedColumns.append(checkedColumn)
		self.checkedColumns2 = []
		for column in ("Outro","Year","Album","Genre","Mood","Energy"):
			checkedColumn=wx.CheckBox(self,wx.NewId(),label=column)
			checkedColumn.SetValue(column in self.Parent.includedColumns)
			self.checkedColumns2.append(checkedColumn)
		self.checkedColumns3 = []
		for column in ("Tempo","BPM","Gender","Rating","Time Scheduled"):
			checkedColumn=wx.CheckBox(self,wx.NewId(),label=column)
			checkedColumn.SetValue(column in self.Parent.includedColumns)
			self.checkedColumns3.append(checkedColumn)


		mainSizer = wx.BoxSizer(wx.VERTICAL)
		# Translators: Help text to select columns to be announced.
		label = wx.StaticText(self, wx.ID_ANY, label=_("Select columns to be announced (artist and title are announced by default"))
		mainSizer.Add(label,border=20,flag=wx.LEFT|wx.RIGHT|wx.TOP)

		sizer = wx.BoxSizer(wx.HORIZONTAL)
		for checkedColumn in self.checkedColumns:
			sizer.Add(checkedColumn)
		mainSizer.Add(sizer, border=10, flag=wx.BOTTOM)

		sizer = wx.BoxSizer(wx.HORIZONTAL)
		for checkedColumn in self.checkedColumns2:
			sizer.Add(checkedColumn)
		mainSizer.Add(sizer, border=10, flag=wx.BOTTOM)

		sizer = wx.BoxSizer(wx.HORIZONTAL)
		for checkedColumn in self.checkedColumns3:
			sizer.Add(checkedColumn)
		mainSizer.Add(sizer, border=10, flag=wx.BOTTOM)

		sizer = wx.BoxSizer(wx.HORIZONTAL)
		# Translators: The label for a setting in SPL add-on dialog to select column announcement order.
		label = wx.StaticText(self, wx.ID_ANY, label=_("Column &order:"))
		# WXPython Phoenix contains RearrangeList to allow item orders to be changed automatically.
		# Because WXPython Classic doesn't include this, work around by using a variant of list box and move up/down buttons.
		self.trackColumns= wx.ListBox(self, wx.ID_ANY, choices=parent.columnOrder)
		self.trackColumns.Bind(wx.EVT_LISTBOX,self.onColumnSelection)
		try:
			self.trackColumns.SetSelection(0)
		except:
			pass
		sizer.Add(label)
		sizer.Add(self.trackColumns)
		mainSizer.Add(sizer, border=10, flag=wx.BOTTOM)

		sizer = wx.BoxSizer(wx.HORIZONTAL)
		# Translators: The label for a button in SPL add-on configuration dialog to reset settings to defaults.
		self.upButton = wx.Button(self, wx.ID_ANY, label=_("Move &up"))
		self.upButton.Bind(wx.EVT_BUTTON,self.onMoveUp)
		self.upButton.Disable()
		sizer.Add(self.upButton)
				# Translators: The label for a button in SPL add-on configuration dialog to reset settings to defaults.
		self.dnButton = wx.Button(self, wx.ID_ANY, label=_("Move &down"))
		self.dnButton.Bind(wx.EVT_BUTTON,self.onMoveDown)
		sizer.Add(self.dnButton)
		mainSizer.Add(sizer, border=10, flag=wx.BOTTOM)

		mainSizer.Add(self.CreateButtonSizer(wx.OK | wx.CANCEL))
		self.Bind(wx.EVT_BUTTON, self.onOk, id=wx.ID_OK)
		self.Bind(wx.EVT_BUTTON, self.onCancel, id=wx.ID_CANCEL)
		mainSizer.Fit(self)
		self.Sizer = mainSizer
		self.checkedColumns[0].SetFocus()
		self.Center(wx.BOTH | wx.CENTER_ON_SCREEN)

	def onOk(self, evt):
		parent = self.Parent
		parent.columnOrder = self.trackColumns.GetItems()
		# Make sure artist and title are always included.
		parent.includedColumns.add("Artist")
		parent.includedColumns.add("Title")
		for checkbox in self.checkedColumns + self.checkedColumns2 + self.checkedColumns3:
			action = parent.includedColumns.add if checkbox.Value else parent.includedColumns.discard
			action(checkbox.Label)
		parent.profiles.SetFocus()
		parent.Enable()
		self.Destroy()
		return

	def onCancel(self, evt):
		self.Parent.Enable()
		self.Destroy()

	def onColumnSelection(self, evt):
		selIndex = self.trackColumns.GetSelection()
		self.upButton.Disable() if selIndex == 0 else self.upButton.Enable()
		if selIndex == self.trackColumns.GetCount()-1:
			self.dnButton.Disable()
		else: self.dnButton.Enable()

	def onMoveUp(self, evt):
		tones.beep(1000, 200)
		selIndex = self.trackColumns.GetSelection()
		if selIndex > 0:
			selItem = self.trackColumns.GetString(selIndex)
			self.trackColumns.Delete(selIndex)
			self.trackColumns.Insert(selItem, selIndex-1)
			self.trackColumns.Select(selIndex-1)
			self.onColumnSelection(None)

	def onMoveDown(self, evt):
		tones.beep(500, 200)
		selIndex = self.trackColumns.GetSelection()
		if selIndex < self.trackColumns.GetCount()-1:
			selItem = self.trackColumns.GetString(selIndex)
			self.trackColumns.Delete(selIndex)
			self.trackColumns.Insert(selItem, selIndex+1)
			self.trackColumns.Select(selIndex+1)
			self.onColumnSelection(None)
			# Hack: Wen the last item is selected, forcefully move the focus to "move up" button.
			# This will cause NVDA to say "unavailable" as focus is lost momentarily. A bit anoying but a necessary hack.
			if self.FindFocus().GetId() == wx.ID_OK:
				self.upButton.SetFocus()

# Columns Explorer.
# Configure which column will be announced when SPL Assistnat, number keys are pressed.
class ColumnsExplorerDialog(wx.Dialog):

	def __init__(self, parent):
		# Translators: The title of Columns Explorer configuration dialog.
		super(ColumnsExplorerDialog, self).__init__(parent, title=_("Columns Explorer"))

		# Gather column slots.
		self.columnSlots = []

		mainSizer = wx.BoxSizer(wx.VERTICAL)

		# 7.0: Studio 5.0x columns.
		sizer = wx.BoxSizer(wx.HORIZONTAL)
		for slot in xrange(6):
			# Translators: The label for a setting in SPL add-on dialog to select column for this column slot.
			label = wx.StaticText(self, wx.ID_ANY, label=_("Slot {position}").format(position = slot+1))
			columns = wx.Choice(self, wx.ID_ANY, choices=splconfig._SPLDefaults7["ColumnAnnouncement"]["ColumnOrder"])
			try:
				columns.SetSelection(splconfig._SPLDefaults7["ColumnAnnouncement"]["ColumnOrder"].index(parent.exploreColumns[slot]))
			except:
				pass
			sizer.Add(label)
			sizer.Add(columns)
			self.columnSlots.append(columns)
		mainSizer.Add(sizer, border=10, flag=wx.BOTTOM)

		sizer = wx.BoxSizer(wx.HORIZONTAL)
		for slot in xrange(6, 10):
			label = wx.StaticText(self, wx.ID_ANY, label=_("Slot {position}").format(position = slot+1))
			columns = wx.Choice(self, wx.ID_ANY, choices=splconfig._SPLDefaults7["ColumnAnnouncement"]["ColumnOrder"])
			try:
				columns.SetSelection(splconfig._SPLDefaults7["ColumnAnnouncement"]["ColumnOrder"].index(parent.exploreColumns[slot]))
			except:
				pass
			sizer.Add(label)
			sizer.Add(columns)
			self.columnSlots.append(columns)
		mainSizer.Add(sizer, border=10, flag=wx.BOTTOM)

		mainSizer.Add(self.CreateButtonSizer(wx.OK | wx.CANCEL))
		self.Bind(wx.EVT_BUTTON, self.onOk, id=wx.ID_OK)
		self.Bind(wx.EVT_BUTTON, self.onCancel, id=wx.ID_CANCEL)
		mainSizer.Fit(self)
		self.Sizer = mainSizer
		self.columnSlots[0].SetFocus()
		self.Center(wx.BOTH | wx.CENTER_ON_SCREEN)

	def onOk(self, evt):
		parent = self.Parent
		for slot in xrange(len(self.columnSlots)):
			parent.exploreColumns[slot] = self.columnSlots[slot].GetStringSelection()
		parent.profiles.SetFocus()
		parent.Enable()
		self.Destroy()
		return

	def onCancel(self, evt):
		self.Parent.Enable()
		self.Destroy()

# Say status dialog.
# Houses options such as announcing cart names.
class SayStatusDialog(wx.Dialog):

	def __init__(self, parent):
		# Translators: Title of a dialog to configure various status announcements such as announcing listener count.
		super(SayStatusDialog, self).__init__(parent, title=_("Status announcements"))

		mainSizer = wx.BoxSizer(wx.VERTICAL)

		# Translators: the label for a setting in SPL add-on settings to announce scheduled time.
		self.scheduledForCheckbox=wx.CheckBox(self,wx.NewId(),label=_("Announce &scheduled time for the selected track"))
		self.scheduledForCheckbox.SetValue(parent.scheduledFor)
		mainSizer.Add(self.scheduledForCheckbox, border=10,flag=wx.BOTTOM)

		# Translators: the label for a setting in SPL add-on settings to announce listener count.
		self.listenerCountCheckbox=wx.CheckBox(self,wx.NewId(),label=_("Announce &listener count"))
		self.listenerCountCheckbox.SetValue(parent.listenerCount)
		mainSizer.Add(self.listenerCountCheckbox, border=10,flag=wx.BOTTOM)

		# Translators: the label for a setting in SPL add-on settings to announce currently playing cart.
		self.cartNameCheckbox=wx.CheckBox(self,wx.NewId(),label=_("&Announce name of the currently playing cart"))
		self.cartNameCheckbox.SetValue(parent.cartName)
		mainSizer.Add(self.cartNameCheckbox, border=10,flag=wx.BOTTOM)

		sizer = wx.BoxSizer(wx.HORIZONTAL)
		# Translators: the label for a setting in SPL add-on settings to announce currently playing track name.
		label = wx.StaticText(self, wx.ID_ANY, label=_("&Track name announcement:"))
		# Translators: One of the track name announcement options.
		self.trackAnnouncements=[("auto",_("automatic")),
		# Translators: One of the track name announcement options.
		("background",_("while using other programs")),
		# Translators: One of the track name announcement options.
		("off",_("off"))]
		self.trackAnnouncementList= wx.Choice(self, wx.ID_ANY, choices=[x[1] for x in self.trackAnnouncements])
		selection = (x for x,y in enumerate(self.trackAnnouncements) if y[0]==parent.playingTrackName).next()  
		try:
			self.trackAnnouncementList.SetSelection(selection)
		except:
			pass
		sizer.Add(label)
		sizer.Add(self.trackAnnouncementList)
		mainSizer.Add(sizer, border=10, flag=wx.BOTTOM)

		mainSizer.Add(self.CreateButtonSizer(wx.OK | wx.CANCEL))
		self.Bind(wx.EVT_BUTTON, self.onOk, id=wx.ID_OK)
		self.Bind(wx.EVT_BUTTON, self.onCancel, id=wx.ID_CANCEL)
		mainSizer.Fit(self)
		self.Sizer = mainSizer
		self.scheduledForCheckbox.SetFocus()
		self.Center(wx.BOTH | wx.CENTER_ON_SCREEN)

	def onOk(self, evt):
		parent = self.Parent
		parent.scheduledFor = self.scheduledForCheckbox.Value
		parent.listenerCount = self.listenerCountCheckbox.Value
		parent.cartName = self.cartNameCheckbox.Value
		parent.playingTrackName = self.trackAnnouncements[self.trackAnnouncementList.GetSelection()][0]
		parent.profiles.SetFocus()
		parent.Enable()
		self.Destroy()
		return

	def onCancel(self, evt):
		self.Parent.Enable()
		self.Destroy()

# Advanced options
# This dialog houses advanced options such as using SPL Controller command to invoke SPL Assistant.
# More options will be added in 7.0.
# 7.0: Auto update check will be configurable from this dialog.
class AdvancedOptionsDialog(wx.Dialog):

	def __init__(self, parent):
		# Translators: The title of a dialog to configure advanced SPL add-on options such as update checking.
		super(AdvancedOptionsDialog, self).__init__(parent, title=_("Advanced options"))

		mainSizer = wx.BoxSizer(wx.VERTICAL)

		sizer = wx.BoxSizer(wx.HORIZONTAL)
		# Translators: A checkbox to toggle automatic add-on updates.
		self.autoUpdateCheckbox=wx.CheckBox(self,wx.NewId(),label=_("Automatically check for add-on &updates"))
		self.autoUpdateCheckbox.SetValue(self.Parent.autoUpdateCheck)
		sizer.Add(self.autoUpdateCheckbox, border=10,flag=wx.TOP)
		mainSizer.Add(sizer, border=10, flag=wx.BOTTOM)

		sizer = wx.BoxSizer(wx.HORIZONTAL)
		# Translators: A checkbox to toggle if SPL Controller command can be used to invoke Assistant layer.
		self.splConPassthroughCheckbox=wx.CheckBox(self,wx.NewId(),label=_("Allow SPL C&ontroller command to invoke SPL Assistant layer"))
		self.splConPassthroughCheckbox.SetValue(self.Parent.splConPassthrough)
		sizer.Add(self.splConPassthroughCheckbox, border=10,flag=wx.TOP)
		mainSizer.Add(sizer, border=10, flag=wx.BOTTOM)

		sizer = wx.BoxSizer(wx.HORIZONTAL)
		# Translators: The label for a setting in SPL add-on dialog to set keyboard layout for SPL Assistant.
		label = wx.StaticText(self, wx.ID_ANY, label=_("SPL Assistant command &layout:"))
		self.compatibilityLayouts=[("off","NVDA"),
		("jfw","JAWS for Windows"),
		("wineyes","Window-Eyes")]
		self.compatibilityList= wx.Choice(self, wx.ID_ANY, choices=[x[1] for x in self.compatibilityLayouts])
		selection = (x for x,y in enumerate(self.compatibilityLayouts) if y[0]==self.Parent.compLayer).next()  
		try:
			self.compatibilityList.SetSelection(selection)
		except:
			pass
		sizer.Add(label)
		sizer.Add(self.compatibilityList)
		mainSizer.Add(sizer, border=10, flag=wx.BOTTOM)

		mainSizer.Add(self.CreateButtonSizer(wx.OK | wx.CANCEL))
		self.Bind(wx.EVT_BUTTON, self.onOk, id=wx.ID_OK)
		self.Bind(wx.EVT_BUTTON, self.onCancel, id=wx.ID_CANCEL)
		mainSizer.Fit(self)
		self.Sizer = mainSizer
		self.autoUpdateCheckbox.SetFocus()
		self.Center(wx.BOTH | wx.CENTER_ON_SCREEN)

	def onOk(self, evt):
		parent = self.Parent
		parent.splConPassthrough = self.splConPassthroughCheckbox.Value
		parent.compLayer = self.compatibilityLayouts[self.compatibilityList.GetSelection()][0]
		parent.autoUpdateCheck = self.autoUpdateCheckbox.Value
		parent.profiles.SetFocus()
		parent.Enable()
		self.Destroy()
		return

	def onCancel(self, evt):
		self.Parent.Enable()
		self.Destroy()
<|MERGE_RESOLUTION|>--- conflicted
+++ resolved
@@ -631,28 +631,14 @@
 		_("Are you sure you wish to reset SPL add-on settings to defaults?"),
 		# Translators: The title of the warning dialog.
 		_("Warning"),wx.YES_NO|wx.NO_DEFAULT|wx.ICON_WARNING,self
-<<<<<<< HEAD
-		)==wx.YES:
-			# Reset all profiles.
-			# Save some flags from death.
-			global _configDialogOpened
-			splconfig.resetAllConfig()
-			splconfig.SPLConfig = dict(splconfig._SPLDefaults7)
-			splconfig.SPLConfig["ActiveIndex"] = 0
-			splconfig.SPLActiveProfile = splconfig.SPLConfigPool[0].name
-=======
 		)!=wx.YES:
 			return
 		# Reset all profiles.
-		# Save some flags from death.
 		global _configDialogOpened
-		colRange = splconfig.SPLConfig["ColumnExpRange"]
 		splconfig.resetAllConfig()
 		splconfig.SPLConfig = dict(splconfig._SPLDefaults7)
 		splconfig.SPLConfig["ActiveIndex"] = 0
 		splconfig.SPLActiveProfile = splconfig.SPLConfigPool[0].name
-		splconfig.SPLConfig["ColumnExpRange"] = colRange
->>>>>>> 125e4cac
 		if splconfig.SPLSwitchProfile is not None:
 			splconfig.SPLSwitchProfile = None
 		splconfig.SPLPrevProfile = None
