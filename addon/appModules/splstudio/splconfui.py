--- conflicted
+++ resolved
@@ -338,17 +338,9 @@
 		self.compLayer = splconfig.SPLConfig["Advanced"]["CompatibilityLayer"]
 		self.autoUpdateCheck = splconfig.SPLConfig["Update"]["AutoUpdateCheck"]
 		self.updateInterval = splconfig.SPLConfig["Update"]["UpdateInterval"]
-<<<<<<< HEAD
-		sizer.Add(item)
-		settingsSizer.Add(sizer, border=10, flag=wx.BOTTOM)
-		# To be unlocked in 8.0 beta 1.
-		#self.updateChannel = splupdate.SPLUpdateChannel
-		#self.pendingChannelChange = False
-=======
 		self.updateChannel = splupdate.SPLUpdateChannel
 		self.pendingChannelChange = False
 		settingsSizer.Add(item)
->>>>>>> d9473082
 
 		# Translators: The label for a button in SPL add-on configuration dialog to reset settings to defaults.
 		item = resetButton = wx.Button(self, label=_("Reset settings..."))
@@ -396,18 +388,8 @@
 		splconfig.SPLConfig["Advanced"]["CompatibilityLayer"] = self.compLayer
 		splconfig.SPLConfig["Update"]["AutoUpdateCheck"] = self.autoUpdateCheck
 		splconfig.SPLConfig["Update"]["UpdateInterval"] = self.updateInterval
-<<<<<<< HEAD
-		# To be unlocked in 8.0 beta 1.
-		#self.pendingChannelChange = splupdate.SPLUpdateChannel != self.updateChannel
-		#splupdate.SPLUpdateChannel = self.updateChannel
-=======
 		self.pendingChannelChange = splupdate.SPLUpdateChannel != self.updateChannel
 		splupdate.SPLUpdateChannel = self.updateChannel
-		splconfig.SPLConfig["ActiveIndex"] = profileIndex
-		# Reverse of merge: save profile specific sections to individual config dictionaries.
-		splconfig.applySections(profileIndex)
-		splconfig.SPLActiveProfile = selectedProfile
->>>>>>> d9473082
 		splconfig.SPLSwitchProfile = self.switchProfile
 		# Make sure to nullify prev profile if instant switch profile is gone.
 		# 7.0: Don't do the following in the midst of a broadcast.
@@ -457,19 +439,6 @@
 				dataLo = 0x00010000 if splconfig.SPLConfig["MetadataStreaming"]["MetadataEnabled"][url] else 0xffff0000
 				user32.SendMessageW(hwnd, 1024, dataLo | url, 36)
 		# Coordinate auto update timer restart routine if told to do so.
-<<<<<<< HEAD
-		# To be unlocked in 8.0 beta 1.
-		if not splconfig.SPLConfig["Update"]["AutoUpdateCheck"]: # 7lts: or self.pendingChannelChange:
-			if splupdate._SPLUpdateT is not None and splupdate._SPLUpdateT.IsRunning(): splupdate._SPLUpdateT.Stop()
-			splupdate._SPLUpdateT = None
-			# To be unlocked in 8.0 beta 1.
-			#if self.pendingChannelChange:
-				#splupdate._pendingChannelChange = True
-				# Translators: A dialog message shown when add-on update channel has changed.
-				#wx.CallAfter(gui.messageBox, _("You have changed the add-on update channel. You must restart NVDA for the change to take effect. Be sure to answer yes when you are asked to install the new version when prompted after restarting NVDA."),
-				# Translators: Title of the update channel dialog.
-				#_("Add-on update channel changed"), wx.OK|wx.ICON_INFORMATION)
-=======
 		if not splconfig.SPLConfig["Update"]["AutoUpdateCheck"] or self.pendingChannelChange:
 			if splupdate._SPLUpdateT is not None and splupdate._SPLUpdateT.IsRunning(): splupdate._SPLUpdateT.Stop()
 			splupdate._SPLUpdateT = None
@@ -479,7 +448,6 @@
 				wx.CallAfter(gui.messageBox, _("You have changed the add-on update channel. You must restart NVDA for the change to take effect. Be sure to answer yes when you are asked to install the new version when prompted after restarting NVDA."),
 				# Translators: Title of the update channel dialog.
 				_("Add-on update channel changed"), wx.OK|wx.ICON_INFORMATION)
->>>>>>> d9473082
 		else:
 			if splupdate._SPLUpdateT is None: splconfig.updateInit()
 
@@ -1320,8 +1288,6 @@
 		self.updateInterval.SetValue(long(parent.updateInterval))
 		self.updateInterval.SetSelection(-1, -1)
 		sizer.Add(self.updateInterval)
-<<<<<<< HEAD
-=======
 		mainSizer.Add(sizer, border=10, flag=wx.BOTTOM)
 
 		# LTS and 8.x only.
@@ -1333,20 +1299,7 @@
 		self.channels.SetSelection(self.updateChannels.index(self.Parent.updateChannel))
 		sizer.Add(label)
 		sizer.Add(self.channels)
->>>>>>> d9473082
 		mainSizer.Add(sizer, border=10, flag=wx.BOTTOM)
-
-		# LTS and 8.x only.
-		# To be unlocked in 8.0 beta 1.
-		#sizer = wx.BoxSizer(wx.HORIZONTAL)
-		# Translators: The label for a combo box to select update channel.
-		#label = wx.StaticText(self, wx.ID_ANY, label=_("&Add-on update channel:"))
-		#self.channels= wx.Choice(self, wx.ID_ANY, choices=["stable", "longterm"])
-		#self.updateChannels = ("stable", "lts")
-		#self.channels.SetSelection(self.updateChannels.index(self.Parent.updateChannel))
-		#sizer.Add(label)
-		#sizer.Add(self.channels)
-		#mainSizer.Add(sizer, border=10, flag=wx.BOTTOM)
 
 		sizer = wx.BoxSizer(wx.HORIZONTAL)
 		# Translators: A checkbox to toggle if SPL Controller command can be used to invoke Assistant layer.
@@ -1385,12 +1338,7 @@
 		parent.compLayer = self.compatibilityLayouts[self.compatibilityList.GetSelection()][0]
 		parent.autoUpdateCheck = self.autoUpdateCheckbox.Value
 		parent.updateInterval = self.updateInterval.Value
-<<<<<<< HEAD
-		# To be unlocked in 8.0 beta 1.
-		#parent.updateChannel = ("stable", "lts")[self.channels.GetSelection()]
-=======
 		parent.updateChannel = ("stable", "lts")[self.channels.GetSelection()]
->>>>>>> d9473082
 		parent.profiles.SetFocus()
 		parent.Enable()
 		self.Destroy()
