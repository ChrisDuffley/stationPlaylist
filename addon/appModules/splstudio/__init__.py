# StationPlaylist Studio
# An app module and global plugin package for NVDA
# Copyright 2011, 2013-2015, Geoff Shang, Joseph Lee and others, released under GPL.
# The primary function of this appModule is to provide meaningful feedback to users of SplStudio
# by allowing speaking of items which cannot be easily found.
# Version 0.01 - 7 April 2011:
# Initial release: Jamie's focus hack plus auto-announcement of status items.
# Additional work done by Joseph Lee and other contributors.
# For SPL Studio Controller, focus movement, SAM Encoder support and other utilities, see the global plugin version of this app module.

# Minimum version: SPL 5.00, NvDA 2015.3.

from functools import wraps
import os
import time
import threading
import controlTypes
import appModuleHandler
import api
import review
import eventHandler
import scriptHandler
import queueHandler
import ui
import nvwave
import speech
import braille
import touchHandler
import gui
import wx
from winUser import user32, sendMessage, OBJID_CLIENT
import winKernel
from NVDAObjects.IAccessible import IAccessible, getNVDAObjectFromEvent
import textInfos
import tones
import splconfig
import splmisc
import splupdate
import addonHandler
addonHandler.initTranslation()


# The finally function for status announcement scripts in this module (source: Tyler Spivey's code).
def finally_(func, final):
	"""Calls final after func, even if it fails."""
	def wrap(f):
		@wraps(f)
		def new(*args, **kwargs):
			try:
				func(*args, **kwargs)
			finally:
				final()
		return new
	return wrap(final)

# Make sure the broadcaster is running a compatible version.
SPLMinVersion = "5.00"

# Cache the handle to main Studio window.
_SPLWin = None

# Threads pool.
micAlarmT = None
micAlarmT2 = None
libScanT = None

# Blacklisted versions of Studio where library scanning functionality is broken.
noLibScanMonitor = []

# List of known window style values to check for track items in Studio 5.0x..
known50styles = (1442938953, 1443987529, 1446084681)
known51styles = (1443991625, 1446088777)

# Braille and play a sound in response to an alarm or an event.
def messageSound(wavFile, message):
	nvwave.playWaveFile(wavFile)
	braille.handler.message(message)

# A special version for microphone alarm (continuous or not).
def _micAlarmAnnouncer():
		if splconfig.SPLConfig["General"]["AlarmAnnounce"] in ("beep", "both"):
			nvwave.playWaveFile(os.path.join(os.path.dirname(__file__), "SPL_MicAlarm.wav"))
		if splconfig.SPLConfig["General"]["AlarmAnnounce"] in ("message", "both"):
			# Translators: Presented when microphone has been active for a while.
			ui.message(_("Microphone active"))

# Manage microphone alarm announcement.
def micAlarmManager(micAlarmWav, micAlarmMessage):
	messageSound(micAlarmWav, micAlarmMessage)
	# Play an alarm sound (courtesy of Jerry Mader from Mader Radio).
	global micAlarmT2
	# Use a timer to play a tone when microphone was active for more than the specified amount.
	# Mechanics come from Clock add-on.
	if splconfig.SPLConfig["MicrophoneAlarm"]["MicAlarmInterval"]:
		micAlarmT2 = wx.PyTimer(_micAlarmAnnouncer)
		micAlarmT2.Start(splconfig.SPLConfig["MicrophoneAlarm"]["MicAlarmInterval"] * 1000)

# Call SPL API to obtain needed values.
# A thin wrapper around user32.SendMessage and calling a callback if defined.
# Offset is used in some time commands.
def statusAPI(arg, command, func=None, ret=False, offset=None):
	if _SPLWin is None: return
	val = sendMessage(_SPLWin, 1024, arg, command)
	if ret:
		return val
	if func:
		func(val) if not offset else func(val, offset)

# Routines for track items themselves (prepare for future work).
class SPLTrackItem(IAccessible):
	"""Track item for earlier versions of Studio such as 5.00.
	A base class for providing utility scripts when track entries are focused, such as track dial."""

	def initOverlayClass(self):
		if splconfig.SPLConfig["General"]["TrackDial"]:
			self.bindGesture("kb:rightArrow", "nextColumn")
			self.bindGesture("kb:leftArrow", "prevColumn")

	# Read selected columns.
	# But first, find where the requested column lives.
	def _indexOf(self, columnHeader):
		if self.appModule._columnHeaders is None:
			self.appModule._columnHeaders = self.parent.children[-1]
		headers = [header.name for header in self.appModule._columnHeaders.children]
		# Handle both 5.0x and 5.10 column headers.
		try:
			return headers.index(columnHeader)
		except ValueError:
			return None

	def reportFocus(self):
		#tones.beep(800, 100)
		if not splconfig.SPLConfig["ColumnAnnouncement"]["UseScreenColumnOrder"]:
			descriptionPieces = []
			for header in splconfig.SPLConfig["ColumnAnnouncement"]["ColumnOrder"]:
				# Artist field should not be included in Studio 5.0x, as the checkbox serves this role.
				if header == "Artist" and self.appModule.productVersion.startswith("5.0"):
					continue
				if header in splconfig.SPLConfig["ColumnAnnouncement"]["IncludedColumns"]:
					index = self._indexOf(header)
					if index is None: continue # Header not found, mostly encountered in Studio 5.0x.
					content = self._getColumnContent(index)
					if content:
						descriptionPieces.append("%s: %s"%(header, content))
			self.description = ", ".join(descriptionPieces)
		super(IAccessible, self).reportFocus()

	# Track Dial: using arrow keys to move through columns.
	# This is similar to enhanced arrow keys in other screen readers.

	def script_toggleTrackDial(self, gesture):
		if not splconfig.SPLConfig["General"]["TrackDial"]:
			splconfig.SPLConfig["General"]["TrackDial"] = True
			self.bindGesture("kb:rightArrow", "nextColumn")
			self.bindGesture("kb:leftArrow", "prevColumn")
			# Translators: Reported when track dial is on.
			dialText = _("Track Dial on")
			if self.appModule.SPLColNumber > 0:
				# Translators: Announced when located on a column other than the leftmost column while using track dial.
				dialText+= _(", located at column {columnHeader}").format(columnHeader = self.appModule.SPLColNumber+1)
			dialTone = 780
		else:
			splconfig.SPLConfig["General"]["TrackDial"] = False
			try:
				self.removeGestureBinding("kb:rightArrow")
				self.removeGestureBinding("kb:leftArrow")
			except KeyError:
				pass
			# Translators: Reported when track dial is off.
			dialText = _("Track Dial off")
			dialTone = 390
		if not splconfig.SPLConfig["General"]["BeepAnnounce"]:
			ui.message(dialText)
		else:
			tones.beep(dialTone, 100)
			braille.handler.message(dialText)
			if splconfig.SPLConfig["General"]["TrackDial"] and self.appModule.SPLColNumber > 0:
				# Translators: Spoken when enabling track dial while status message is set to beeps.
				speech.speakMessage(_("Column {columnNumber}").format(columnNumber = self.appModule.SPLColNumber+1))
	# Translators: Input help mode message for SPL track item.
	script_toggleTrackDial.__doc__=_("Toggles track dial on and off.")
	script_toggleTrackDial.category = _("StationPlaylist Studio")

	# Some helper functions to handle corner cases.
	# Each track item provides its own version.
	def _leftmostcol(self):
		if self.appModule._columnHeaders is None:
			self.appModule._columnHeaders = self.parent.children[-1]
		leftmost = self.appModule._columnHeaders.firstChild.name
		if not self.name or self.name == "":
			# Translators: Announced when leftmost column has no text while track dial is active.
			ui.message(_("{leftmostColumn} not found").format(leftmostColumn = leftmost))
		else:
			# Translators: Standard message for announcing column content.
			ui.message(_("{leftmostColumn}: {leftmostContent}").format(leftmostColumn = leftmost, leftmostContent = self.name))

	# Locate column content.
	# This is merely the proxy of the module level function defined in the misc module.
	def _getColumnContent(self, col):
		return splmisc._getColumnContent(self, col)

	# Announce column content if any.
	def announceColumnContent(self, colNumber):
		columnHeader = self.appModule._columnHeaders.children[colNumber].name
		columnContent = self._getColumnContent(colNumber)
		if columnContent:
			# Translators: Standard message for announcing column content.
			ui.message(unicode(_("{header}: {content}")).format(header = columnHeader, content = columnContent))
		else:
			# Translators: Spoken when column content is blank.
			speech.speakMessage(_("{header}: blank").format(header = columnHeader))
			# Translators: Brailled to indicate empty column content.
			braille.handler.message(_("{header}: ()").format(header = columnHeader))

	# Now the scripts.

	def script_nextColumn(self, gesture):
		if self.appModule._columnHeaders is None:
			self.appModule._columnHeaders = self.parent.children[-1]
		if (self.appModule.SPLColNumber+1) == self.appModule._columnHeaders.childCount:
			tones.beep(2000, 100)
		else:
			self.appModule.SPLColNumber +=1
		self.announceColumnContent(self.appModule.SPLColNumber)

	def script_prevColumn(self, gesture):
		if self.appModule._columnHeaders is None:
			self.appModule._columnHeaders = self.parent.children[-1]
		if self.appModule.SPLColNumber <= 0:
			tones.beep(2000, 100)
		else:
			self.appModule.SPLColNumber -=1
		if self.appModule.SPLColNumber == 0:
			self._leftmostcol()
		else:
			self.announceColumnContent(self.appModule.SPLColNumber)

	__gestures={
		#"kb:control+`":"toggleTrackDial",
	}

class SPL510TrackItem(SPLTrackItem):
	"""Track item for Studio 5.10 and later."""

	def event_stateChange(self):
		# Why is it that NVDA keeps announcing "not selected" when track items are scrolled?
		if 4 not in self.states:
			pass

	def script_select(self, gesture):
		gesture.send()
		speech.speakMessage(self.name)
		braille.handler.handleUpdate(self)

	# Handle track dial for SPL 5.10.
	def _leftmostcol(self):
		if not self.name:
			# Translators: Presented when no track status is found in Studio 5.10.
			ui.message(_("Status not found"))
		else:
			# Translators: Status information for a checked track in Studio 5.10.
			ui.message(_("Status: {name}").format(name = self.name))

	__gestures={"kb:space":"select"}

SPLAssistantHelp={
	# Translators: The text of the help command in SPL Assistant layer.
	"off":_("""After entering SPL Assistant, press:
A: Automation.
C: Announce name of the currently playing track.
D (R if compatibility mode is on): Remaining time for the playlist.
E: Overall metadata streaming status.
1 through 4, 0: Metadata streaming status for DSP encoder and four additional URL's.
H: Duration of trakcs in this hour slot.
Shift+H: Duration of remaining trakcs in this hour slot.
I: Listener count.
K: Move to place marker track.
Control+K: Set place marker track.
L: Line-in status.
M: Microphone status.
N: Next track.
P: Playback status.
Shift+P: Pitch for the current track.
R (Shift+E if compatibility mode is on): Record to file.
Shift+R: Monitor library scan.
S: Scheduled time for the track.
Shift+S: Time until the selected track will play.
T: Cart edit mode.
U: Studio up time.
W: Weather and temperature.
Y: Playlist modification.
F9: Mark current track as start of track time analysis.
F10: Perform track time analysis.
F12: Switch to an instant switch profile.
Shift+F1: Open online user guide."""),
# Translators: The text of the help command in SPL Assistant layer when JFW layer is active.
	"jfw":_("""After entering SPL Assistant, press:
A: Automation.
C: Toggle cart explorer.
Shift+C: Announce name of the currently playing track.
E: Overall metadata streaming status.
1 through 4, 0: Metadata streaming status for DSP encoder and four additional URL's.
Shift+E: Record to file.
H: Duration of trakcs in this hour slot.
Shift+H: Duration of remaining trakcs in this hour slot.
K: Move to place marker track.
Control+K: Set place marker track.
L: Listener count.
Shift+L: Line-in status.
M: Microphone status.
N: Next track.
P: Playback status.
Shift+P: Pitch for the current track.
R: Remaining time for the playlist.
Shift+R: Monitor library scan.
S: Scheduled time for the track.
Shift+S: Time until the selected track will play.
T: Cart edit mode.
U: Studio up time.
W: Weather and temperature.
Y: Playlist modification.
F9: Mark current track as start of track time analysis.
F10: Perform track time analysis.
F12: Switch to an instant switch profile.
Shift+F1: Open online user guide."""),
# Translators: The text of the help command in SPL Assistant layer when Window-Eyes layer is active.
	"wineyes":_("""After entering SPL Assistant, press:
A: Automation.
C: Toggle cart explorer.
Shift+C: Announce name of the currently playing track.
D: Remaining time for the playlist.
E: Overall metadata streaming status.
1 through 4, 0: Metadata streaming status for DSP encoder and four additional URL's.
H: Duration of trakcs in this hour slot.
Shift+H: Duration of remaining trakcs in this hour slot.
K: Move to place marker track.
Control+K: Set place marker track.
L: Listener count.
Shift+L: Line-in status.
M: Microphone status.
N: Next track.
P: Playback status.
Shift+P: Pitch for the current track.
Shift+E: Record to file.
Shift+R: Monitor library scan.
S: Scheduled time for the track.
Shift+S: Time until the selected track will play.
T: Cart edit mode.
U: Studio up time.
W: Weather and temperature.
Y: Playlist modification.
F9: Mark current track as start of track time analysis.
F10: Perform track time analysis.
F12: Switch to an instant switch profile.
Shift+F1: Open online user guide.""")}


class AppModule(appModuleHandler.AppModule):

	# Translators: Script category for Station Playlist commands in input gestures dialog.
	scriptCategory = _("StationPlaylist Studio")
	SPLCurVersion = appModuleHandler.AppModule.productVersion
	_columnHeaders = None

	# Prepare the settings dialog among other things.
	def __init__(self, *args, **kwargs):
		super(AppModule, self).__init__(*args, **kwargs)
		if self.SPLCurVersion < SPLMinVersion:
			raise RuntimeError("Unsupported version of Studio is running, exiting app module")
		# Translators: The sign-on message for Studio app module.
		try:
			ui.message(_("Using SPL Studio version {SPLVersion}").format(SPLVersion = self.SPLCurVersion))
		except IOError:
			pass
		splconfig.initConfig()
		# Announce status changes while using other programs.
		# This requires NVDA core support and will be available in 6.0 and later (cannot be ported to earlier versions).
		# For now, handle all background events, but in the end, make this configurable.
		if hasattr(eventHandler, "requestEvents"):
			eventHandler.requestEvents(eventName="nameChange", processId=self.processID, windowClassName="TStatusBar")
			eventHandler.requestEvents(eventName="nameChange", processId=self.processID, windowClassName="TStaticText")
			self.backgroundStatusMonitor = True
		else:
			self.backgroundStatusMonitor = False
		self.prefsMenu = gui.mainFrame.sysTrayIcon.preferencesMenu
		self.SPLSettings = self.prefsMenu.Append(wx.ID_ANY, _("SPL Studio Settings..."), _("SPL settings"))
		gui.mainFrame.sysTrayIcon.Bind(wx.EVT_MENU, splconfig.onConfigDialog, self.SPLSettings)
		# Let me know the Studio window handle.
		# 6.1: Do not allow this thread to run forever (seen when evaluation times out and the app module starts).
		self.noMoreHandle = threading.Event()
		threading.Thread(target=self._locateSPLHwnd).start()
		# Check for add-on update if told to do so.
		if splconfig.SPLConfig["Update"]["AutoUpdateCheck"]:
			# 7.0: Have a timer call the update function indirectly.
			queueHandler.queueFunction(queueHandler.eventQueue, splconfig.updateInit)

	# Locate the handle for main window for caching purposes.
	def _locateSPLHwnd(self):
		hwnd = user32.FindWindowA("SPLStudio", None)
		while not hwnd:
			time.sleep(1)
			# If the demo copy expires and the app module begins, this loop will spin forever.
			# Make sure this loop catches this case.
			if self.noMoreHandle.isSet():
				self.noMoreHandle.clear()
				self.noMoreHandle = None
				return
			hwnd = user32.FindWindowA("SPLStudio", None)
		# Only this thread will have privilege of notifying handle's existence.
		with threading.Lock() as hwndNotifier:
			global _SPLWin
			_SPLWin = hwnd
		# Remind me to broadcast metadata information.
		if splconfig.SPLConfig["General"]["MetadataReminder"] == "startup":
			self._metadataAnnouncer(reminder=True)

	# Let the global plugin know if SPLController passthrough is allowed.
	def SPLConPassthrough(self):
		return splconfig.SPLConfig["Advanced"]["SPLConPassthrough"]

	def event_NVDAObject_init(self, obj):
		# From 0.01: previously focused item fires focus event when it shouldn't.
		if obj.windowClassName == "TListView" and obj.role in (controlTypes.ROLE_CHECKBOX, controlTypes.ROLE_LISTITEM) and controlTypes.STATE_FOCUSED not in obj.states:
			obj.shouldAllowIAccessibleFocusEvent = False
		# Radio button group names are not recognized as grouping, so work around this.
		elif obj.windowClassName == "TRadioGroup":
			obj.role = controlTypes.ROLE_GROUPING
		# In certain edit fields and combo boxes, the field name is written to the screen, and there's no way to fetch the object for this text. Thus use review position text.
		elif obj.windowClassName in ("TEdit", "TComboBox") and not obj.name:
			fieldName, fieldObj  = review.getScreenPosition(obj)
			fieldName.expand(textInfos.UNIT_LINE)
			if obj.windowClassName == "TComboBox":
				obj.name = fieldName.text.replace(obj.windowText, "")
			else:
				obj.name = fieldName.text

	# Some controls which needs special routines.
	def chooseNVDAObjectOverlayClasses(self, obj, clsList):
		role = obj.role
		windowStyle = obj.windowStyle
		if obj.windowClassName == "TTntListView.UnicodeClass" and role == controlTypes.ROLE_LISTITEM and abs(windowStyle - 1443991625)%0x100000 == 0:
			clsList.insert(0, SPL510TrackItem)
		elif obj.windowClassName == "TListView" and role in (controlTypes.ROLE_CHECKBOX, controlTypes.ROLE_LISTITEM) and abs(windowStyle - 1442938953)%0x100000 == 0:
			clsList.insert(0, SPLTrackItem)

	# Keep an eye on library scans in insert tracks window.
	libraryScanning = False
	scanCount = 0
	# For SPL 5.10: take care of some object child constant changes across builds.
	spl510used = False
	# For 5.0X and earlier: prevent NVDA from announcing scheduled time multiple times.
	scheduledTimeCache = ""
	# Track Dial (A.K.A. enhanced arrow keys)
	SPLColNumber = 0

	# Automatically announce mic, line in, etc changes
	# These items are static text items whose name changes.
	# Note: There are two status bars, hence the need to exclude Up time so it doesn't announce every minute.
	# Unfortunately, Window handles and WindowControlIDs seem to change, so can't be used.
	# Only announce changes if told to do so via the following function.
	def _TStatusBarChanged(self, obj):
		name = obj.name
		if name.startswith("  Up time:"):
			return False
		elif name.startswith("Scheduled for"):
			if self.scheduledTimeCache == name: return False
			self.scheduledTimeCache = name
			return splconfig.SPLConfig["SayStatus"]["SayScheduledFor"]
		elif "Listener" in name:
			return splconfig.SPLConfig["SayStatus"]["SayListenerCount"]
		elif name.startswith("Cart") and obj.IAccessibleChildID == 3:
			return splconfig.SPLConfig["SayStatus"]["SayPlayingCartName"]
		return True

	# Now the actual event.
	def event_nameChange(self, obj, nextHandler):
		# Do not let NvDA get name for None object when SPL window is maximized.
		if not obj.name:
			return
		# Only announce changes in status bar objects when told to do so.
		if obj.windowClassName == "TStatusBar" and self._TStatusBarChanged(obj):
			# Special handling for Play Status
			if obj.IAccessibleChildID == 1:
				if "Play status" in obj.name:
					# Strip off "  Play status: " for brevity only in main playlist window.
					ui.message(obj.name.split(":")[1][1:])
				elif "Loading" in obj.name:
					if splconfig.SPLConfig["General"]["LibraryScanAnnounce"] not in ("off", "ending"):
						# If library scan is in progress, announce its progress when told to do so.
						self.scanCount+=1
						if self.scanCount%100 == 0:
							self._libraryScanAnnouncer(obj.name[1:obj.name.find("]")], splconfig.SPLConfig["General"]["LibraryScanAnnounce"])
					if not self.libraryScanning:
						if self.productVersion not in noLibScanMonitor:
							if not self.backgroundStatusMonitor: self.libraryScanning = True
				elif "match" in obj.name:
					if splconfig.SPLConfig["General"]["LibraryScanAnnounce"] != "off" and self.libraryScanning:
						if splconfig.SPLConfig["General"]["BeepAnnounce"]: tones.beep(370, 100)
						else:
							# Translators: Presented when library scan is complete.
							ui.message(_("Scan complete with {scanCount} items").format(scanCount = obj.name.split()[3]))
					if self.libraryScanning: self.libraryScanning = False
					self.scanCount = 0
			else:
				if obj.name.endswith((" On", " Off")):
					self._toggleMessage(obj.name)
				else:
					ui.message(obj.name)
				if self.cartExplorer or int(splconfig.SPLConfig["MicrophoneAlarm"]["MicAlarm"]):
					# Activate mic alarm or announce when cart explorer is active.
					self.doExtraAction(obj.name)
		# Monitor the end of track and song intro time and announce it.
		elif obj.windowClassName == "TStaticText": # For future extensions.
			if obj.simplePrevious != None:
				if obj.simplePrevious.name == "Remaining Time":
					# End of track for SPL 5.x.
					if splconfig.SPLConfig["General"]["BrailleTimer"] in ("outro", "both") and api.getForegroundObject().processID == self.processID: #and "00:00" < obj.name <= self.SPLEndOfTrackTime:
						braille.handler.message(obj.name)
					if (obj.name == "00:{0:02d}".format(splconfig.SPLConfig["IntroOutroAlarms"]["EndOfTrackTime"])
					and splconfig.SPLConfig["IntroOutroAlarms"]["SayEndOfTrack"]):
						self.alarmAnnounce(obj.name, 440, 200)
				elif obj.simplePrevious.name == "Remaining Song Ramp":
					# Song intro for SPL 5.x.
					if splconfig.SPLConfig["General"]["BrailleTimer"] in ("intro", "both") and api.getForegroundObject().processID == self.processID: #and "00:00" < obj.name <= self.SPLSongRampTime:
						braille.handler.message(obj.name)
					if (obj.name == "00:{0:02d}".format(splconfig.SPLConfig["IntroOutroAlarms"]["SongRampTime"])
					and splconfig.SPLConfig["IntroOutroAlarms"]["SaySongRamp"]):
						self.alarmAnnounce(obj.name, 512, 400, intro=True)
				# Hack: auto scroll in Studio itself might be broken (according to Brian Hartgen), so force NVDA to announce currently playing track automatically if told to do so.
<<<<<<< HEAD
				if splconfig.SPLConfig["SayStatus"]["SayPlayingTrackName"] == "True": # Had to do this to transform this key to something else later.
=======
				if ((splconfig.SPLConfig["SayPlayingTrackName"] == "True" and self.SPLCurVersion < "5.11")
				or (splconfig.SPLConfig["SayPlayingTrackName"] == "Background" and api.getForegroundObject().windowClassName != "TStudioForm")):
>>>>>>> ed913e12
					try:
						statusBarFG = obj.parent.parent.parent
						if statusBarFG is not None:
							statusBar = statusBarFG.previous.previous.previous
							if statusBar is not None and statusBar.firstChild is not None and statusBar.firstChild.role == controlTypes.ROLE_STATUSBAR:
								ui.message(obj.name)
								tones.beep(1000, 100)
					except AttributeError:
						pass
		nextHandler()

	# JL's additions

	# Handle toggle messages.
	def _toggleMessage(self, msg):
		if splconfig.SPLConfig["General"]["MessageVerbosity"] != "beginner":
			msg = msg.split()[-1]
		if splconfig.SPLConfig["General"]["BeepAnnounce"]:
			# User wishes to hear beeps instead of words. The beeps are power on and off sounds from PAC Mate Omni.
			if msg.endswith("Off"):
				if splconfig.SPLConfig["General"]["MessageVerbosity"] == "beginner":
					wavFile = os.path.join(os.path.dirname(__file__), "SPL_off.wav")
					try:
						messageSound(wavFile, msg)
					except:
						pass
				else:
					tones.beep(500, 100)
					braille.handler.message(msg)
			elif msg.endswith("On"):
				if splconfig.SPLConfig["General"]["MessageVerbosity"] == "beginner":
					wavFile = os.path.join(os.path.dirname(__file__), "SPL_on.wav")
					try:
						messageSound(wavFile, msg)
					except:
						pass
				else:
					tones.beep(1000, 100)
					braille.handler.message(msg)
		else:
			ui.message(msg)

	# Perform extra action in specific situations (mic alarm, for example).
	def doExtraAction(self, status):
		micAlarm = int(splconfig.SPLConfig["MicrophoneAlarm"]["MicAlarm"])
		if self.cartExplorer:
			if status == "Cart Edit On":
				# Translators: Presented when cart edit mode is toggled on while cart explorer is on.
				ui.message(_("Cart explorer is active"))
			elif status == "Cart Edit Off":
				# Translators: Presented when cart edit mode is toggled off while cart explorer is on.
				ui.message(_("Please reenter cart explorer to view updated cart assignments"))
		if micAlarm:
			# Play an alarm sound (courtesy of Jerry Mader from Mader Radio).
			global micAlarmT, micAlarmT2
			micAlarmWav = os.path.join(os.path.dirname(__file__), "SPL_MicAlarm.wav")
			# Translators: Presented when microphone was on for more than a specified time in microphone alarm dialog.
			micAlarmMessage = _("Warning: Microphone active")
			# Use a timer to play a tone when microphone was active for more than the specified amount.
			if status == "Microphone On":
				micAlarmT = threading.Timer(micAlarm, micAlarmManager, args=[micAlarmWav, micAlarmMessage])
				try:
					micAlarmT.start()
				except RuntimeError:
					micAlarmT = threading.Timer(micAlarm, messageSound, args=[micAlarmWav, micAlarmMessage])
					micAlarmT.start()
			elif status == "Microphone Off":
				if micAlarmT is not None: micAlarmT.cancel()
				micAlarmT = None
				if micAlarmT2 is not None: micAlarmT2.Stop()
				micAlarmT2 = None

	# Alarm announcement: Alarm notification via beeps, speech or both.
	def alarmAnnounce(self, timeText, tone, duration, intro=False):
		if splconfig.SPLConfig["General"]["AlarmAnnounce"] in ("beep", "both"):
			tones.beep(tone, duration)
		if splconfig.SPLConfig["General"]["AlarmAnnounce"] in ("message", "both"):
			alarmTime = int(timeText.split(":")[1])
			if intro:
				# Translators: Presented when end of introduction is approaching (example output: 5 sec left in track introduction).
				ui.message(_("Warning: {seconds} sec left in track introduction").format(seconds = str(alarmTime)))
			else:
				# Translators: Presented when end of track is approaching.
				ui.message(_("Warning: {seconds} sec remaining").format(seconds = str(alarmTime)))


	# Hacks for gain focus events.
	def event_gainFocus(self, obj, nextHandler):
		if self.deletedFocusObj or (obj.windowClassName == "TListView" and obj.role == 0):
			self.deletedFocusObj = False
			return
		nextHandler()

	# Add or remove SPL-specific touch commands.
	# Code comes from Enhanced Touch Gestures add-on from the same author.
	# This may change if NVDA core decides to abandon touch mode concept.

	def event_appModule_gainFocus(self):
		if touchHandler.handler:
			if "SPL" not in touchHandler.availableTouchModes:
				touchHandler.availableTouchModes.append("SPL")
				# Add the human-readable representation also.
				touchHandler.touchModeLabels["spl"] = _("SPL mode")

	def event_appModule_loseFocus(self):
		if touchHandler.handler:
			# Switch to object mode.
			touchHandler.handler._curTouchMode = touchHandler.availableTouchModes[1]
			if "SPL" in touchHandler.availableTouchModes:
				# If we have too many touch modes, pop all except the original entries.
				for mode in touchHandler.availableTouchModes:
					if mode == "SPL": touchHandler.availableTouchModes.pop()
			try:
				del touchHandler.touchModeLabels["spl"]
			except KeyError:
				pass


	# Save configuration when terminating.
	def terminate(self):
		super(AppModule, self).terminate()
		splconfig.saveConfig()
		try:
			self.prefsMenu.RemoveItem(self.SPLSettings)
		except AttributeError, wx.PyDeadObjectError:
			pass
		# Tell the handle finder thread it's time to leave this world.
		self.noMoreHandle.set()
		# Manually clear the following dictionaries.
		self.carts.clear()
		self._cachedStatusObjs.clear()
		# Just to make sure:
		global _SPLWin
		if _SPLWin: _SPLWin = None


	# Script sections (for ease of maintenance):
	# Time-related: elapsed time, end of track alarm, etc.
	# Misc scripts: track finder and others.
	# SPL Assistant layer: status commands.

	# A few time related scripts (elapsed time, remaining time, etc.).

	# Speak any time-related errors.
	# Message type: error message.
	timeMessageErrors={
		# Translators: Presented when remaining time is unavailable.
		1:_("Remaining time not available"),
		# Translators: Presented when elapsed time is unavailable.
		2:_("Elapsed time not available"),
		# Translators: Presented when broadcaster time is unavailable.
			3:_("Broadcaster time not available"),
		# Translators: Presented when time information is unavailable.
		4:_("Cannot obtain time in hours, minutes and seconds")
	}

	# Specific to time scripts using Studio API.
	# 6.0: Split this into two functions: the announcer (below) and formatter.
	# 7.0: The ms (millisecond) argument will be used when announcing playlist remainder.
	def announceTime(self, t, offset = None, ms=True):
		if t <= 0:
			ui.message("00:00")
		else:
			ui.message(self._ms2time(t, offset = offset, ms=ms))

	# Formatter: given time in milliseconds, convert it to human-readable format.
	# 7.0: There will be times when one will deal with time in seconds.
	def _ms2time(self, t, offset = None, ms=True):
		if t <= 0:
			return "00:00"
		else:
			if ms:
				t = (t/1000) if not offset else (t/1000)+offset
			mm, ss = divmod(t, 60)
			if mm > 59 and splconfig.SPLConfig["General"]["TimeHourAnnounce"]:
				hh, mm = divmod(mm, 60)
				# Hour value is also filled with leading zero's.
				# 6.1: Optimize the string builder so it can return just one string.
				t0 = str(hh).zfill(2)
				t1 = str(mm).zfill(2)
				t2 = str(ss).zfill(2)
				return ":".join([t0, t1, t2])
			else:
				t1 = str(mm).zfill(2)
				t2 = str(ss).zfill(2)
				return ":".join([t1, t2])

	# Scripts which rely on API.
	def script_sayRemainingTime(self, gesture):
		fgWindow = api.getForegroundObject()
		if fgWindow.windowClassName == "TStudioForm":
			statusAPI(3, 105, self.announceTime, offset=1)
		else:
			ui.message(self.timeMessageErrors[1])
	# Translators: Input help mode message for a command in Station Playlist Studio.
	script_sayRemainingTime.__doc__=_("Announces the remaining track time.")

	def script_sayElapsedTime(self, gesture):
		fgWindow = api.getForegroundObject()
		if fgWindow.windowClassName == "TStudioForm":
			statusAPI(0, 105, self.announceTime)
		else:
			ui.message(self.timeMessageErrors[2])
	# Translators: Input help mode message for a command in Station Playlist Studio.
	script_sayElapsedTime.__doc__=_("Announces the elapsed time for the currently playing track.")

	def script_sayBroadcasterTime(self, gesture):
		# Says things such as "25 minutes to 2" and "5 past 11".
		fgWindow = api.getForegroundObject()
		if fgWindow.windowClassName == "TStudioForm":
			# Parse the local time and say it similar to how Studio presents broadcaster time.
			h, m = time.localtime()[3], time.localtime()[4]
			if h not in (0, 12):
				h %= 12
			if m == 0:
				if h == 0: h+=12
				# Messages in this method should not be translated.
				broadcasterTime = "{hour} o'clock".format(hour = h)
			elif 1 <= m <= 30:
				if h == 0: h+=12
				broadcasterTime = "{minute} min past {hour}".format(minute = m, hour = h)
			else:
				if h == 12: h = 1
				m = 60-m
				broadcasterTime = "{minute} min to {hour}".format(minute = m, hour = h+1)
			ui.message(broadcasterTime)
		else:
			ui.message(self.timeMessageErrors[3])
	# Translators: Input help mode message for a command in Station Playlist Studio.
	script_sayBroadcasterTime.__doc__=_("Announces broadcaster time.")

	def script_sayCompleteTime(self, gesture):
		# Says complete time in hours, minutes and seconds via kernel32's routines.
		if api.getForegroundObject().windowClassName == "TStudioForm":
			ui.message(winKernel.GetTimeFormat(winKernel.LOCALE_USER_DEFAULT, 0, None, None))
		else:
			ui.message(self.timeMessageErrors[4])
	# Translators: Input help mode message for a command in Station Playlist Studio.
	script_sayCompleteTime.__doc__=_("Announces time including seconds.")

	# Set the end of track alarm time between 1 and 59 seconds.
	# Make sure one of either settings or alarm dialogs is open.

	def script_setEndOfTrackTime(self, gesture):
		if splconfig._configDialogOpened:
			# Translators: Presented when the add-on config dialog is opened.
			wx.CallAfter(gui.messageBox, _("The add-on settings dialog is opened. Please close the settings dialog first."), _("Error"), wx.OK|wx.ICON_ERROR)
			return
		try:
			timeVal = splconfig.SPLConfig["IntroOutroAlarms"]["EndOfTrackTime"]
			d = splconfig.SPLAlarmDialog(gui.mainFrame, "EndOfTrackTime", "SayEndOfTrack",
			# Translators: The title of end of track alarm dialog.
			_("End of track alarm"),
			# Translators: A dialog message to set end of track alarm (curAlarmSec is the current end of track alarm in seconds).
			_("Enter &end of track alarm time in seconds (currently {curAlarmSec})").format(curAlarmSec = timeVal),
			# Translators: A check box to toggle notification of end of track alarm.
			_("&Notify when end of track is approaching"), 1, 59)
			gui.mainFrame.prePopup()
			d.Raise()
			d.Show()
			gui.mainFrame.postPopup()
			splconfig._alarmDialogOpened = True
		except RuntimeError:
			wx.CallAfter(splconfig._alarmError)
	# Translators: Input help mode message for a command in Station Playlist Studio.
	script_setEndOfTrackTime.__doc__=_("sets end of track alarm (default is 5 seconds).")

	# Set song ramp (introduction) time between 1 and 9 seconds.

	def script_setSongRampTime(self, gesture):
		if splconfig._configDialogOpened:
			wx.CallAfter(gui.messageBox, _("The add-on settings dialog is opened. Please close the settings dialog first."), _("Error"), wx.OK|wx.ICON_ERROR)
			return
		try:
			rampVal = long(splconfig.SPLConfig["IntroOutroAlarms"]["SongRampTime"])
			d = splconfig.SPLAlarmDialog(gui.mainFrame, "SongRampTime", "SaySongRamp",
			# Translators: The title of song intro alarm dialog.
			_("Song intro alarm"),
			# Translators: A dialog message to set song ramp alarm (curRampSec is the current intro monitoring alarm in seconds).
			_("Enter song &intro alarm time in seconds (currently {curRampSec})").format(curRampSec = rampVal),
			# Translators: A check box to toggle notification of end of intro alarm.
			_("&Notify when end of introduction is approaching"), 1, 9)
			gui.mainFrame.prePopup()
			d.Raise()
			d.Show()
			gui.mainFrame.postPopup()
			splconfig._alarmDialogOpened = True
		except RuntimeError:
			wx.CallAfter(splconfig._alarmError)
	# Translators: Input help mode message for a command in Station Playlist Studio.
	script_setSongRampTime.__doc__=_("sets song intro alarm (default is 5 seconds).")

# Tell NVDA to play a sound when mic was active for a long time.

	def script_setMicAlarm(self, gesture):
		if splconfig._configDialogOpened:
			wx.CallAfter(gui.messageBox, _("The add-on settings dialog is opened. Please close the settings dialog first."), _("Error"), wx.OK|wx.ICON_ERROR)
			return
		elif splconfig._alarmDialogOpened:
			wx.CallAfter(splconfig._alarmError)
			return
		micAlarm = splconfig.SPLConfig["MicrophoneAlarm"]["MicAlarm"]
		if micAlarm:
			# Translators: A dialog message to set microphone active alarm (curAlarmSec is the current mic monitoring alarm in seconds).
			timeMSG = _("Enter microphone alarm time in seconds (currently {curAlarmSec}, 0 disables the alarm)").format(curAlarmSec = micAlarm)
		else:
			# Translators: A dialog message when microphone alarm is disabled (set to 0).
			timeMSG = _("Enter microphone alarm time in seconds (currently disabled, 0 disables the alarm)")
		dlg = wx.NumberEntryDialog(gui.mainFrame,
		timeMSG, "",
		# Translators: The title of mic alarm dialog.
		_("Microphone alarm"),
		long(micAlarm), 0, 7200)
		splconfig._alarmDialogOpened = True
		def callback(result):
			splconfig._alarmDialogOpened = False
			if result == wx.ID_OK:
				if not user32.FindWindowA("SPLStudio", None): return
				newVal = dlg.GetValue()
				if micAlarm != newVal:
					splconfig.SPLConfig["MicrophoneAlarm"]["MicAlarm"] = newVal
				# Apply microphone alarm setting to the active profile.
				splconfig.applySections(SPLConfig["ActiveIndex"], "/".join(["MicrophoneAlarm", "MicAlarm"]))
		gui.runScriptModalDialog(dlg, callback)
	# Translators: Input help mode message for a command in Station Playlist Studio.
	script_setMicAlarm.__doc__=_("Sets microphone alarm (default is 5 seconds).")

	# SPL Config management.

	def script_openConfigDialog(self, gesture):
		wx.CallAfter(splconfig.onConfigDialog, None)
	# Translators: Input help mode message for a command in Station Playlist Studio.
	script_openConfigDialog.__doc__=_("Opens SPL Studio add-on configuration dialog.")

	# Other commands (track finder and others)

	# Toggle whether beeps should be heard instead of toggle announcements.

	def script_toggleBeepAnnounce(self, gesture):
		if not splconfig.SPLConfig["General"]["BeepAnnounce"]:
			splconfig.SPLConfig["General"]["BeepAnnounce"] = True
		else:
			splconfig.SPLConfig["General"]["BeepAnnounce"] = False
		splconfig.message("BeepAnnounce", splconfig.SPLConfig["General"]["BeepAnnounce"])
	# Translators: Input help mode message for a command in Station Playlist Studio.
	script_toggleBeepAnnounce.__doc__=_("Toggles status announcements between words and beeps.")

	# Braille timer.
	# Announce end of track and other info via braille.

	def script_setBrailleTimer(self, gesture):
		brailleTimer = splconfig.SPLConfig["General"]["BrailleTimer"]
		if brailleTimer == "off":
			brailleTimer = "outro"
		elif brailleTimer == "outro":
			brailleTimer = "intro"
		elif brailleTimer == "intro":
			brailleTimer = "both"
		else:
			brailleTimer = "off"
		splconfig.SPLConfig["General"]["BrailleTimer"] = brailleTimer
		splconfig.message("BrailleTimer", brailleTimer)
	# Translators: Input help mode message for a command in Station Playlist Studio.
	script_setBrailleTimer.__doc__=_("Toggles between various braille timer settings.")

	# The track finder utility for find track script and other functions
	# Perform a linear search to locate the track name and/or description which matches the entered value.
	# Also, find column content for a specific column if requested.
	# 6.0: Split this routine into two functions, with the while loop moving to a function of its own.
	# This new function will be used by track finder and place marker locator.
	findText = ""

	def trackFinder(self, text, obj, directionForward=True, column=None):
		speech.cancelSpeech()
		if column is None: 
			column = [obj._indexOf("Artist"), obj._indexOf("Title")]
		track = self._trackLocator(text, obj=obj, directionForward=directionForward, columns=column)
		if track:
			if self.findText != text: self.findText = text
			# We need to fire set focus event twice and exit this routine.
			track.setFocus(), track.setFocus()
		else:
			wx.CallAfter(gui.messageBox,
			# Translators: Standard dialog message when an item one wishes to search is not found (copy this from main nvda.po).
			_("Search string not found."),
			# Translators: Standard error title for find error (copy this from main nvda.po).
			_("Find error"),wx.OK|wx.ICON_ERROR)

	# Split from track finder in 2015.
	# Return a track with the given search criteria.
	# Column is a list of columns to be searched (if none, it'll be artist and title).
	def _trackLocator(self, text, obj=api.getFocusObject(), directionForward=True, columns=None):
		nextTrack = "next" if directionForward else "previous"
		t = time.time()
		while obj is not None:
			# Do not use column content attribute, because sometimes NVDA will say it isn't a track item when in fact it is.
			# If this happens, use the module level version of column content getter.
			# Optimization: search column texts.
			for column in columns:
				columnText = splmisc._getColumnContent(obj, column)
				if columnText and text in columnText:
					return obj
			obj = getattr(obj, nextTrack)
		return None

		# Find a specific track based on a searched text.
	# But first, check if track finder can be invoked.
	# Attempt level specifies which track finder to open (0 = Track Finder, 1 = Column Search, 2 = Time range).
	def _trackFinderCheck(self, attemptLevel):
		if api.getForegroundObject().windowClassName != "TStudioForm":
			if attemptLevel == 0:
				# Translators: Presented when a user attempts to find tracks but is not at the track list.
				ui.message(_("Track finder is available only in track list."))
			elif attemptLevel == 1:
				# Translators: Presented when a user attempts to find tracks but is not at the track list.
				ui.message(_("Column search is available only in track list."))
			elif attemptLevel == 2:
				# Translators: Presented when a user attempts to find tracks but is not at the track list.
				ui.message(_("Time range finder is available only in track list."))
			return False
		elif api.getForegroundObject().windowClassName == "TStudioForm" and api.getFocusObject().role == controlTypes.ROLE_LIST:
			# Translators: Presented when a user wishes to find a track but didn't add any tracks.
			ui.message(_("You need to add at least one track to find tracks."))
			return False
		return True

	def trackFinderGUI(self, columnSearch=False):
		try:
			# Translators: Title for track finder dialog.
			if not columnSearch: title = _("Find track")
			# Translators: Title for column search dialog.
			else: title = _("Column search")
			d = splmisc.SPLFindDialog(gui.mainFrame, api.getFocusObject(), self.findText, title, columnSearch = columnSearch)
			gui.mainFrame.prePopup()
			d.Raise()
			d.Show()
			gui.mainFrame.postPopup()
			splmisc._findDialogOpened = True
		except RuntimeError:
			wx.CallAfter(splmisc._finderError)

	def script_findTrack(self, gesture):
		if self._trackFinderCheck(0): self.trackFinderGUI()
	# Translators: Input help mode message for a command in Station Playlist Studio.
	script_findTrack.__doc__=_("Finds a track in the track list.")

	def script_columnSearch(self, gesture):
		if self._trackFinderCheck(1): self.trackFinderGUI(columnSearch=True)
	# Translators: Input help mode message for a command in Station Playlist Studio.
	script_columnSearch.__doc__=_("Finds text in columns.")

	# Find next and previous scripts.

	def script_findTrackNext(self, gesture):
		if self._trackFinderCheck(0):
			if self.findText == "": self.trackFinderGUI()
			else: self.trackFinder(self.findText, obj=api.getFocusObject().next)
	# Translators: Input help mode message for a command in Station Playlist Studio.
	script_findTrackNext.__doc__=_("Finds the next occurrence of the track with the name in the track list.")

	def script_findTrackPrevious(self, gesture):
		if self._trackFinderCheck(0):
			if self.findText == "": self.trackFinderGUI()
			else: self.trackFinder(self.findText, obj=api.getFocusObject().previous, directionForward=False)
	# Translators: Input help mode message for a command in Station Playlist Studio.
	script_findTrackPrevious.__doc__=_("Finds previous occurrence of the track with the name in the track list.")

	# Time range finder.
	# Locate a track with duration falling between min and max.

	def script_timeRangeFinder(self, gesture):
		if self._trackFinderCheck(2):
			try:
				d = splmisc.SPLTimeRangeDialog(gui.mainFrame, api.getFocusObject(), statusAPI)
				gui.mainFrame.prePopup()
				d.Raise()
				d.Show()
				gui.mainFrame.postPopup()
				splmisc._findDialogOpened = True
			except RuntimeError:
				wx.CallAfter(splmisc._finderError)
	# Translators: Input help mode message for a command in Station Playlist Studio.
	script_timeRangeFinder.__doc__=_("Locates track with duration within a time range")

	# Cart explorer
	cartExplorer = False
	carts = {} # The carts dictionary (key = cart gesture, item = cart name).

	# Assigning carts.

	def buildFNCarts(self):
		# Used xrange, as it is much faster; change this to range if NvDA core decides to use Python 3.
		for i in xrange(12):
			self.bindGesture("kb:f%s"%(i+1), "cartExplorer")
			self.bindGesture("kb:shift+f%s"%(i+1), "cartExplorer")
			self.bindGesture("kb:control+f%s"%(i+1), "cartExplorer")
			self.bindGesture("kb:alt+f%s"%(i+1), "cartExplorer")

	def buildNumberCarts(self):
		for i in xrange(10):
			self.bindGesture("kb:%s"%(i), "cartExplorer")
			self.bindGesture("kb:shift+%s"%(i), "cartExplorer")
			self.bindGesture("kb:control+%s"%(i), "cartExplorer")
			self.bindGesture("kb:alt+%s"%(i), "cartExplorer")
		# Take care of dash and equals.
		self.bindGesture("kb:-", "cartExplorer"), self.bindGesture("kb:=", "cartExplorer")
		self.bindGesture("kb:shift+-", "cartExplorer"), self.bindGesture("kb:shift+=", "cartExplorer")
		self.bindGesture("kb:control+-", "cartExplorer"), self.bindGesture("kb:control+=", "cartExplorer")
		self.bindGesture("kb:alt+-", "cartExplorer"), self.bindGesture("kb:alt+=", "cartExplorer")

	def cartsBuilder(self, build=True):
		# A function to build and return cart commands.
		if build:
			self.buildFNCarts()
			self.buildNumberCarts()
		else:
			self.clearGestureBindings()
			self.bindGestures(self.__gestures)

	def script_toggleCartExplorer(self, gesture):
		if not self.cartExplorer:
			# Prevent cart explorer from being engaged outside of playlist viewer.
			# Todo for 6.0: Let users set cart banks.
			fg = api.getForegroundObject()
			if fg.windowClassName != "TStudioForm":
				# Translators: Presented when cart explorer cannot be entered.
				ui.message(_("You are not in playlist viewer, cannot enter cart explorer"))
				return
			self.carts = splmisc.cartExplorerInit(fg.name)
			if self.carts["faultyCarts"]:
				# Translators: presented when cart explorer could not be switched on.
				ui.message(_("Some or all carts could not be assigned, cannot enter cart explorer"))
				return
			else:
				self.cartExplorer = True
				self.cartsBuilder()
				# Translators: Presented when cart explorer is on.
				ui.message(_("Entering cart explorer"))
		else:
			self.cartExplorer = False
			self.cartsBuilder(build=False)
			self.carts.clear()
			# Translators: Presented when cart explorer is off.
			ui.message(_("Exiting cart explorer"))
	# Translators: Input help mode message for a command in Station Playlist Studio.
	script_toggleCartExplorer.__doc__=_("Toggles cart explorer to learn cart assignments.")

	def script_cartExplorer(self, gesture):
		if api.getForegroundObject().windowClassName != "TStudioForm":
			gesture.send()
			return
		if scriptHandler.getLastScriptRepeatCount() >= 1: gesture.send()
		else:
			if gesture.displayName in self.carts: ui.message(self.carts[gesture.displayName])
			elif self.carts["standardLicense"] and (len(gesture.displayName) == 1 or gesture.displayName[-2] == "+"):
				# Translators: Presented when cart command is unavailable.
				ui.message(_("Cart command unavailable"))
			else:
				# Translators: Presented when there is no cart assigned to a cart command.
				ui.message(_("Cart unassigned"))

	# Library scan announcement
	# Announces progress of a library scan (launched from insert tracks dialog by pressing Control+Shift+R or from rescan option from Options dialog).

	def script_setLibraryScanProgress(self, gesture):
		libraryScanAnnounce = splconfig.SPLConfig["General"]["LibraryScanAnnounce"]
		if libraryScanAnnounce == "off":
			libraryScanAnnounce = "ending"
		elif libraryScanAnnounce == "ending":
			libraryScanAnnounce = "progress"
		elif libraryScanAnnounce == "progress":
			libraryScanAnnounce = "numbers"
		else:
			libraryScanAnnounce = "off"
		splconfig.SPLConfig["General"]["LibraryScanAnnounce"] = libraryScanAnnounce
		splconfig.message("LibraryScanAnnounce", libraryScanAnnounce)
	# Translators: Input help mode message for a command in Station Playlist Studio.
	script_setLibraryScanProgress.__doc__=_("Toggles library scan progress settings.")

	def script_startScanFromInsertTracks(self, gesture):
		gesture.send()
		fg = api.getForegroundObject()
		if fg.windowClassName == "TTrackInsertForm":
			# Translators: Presented when library scan has started.
			ui.message(_("Scan start"))
			if self.productVersion not in noLibScanMonitor: self.libraryScanning = True

	# Report library scan (number of items scanned) in the background.
	def monitorLibraryScan(self):
		global libScanT
		if libScanT and libScanT.isAlive() and api.getForegroundObject().windowClassName == "TTrackInsertForm":
			return
		parem = 0 if self.SPLCurVersion < "5.10" else 1
		countA = statusAPI(parem, 32, ret=True)
		if countA == 0:
			self.libraryScanning = False
			return
		time.sleep(0.1)
		if api.getForegroundObject().windowClassName == "TTrackInsertForm" and self.productVersion in noLibScanMonitor:
			self.libraryScanning = False
			return
		countB = statusAPI(parem, 32, ret=True)
		if countA == countB:
			self.libraryScanning = False
			if self.SPLCurVersion >= "5.10":
				countB = statusAPI(0, 32, ret=True)
			# Translators: Presented when library scanning is finished.
			ui.message(_("{itemCount} items in the library").format(itemCount = countB))
		else:
			libScanT = threading.Thread(target=self.libraryScanReporter, args=(_SPLWin, countA, countB, parem))
			libScanT.daemon = True
			libScanT.start()

	def libraryScanReporter(self, _SPLWin, countA, countB, parem):
		scanIter = 0
		while countA != countB:
			if not self.libraryScanning: return
			countA = countB
			time.sleep(1)
			# Do not continue if we're back on insert tracks form or library scan is finished.
			if api.getForegroundObject().windowClassName == "TTrackInsertForm" or not self.libraryScanning:
				return
			countB, scanIter = statusAPI(parem, 32, ret=True), scanIter+1
			if countB < 0:
				break
			if scanIter%5 == 0 and splconfig.SPLConfig["General"]["LibraryScanAnnounce"] not in ("off", "ending"):
				self._libraryScanAnnouncer(countB, splconfig.SPLConfig["General"]["LibraryScanAnnounce"])
		self.libraryScanning = False
		if self.backgroundStatusMonitor: return
		if splconfig.SPLConfig["General"]["LibraryScanAnnounce"] != "off":
			if splconfig.SPLConfig["General"]["BeepAnnounce"]:
				tones.beep(370, 100)
			else:
				# Translators: Presented after library scan is done.
				ui.message(_("Scan complete with {itemCount} items").format(itemCount = countB))

	# Take care of library scanning announcement.
	def _libraryScanAnnouncer(self, count, announcementType):
		if announcementType == "progress":
			# Translators: Presented when library scan is in progress.
			tones.beep(550, 100) if splconfig.SPLConfig["General"]["BeepAnnounce"] else ui.message(_("Scanning"))
		elif announcementType == "numbers":
			if splconfig.SPLConfig["General"]["BeepAnnounce"]:
				tones.beep(550, 100)
				# No need to provide translatable string - just use index.
				ui.message("{0}".format(count))
			else: ui.message(_("{itemCount} items scanned").format(itemCount = count))

	# Place markers.
	placeMarker = None

	# Is the place marker set on this track?
	# Track argument is None (only useful for debugging purposes).
	def isPlaceMarkerTrack(self, track=None):
		if track is None: track = api.getFocusObject()
		index = track._indexOf("Filename")
		filename = track._getColumnContent(index)
		if self.placeMarker == (index, filename):
			return True
		return False

	# Used in delete track workaround routine.
	def preTrackRemoval(self):
		if self.isPlaceMarkerTrack(track=api.getFocusObject()):
			self.placeMarker = None

	# Metadata streaming manager
	# Obtains information on metadata streaming for each URL, notifying the broadcaster if told to do so upon startup.
	# Also allows broadcasters to toggle metadata streaming.

	# First, the reminder function.
	def _metadataAnnouncer(self, reminder=False):
		# If told to remind and connect, metadata streaming will be enabled at this time.
		# 6.0: Call Studio API twice - once to set, once more to obtain the needed information.
		# 6.2/7.0: When Studio API is called, add the value into the stream count list also.
		if reminder:
			for url in xrange(5):
				dataLo = 0x00010000 if splconfig.SPLConfig["MetadataStreaming"]["MetadataEnabled"][url] else 0xffff0000
				statusAPI(dataLo | url, 36)
		dsp = 1 if statusAPI(0, 36, ret=True) == 1 else 0
		streamCount = []
		for pos in xrange(1, 5):
			checked = statusAPI(pos, 36, ret=True)
			if checked == 1: streamCount.append(pos)
		# Announce streaming status when told to do so.
		status = None
		if not len(streamCount):
			# Translators: Status message for metadata streaming.
			if not dsp: status = _("No metadata streaming URL's defined")
			# Translators: Status message for metadata streaming.
			else: status = _("Metadata streaming configured for DSP encoder")
		elif len(streamCount) == 1:
			# Translators: Status message for metadata streaming.
			if dsp: status = _("Metadata streaming configured for DSP encoder and URL {URL}").format(URL = streamCount[0])
			# Translators: Status message for metadata streaming.
			else: status = _("Metadata streaming configured for URL {URL}").format(URL = streamCount[0])
		else:
			urltext = ", ".join([str(stream) for stream in streamCount])
			# Translators: Status message for metadata streaming.
			if dsp: status = _("Metadata streaming configured for DSP encoder and URL's {URL}").format(URL = urltext)
			# Translators: Status message for metadata streaming.
			else: status = _("Metadata streaming configured for URL's {URL}").format(URL = urltext)
		if reminder:
			time.sleep(2)
			speech.cancelSpeech()
			queueHandler.queueFunction(queueHandler.eventQueue, ui.message, status)
			nvwave.playWaveFile(os.path.join(os.path.dirname(__file__), "SPL_Metadata.wav"))
		else: ui.message(status)

	# The script version to open the manage metadata URL's dialog.
	def script_manageMetadataStreams(self, gesture):
		# Do not even think about opening this dialog if handle to Studio isn't found.
		if _SPLWin is None:
			# Translators: Presented when stremaing dialog cannot be shown.
			ui.message(_("Cannot open metadata streaming dialog"))
			return
		if splconfig._configDialogOpened or splconfig._metadataDialogOpened:
			# Translators: Presented when the add-on config dialog is opened.
			wx.CallAfter(gui.messageBox, _("The add-on settings dialog or the metadata streaming dialog is opened. Please close the opened dialog first."), _("Error"), wx.OK|wx.ICON_ERROR)
			return
		try:
			# Passing in the function object is enough to change the dialog UI.
			d = splconfig.MetadataStreamingDialog(gui.mainFrame, func=statusAPI)
			gui.mainFrame.prePopup()
			d.Raise()
			d.Show()
			gui.mainFrame.postPopup()
			splconfig._metadataDialogOpened = True
		except RuntimeError:
			wx.CallAfter(splconfig._alarmError)
	# Translators: Input help mode message for a command in Station Playlist Studio.
	script_manageMetadataStreams.__doc__=_("Opens a dialog to quickly enable or disable metadata streaming.")

	# Track time analysis
	# Return total length of the selected tracks upon request.
	# Analysis command (SPL Assistant) will be assignable.
	_analysisMarker = None

	# Trakc time analysis requires main playlist viewer to be the foreground window.
	def _trackAnalysisAllowed(self):
		if api.getForegroundObject().windowClassName != "TStudioForm":
			# Translators: Presented when track time anlaysis cannot be performed because user is not focused on playlist viewer.
			ui.message(_("Not in playlist viewer, cannot perform track time analysis"))
			return False
		return True

	# Return total duration of a range of tracks.
	# This is used in track time analysis when multiple tracks are selected.
	# This is also called from playlist duration scripts.
	def totalTime(self, start, end):
		# Take care of errors such as the following.
		if start < 0 or end > statusAPI(0, 124, ret=True)-1:
			raise ValueError("Track range start or end position out of range")
			return
		totalLength = 0
		if start == end:
			filename = statusAPI(start, 211, ret=True)
			totalLength = statusAPI(filename, 30, ret=True)
		else:
			for track in xrange(start, end+1):
				filename = statusAPI(track, 211, ret=True)
				totalLength+=statusAPI(filename, 30, ret=True)
		return totalLength

	# Some handlers for native commands.

	# In Studio 5.0x, when deleting a track, NVDA announces wrong track item due to focus bouncing.
	# The below hack is sensitive to changes in NVDA core.
	deletedFocusObj = False

	def script_deleteTrack(self, gesture):
		self.preTrackRemoval()
		gesture.send()
		if self.productVersion.startswith("5.0"):
			if api.getForegroundObject().windowClassName == "TStudioForm":
				focus = api.getFocusObject()
				if focus.IAccessibleChildID < focus.parent.childCount:
					self.deletedFocusObj = True
					focus.setFocus()
					self.deletedFocusObj = False
					focus.setFocus()

	# When Escape is pressed, activate background library scan if conditions are right.
	def script_escape(self, gesture):
		gesture.send()
		if self.libraryScanning:
			if not libScanT or (libScanT and not libScanT.isAlive()):
				self.monitorLibraryScan()


	# SPL Assistant: reports status on playback, operation, etc.
	# Used layer command approach to save gesture assignments.
	# Most were borrowed from JFW and Window-Eyes layer scripts.

	# Set up the layer script environment.
	def getScript(self, gesture):
		if not self.SPLAssistant:
			return appModuleHandler.AppModule.getScript(self, gesture)
		script = appModuleHandler.AppModule.getScript(self, gesture)
		if not script:
			script = finally_(self.script_error, self.finish)
		return finally_(script, self.finish)

	def finish(self):
		self.SPLAssistant = False
		self.clearGestureBindings()
		self.bindGestures(self.__gestures)
		if self.cartExplorer:
			self.buildFNCarts()
			self.buildNumberCarts()

	def script_error(self, gesture):
		tones.beep(120, 100)
		self.finish()

	# SPL Assistant flag.
	SPLAssistant = False

	# The SPL Assistant layer driver.

	def script_SPLAssistantToggle(self, gesture):
		# Enter the layer command if an only if we're in the track list to allow easier gesture assignment.
		# Also, do not bother if the app module is not running.
		try:
			fg = api.getForegroundObject()
			if fg.windowClassName != "TStudioForm":
				gesture.send()
				return
			if self.SPLAssistant:
				self.script_error(gesture)
				return
			# To prevent entering wrong gesture while the layer is active.
			self.clearGestureBindings()
			# 7.0: choose the required compatibility layer.
			if splconfig.SPLConfig["Advanced"]["CompatibilityLayer"] == "off": self.bindGestures(self.__SPLAssistantGestures)
			elif splconfig.SPLConfig["Advanced"]["CompatibilityLayer"] == "jfw": self.bindGestures(self.__SPLAssistantJFWGestures)
			elif splconfig.SPLConfig["Advanced"]["CompatibilityLayer"] == "wineyes": self.bindGestures(self.__SPLAssistantWEGestures)
			self.SPLAssistant = True
			tones.beep(512, 50)
			if splconfig.SPLConfig["Advanced"]["CompatibilityLayer"] == "jfw": ui.message("JAWS")
			elif splconfig.SPLConfig["Advanced"]["CompatibilityLayer"] == "wineyes": ui.message("Window-Eyes")
		except WindowsError:
			return
	# Translators: Input help mode message for a layer command in Station Playlist Studio.
	script_SPLAssistantToggle.__doc__=_("The SPL Assistant layer command. See the add-on guide for more information on available commands.")


	# Status table keys
	SPLPlayStatus = 0
	SPLSystemStatus = 1
	SPLScheduledToPlay = 3
	SPLNextTrackTitle = 4
	SPLCurrentTrackTitle = 5
	SPLTemperature = 6
	SPLScheduled = 7

	# Table of child constants based on versions
	# These are scattered throughout the screen, so one can use foreground.children[index] to fetch them.
	# Because 5.x (an perhaps future releases) uses different screen layout, look up the needed constant from the table below (row = info needed, column = version).
	statusObjs={
		SPLPlayStatus:[5, 6], # Play status, mic, etc.
		SPLSystemStatus:[-3, -2], # The second status bar containing system status such as up time.
		SPLScheduledToPlay:[18, 19], # In case the user selects one or more tracks in a given hour.
		SPLScheduled:[19, 20], # Time when the selected track will begin.
		SPLNextTrackTitle:[7, 8], # Name and duration of the next track if any.
		SPLCurrentTrackTitle:[8, 9], # Name of the currently playing track.
		SPLTemperature:[6, 7], # Temperature for the current city.
	}

	_cachedStatusObjs = {}

	# Called in the layer commands themselves.
	def status(self, infoIndex):
		# Look up the cached objects first for faster response.
		if not infoIndex in self._cachedStatusObjs:
			fg = api.getForegroundObject()
			if fg.windowClassName != "TStudioForm":
				# 6.1: Allow gesture-based functions to look up status information even if Studio window isn't focused.
				fg = getNVDAObjectFromEvent(user32.FindWindowA("TStudioForm", None), OBJID_CLIENT, 0)
			if not self.productVersion >= "5.10": statusObj = self.statusObjs[infoIndex][0]
			else: statusObj = self.statusObjs[infoIndex][1]
			self._cachedStatusObjs[infoIndex] = fg.children[statusObj]
		return self._cachedStatusObjs[infoIndex]

	# The layer commands themselves.

	def script_sayPlayStatus(self, gesture):
		# Please do not translate the following messages.
		if statusAPI(0, 104, ret=True):
			msg = "Play status: Playing" if splconfig.SPLConfig["General"]["MessageVerbosity"] == "beginner" else "Playing"
		else:
			msg = "Play status: Stopped" if splconfig.SPLConfig["General"]["MessageVerbosity"] == "beginner" else "Stopped"
		ui.message(msg)

	def script_sayAutomationStatus(self, gesture):
		obj = self.status(self.SPLPlayStatus).children[1]
		msg = obj.name if splconfig.SPLConfig["General"]["MessageVerbosity"] == "beginner" else obj.name.split()[-1]
		ui.message(msg)

	def script_sayMicStatus(self, gesture):
		obj = self.status(self.SPLPlayStatus).children[2]
		msg = obj.name if splconfig.SPLConfig["General"]["MessageVerbosity"] == "beginner" else obj.name.split()[-1]
		ui.message(msg)

	def script_sayLineInStatus(self, gesture):
		obj = self.status(self.SPLPlayStatus).children[3]
		msg = obj.name if splconfig.SPLConfig["General"]["MessageVerbosity"] == "beginner" else obj.name.split()[-1]
		ui.message(msg)

	def script_sayRecToFileStatus(self, gesture):
		obj = self.status(self.SPLPlayStatus).children[4]
		msg = obj.name if splconfig.SPLConfig["General"]["MessageVerbosity"] == "beginner" else obj.name.split()[-1]
		ui.message(msg)

	def script_sayCartEditStatus(self, gesture):
		obj = self.status(self.SPLPlayStatus).children[5]
		msg = obj.name if splconfig.SPLConfig["General"]["MessageVerbosity"] == "beginner" else obj.name.split()[-1]
		ui.message(msg)

	def script_sayHourTrackDuration(self, gesture):
		statusAPI(0, 27, self.announceTime)

	def script_sayHourRemaining(self, gesture):
		# 7.0: Split from playlist remaining script (formerly the playlist remainder command).
		statusAPI(1, 27, self.announceTime)

	def script_sayPlaylistRemainingDuration(self, gesture):
<<<<<<< HEAD
		# 7.0: Manually go through all tracks, calculationg total duration (a bit of discrepancy may result).
		tones.beep(1024, 30)
		obj = api.getFocusObject()
		if obj.role == controlTypes.ROLE_LIST:
			ui.message("00:00")
			return
		col = obj._indexOf("Duration")
		totalDuration = 0
		while obj is not None:
			segue = obj._getColumnContent(col)
			if segue is not None:
				hms = segue.split(":")
				totalDuration += (int(hms[0])*3600) + (int(hms[1])*60) + int(hms[2]) if len(hms) == 3 else (int(hms[0])*60) + int(hms[1])
			obj = obj.next
		self.announceTime(totalDuration, ms=False)
=======
		# 6.2: By default, remaining time for the hour will be announced.
		if splconfig.SPLConfig["PlaylistRemainder"] == "hour":
			statusAPI(1, 27, self.announceTime)
		else:
			# 6.2: Manually go through all tracks, gathering segue information.
			tones.beep(1024, 30)
			obj = api.getFocusObject()
			if obj.role == controlTypes.ROLE_LIST:
				ui.message("00:00")
				return
			col = obj._indexOf("Duration")
			totalDuration = 0
			while obj is not None:
				segue = obj._getColumnContent(col)
				if segue is not None:
					hms = segue.split(":")
					totalDuration += (int(hms[0])*3600) + (int(hms[1])*60) + int(hms[2]) if len(hms) == 3 else (int(hms[0])*60) + int(hms[1])
				obj = obj.next
			# 6.2: For now, millisecond will be calculated manually.
			self.announceTime(totalDuration*1000)
>>>>>>> ed913e12

	def script_sayPlaylistModified(self, gesture):
		try:
			obj = self.status(self.SPLSystemStatus).children[5]
			ui.message(obj.name)
		except IndexError:
			# Translators: Presented when playlist modification is unavailable (for Studio 4.33 and earlier)
			ui.message(_("Playlist modification not available"))

	def script_sayNextTrackTitle(self, gesture):
		try:
			obj = self.status(self.SPLNextTrackTitle).firstChild
			# Translators: Presented when there is no information for the next track.
			ui.message(_("No next track scheduled or no track is playing")) if obj.name is None else ui.message(obj.name)
		except RuntimeError:
			# Translators: Presented when next track information is unavailable.
			ui.message(_("Cannot find next track information"))
		finally:
			self.finish()
	# Translators: Input help mode message for a command in Station Playlist Studio.
	script_sayNextTrackTitle.__doc__=_("Announces title of the next track if any")

	def script_sayCurrentTrackTitle(self, gesture):
		try:
			obj = self.status(self.SPLCurrentTrackTitle).firstChild
			# Translators: Presented when there is no information for the current track.
			ui.message(_("Cannot locate current track information or no track is playing")) if obj.name is None else ui.message(obj.name)
		except RuntimeError:
			# Translators: Presented when current track information is unavailable.
			ui.message(_("Cannot find current track information"))
		finally:
			self.finish()
	# Translators: Input help mode message for a command in Station Playlist Studio.
	script_sayCurrentTrackTitle.__doc__=_("Announces title of the currently playing track")

	def script_sayTemperature(self, gesture):
		try:
			obj = self.status(self.SPLTemperature).firstChild
			# Translators: Presented when there is no weather or temperature information.
			ui.message(_("Weather and temperature not configured")) if obj.name is None else ui.message(obj.name)
		except RuntimeError:
			# Translators: Presented when temperature information cannot be found.
			ui.message(_("Weather information not found"))
		finally:
			self.finish()
	# Translators: Input help mode message for a command in Station Playlist Studio.
	script_sayTemperature.__doc__=_("Announces temperature and weather information")

	def script_sayUpTime(self, gesture):
		obj = self.status(self.SPLSystemStatus).firstChild
		ui.message(obj.name)

	def script_sayScheduledTime(self, gesture):
		# 7.0: Scheduled is the time originally specified in Studio, scheduled to play is broadcast time based on current time.
		obj = self.status(self.SPLScheduled).firstChild
		ui.message(obj.name)

	def script_sayScheduledToPlay(self, gesture):
		# 7.0: This script announces length of time remaining until the selected track will play.
		obj = self.status(self.SPLScheduledToPlay).firstChild
		ui.message(obj.name)

	def script_sayListenerCount(self, gesture):
		obj = self.status(self.SPLSystemStatus).children[3]
		# Translators: Presented when there is no listener count information.
		ui.message(obj.name) if obj.name is not None else ui.message(_("Listener count not found"))

	def script_sayTrackPitch(self, gesture):
		try:
			obj = self.status(self.SPLSystemStatus).children[4]
			ui.message(obj.name)
		except IndexError:
			# Translators: Presented when there is no information on song pitch (for Studio 4.33 and earlier).
			ui.message(_("Song pitch not available"))

	# Few toggle/misc scripts that may be excluded from the layer later.

	def script_libraryScanMonitor(self, gesture):
		if not self.libraryScanning:
			if self.productVersion >= "5.10":
				scanning = statusAPI(1, 32, ret=True)
				if scanning < 0:
					items = statusAPI(0, 32, ret=True)
					ui.message(_("{itemCount} items in the library").format(itemCount = items))
					return
			self.libraryScanning = True
			# Translators: Presented when attempting to start library scan.
			ui.message(_("Monitoring library scan"))
			self.monitorLibraryScan()
		else:
			# Translators: Presented when library scan is already in progress.
			ui.message(_("Scanning is in progress"))

	def script_markTrackForAnalysis(self, gesture):
		self.finish()
		if self._trackAnalysisAllowed():
			focus = api.getFocusObject()
			if focus.role == controlTypes.ROLE_LIST:
				# Translators: Presented when track time analysis cannot be activated.
				ui.message(_("No tracks were added, cannot perform track time analysis"))
				return
			if scriptHandler.getLastScriptRepeatCount() == 0:
				self._analysisMarker = focus.IAccessibleChildID-1
				# Translators: Presented when track time analysis is turned on.
				ui.message(_("Track time analysis activated"))
			else:
				self._analysisMarker = None
				# Translators: Presented when track time analysis is turned off.
				ui.message(_("Track time analysis deactivated"))
	# Translators: Input help mode message for a command in Station Playlist Studio.
	script_markTrackForAnalysis.__doc__=_("Marks focused track as start marker for track time analysis")

	def script_trackTimeAnalysis(self, gesture):
		self.finish()
		if self._trackAnalysisAllowed():
			focus = api.getFocusObject()
			if focus.role == controlTypes.ROLE_LIST:
				ui.message(_("No tracks were added, cannot perform track time analysis"))
				return
			if self._analysisMarker is None:
				# Translators: Presented when track time analysis cannot be used because start marker is not set.
				ui.message(_("No track selected as start of analysis marker, cannot perform time analysis"))
				return
			trackPos = focus.IAccessibleChildID-1
			analysisBegin = min(self._analysisMarker, trackPos)
			analysisEnd = max(self._analysisMarker, trackPos)
			analysisRange = analysisEnd-analysisBegin+1
			totalLength = self.totalTime(analysisBegin, analysisEnd)
			if analysisRange == 1:
				self.announceTime(totalLength)
			else:
				# Translators: Presented when time analysis is done for a number of tracks (example output: Tracks: 3, totaling 5:00).
				ui.message(_("Tracks: {numberOfSelectedTracks}, totaling {totalTime}").format(numberOfSelectedTracks = analysisRange, totalTime = self._ms2time(totalLength)))
	# Translators: Input help mode message for a command in Station Playlist Studio.
	script_trackTimeAnalysis.__doc__=_("Announces total length of tracks between analysis start marker and the current track")

	def script_switchProfiles(self, gesture):
		splconfig.instantProfileSwitch()

	def script_setPlaceMarker(self, gesture):
		obj = api.getFocusObject()
		try:
			index = obj._indexOf("Filename")
		except AttributeError:
			# Translators: Presented when place marker cannot be set.
			ui.message(_("No tracks found, cannot set place marker"))
			return
		filename = obj._getColumnContent(index)
		if filename:
			self.placeMarker = (index, filename)
			# Translators: Presented when place marker track is set.
			ui.message(_("place marker set"))
		else:
			# Translators: Presented when attempting to place a place marker on an unsupported track.
			ui.message(_("This track cannot be used as a place marker track"))

	def script_findPlaceMarker(self, gesture):
		if self.placeMarker is None:
			# Translators: Presented when no place marker is found.
			ui.message(_("No place marker found"))
		else:
			track = self._trackLocator(self.placeMarker[1], obj=api.getFocusObject().parent.firstChild, columns=[self.placeMarker[0]])
			track.setFocus(), track.setFocus()

	def script_metadataStreamingAnnouncer(self, gesture):
		self._metadataAnnouncer()

	# Gesture(s) for the following script cannot be changed by users.
	def script_metadataEnabled(self, gesture):
		url = int(gesture.displayName[-1])
		checked = statusAPI(url, 36, ret=True)
		if checked == 1:
			# 0 is DSP encoder status, others are servers.
			if url:
				# Translators: Status message for metadata streaming.
				status = _("Metadata streaming on URL {URLPosition} enabled").format(URLPosition = url)
			else:
				# Translators: Status message for metadata streaming.
				status = _("Metadata streaming on DSP encoder enabled")
		else:
			if url:
				# Translators: Status message for metadata streaming.
				status = _("Metadata streaming on URL {URLPosition} disabled").format(URLPosition = url)
			else:
				# Translators: Status message for metadata streaming.
				status = _("Metadata streaming on DSP encoder disabled")
		ui.message(status)

	def script_layerHelp(self, gesture):
		compatibility = splconfig.SPLConfig["Advanced"]["CompatibilityLayer"]
		# Translators: The title for SPL Assistant help dialog.
		if compatibility == "off": title = _("SPL Assistant help")
		# Translators: The title for SPL Assistant help dialog.
		elif compatibility == "jfw": title = _("SPL Assistant help for JAWS layout")
		# Translators: The title for SPL Assistant help dialog.
		elif compatibility == "wineyes": title = _("SPL Assistant help for Window-Eyes layout")
		wx.CallAfter(gui.messageBox, SPLAssistantHelp[compatibility], title)

	def script_openOnlineDoc(self, gesture):
		os.startfile("https://bitbucket.org/nvdaaddonteam/stationplaylist/wiki/SPLDevAddonGuide")

	def script_updateCheck(self, gesture):
		if splupdate._SPLUpdateT is not None and splupdate._SPLUpdateT.IsRunning(): splupdate._SPLUpdateT.Stop()
		splupdate.updateCheck(continuous=splconfig.SPLConfig["Update"]["AutoUpdateCheck"])


	__SPLAssistantGestures={
		"kb:p":"sayPlayStatus",
		"kb:a":"sayAutomationStatus",
		"kb:m":"sayMicStatus",
		"kb:l":"sayLineInStatus",
		"kb:r":"sayRecToFileStatus",
		"kb:t":"sayCartEditStatus",
		"kb:h":"sayHourTrackDuration",
		"kb:shift+h":"sayHourRemaining",
		"kb:d":"sayPlaylistRemainingDuration",
		"kb:y":"sayPlaylistModified",
		"kb:u":"sayUpTime",
		"kb:n":"sayNextTrackTitle",
		"kb:c":"sayCurrentTrackTitle",
		"kb:w":"sayTemperature",
		"kb:i":"sayListenerCount",
		"kb:s":"sayScheduledTime",
		"kb:shift+s":"sayScheduledToPlay",
		"kb:shift+p":"sayTrackPitch",
		"kb:shift+r":"libraryScanMonitor",
		"kb:f9":"markTrackForAnalysis",
		"kb:f10":"trackTimeAnalysis",
		"kb:f12":"switchProfiles",
		"kb:Control+k":"setPlaceMarker",
		"kb:k":"findPlaceMarker",
		"kb:e":"metadataStreamingAnnouncer",
		"kb:1":"metadataEnabled",
		"kb:2":"metadataEnabled",
		"kb:3":"metadataEnabled",
		"kb:4":"metadataEnabled",
		"kb:0":"metadataEnabled",
		"kb:f1":"layerHelp",
		"kb:shift+f1":"openOnlineDoc",
		"kb:control+shift+u":"updateCheck",
	}

	__SPLAssistantJFWGestures={
		"kb:p":"sayPlayStatus",
		"kb:a":"sayAutomationStatus",
		"kb:m":"sayMicStatus",
		"kb:shift+l":"sayLineInStatus",
		"kb:shift+e":"sayRecToFileStatus",
		"kb:t":"sayCartEditStatus",
		"kb:h":"sayHourTrackDuration",
		"kb:shift+h":"sayHourRemaining",
		"kb:r":"sayPlaylistRemainingDuration",
		"kb:y":"sayPlaylistModified",
		"kb:u":"sayUpTime",
		"kb:n":"sayNextTrackTitle",
		"kb:shift+c":"sayCurrentTrackTitle",
		"kb:c":"toggleCartExplorer",
		"kb:w":"sayTemperature",
		"kb:l":"sayListenerCount",
		"kb:s":"sayScheduledTime",
		"kb:shift+s":"sayScheduledToPlay",
		"kb:shift+p":"sayTrackPitch",
		"kb:shift+r":"libraryScanMonitor",
		"kb:f9":"markTrackForAnalysis",
		"kb:f10":"trackTimeAnalysis",
		"kb:f12":"switchProfiles",
		"kb:Control+k":"setPlaceMarker",
		"kb:k":"findPlaceMarker",
		"kb:e":"metadataStreamingAnnouncer",
		"kb:1":"metadataEnabled",
		"kb:2":"metadataEnabled",
		"kb:3":"metadataEnabled",
		"kb:4":"metadataEnabled",
		"kb:0":"metadataEnabled",
		"kb:f1":"layerHelp",
		"kb:shift+f1":"openOnlineDoc",
	}

	__SPLAssistantWEGestures={
		"kb:p":"sayPlayStatus",
		"kb:a":"sayAutomationStatus",
		"kb:m":"sayMicStatus",
		"kb:shift+l":"sayLineInStatus",
		"kb:shift+e":"sayRecToFileStatus",
		"kb:t":"sayCartEditStatus",
		"kb:h":"sayHourTrackDuration",
		"kb:shift+h":"sayHourRemaining",
		"kb:r":"sayPlaylistRemainingDuration",
		"kb:y":"sayPlaylistModified",
		"kb:u":"sayUpTime",
		"kb:n":"sayNextTrackTitle",
		"kb:shift+c":"sayCurrentTrackTitle",
		"kb:c":"toggleCartExplorer",
		"kb:w":"sayTemperature",
		"kb:l":"sayListenerCount",
		"kb:s":"sayScheduledTime",
		"kb:shift+s":"sayScheduledToPlay",
		"kb:shift+p":"sayTrackPitch",
		"kb:shift+r":"libraryScanMonitor",
		"kb:f9":"markTrackForAnalysis",
		"kb:f10":"trackTimeAnalysis",
		"kb:f12":"switchProfiles",
		"kb:Control+k":"setPlaceMarker",
		"kb:k":"findPlaceMarker",
		"kb:e":"metadataStreamingAnnouncer",
		"kb:1":"metadataEnabled",
		"kb:2":"metadataEnabled",
		"kb:3":"metadataEnabled",
		"kb:4":"metadataEnabled",
		"kb:0":"metadataEnabled",
		"kb:f1":"layerHelp",
		"kb:shift+f1":"openOnlineDoc",
		"kb:control+shift+u":"updateCheck",
	}

	__gestures={
		"kb:control+alt+t":"sayRemainingTime",
		"ts(SPL):2finger_flickDown":"sayRemainingTime",
		"kb:alt+shift+t":"sayElapsedTime",
		"kb:shift+nvda+f12":"sayBroadcasterTime",
		"ts(SPL):2finger_flickUp":"sayBroadcasterTime",
		"kb:control+nvda+1":"toggleBeepAnnounce",
		"kb:control+nvda+2":"setEndOfTrackTime",
		"ts(SPL):2finger_flickRight":"setEndOfTrackTime",
		"kb:alt+nvda+2":"setSongRampTime",
		"ts(SPL):2finger_flickLeft":"setSongRampTime",
		"kb:control+nvda+4":"setMicAlarm",
		"kb:control+nvda+f":"findTrack",
		"kb:nvda+f3":"findTrackNext",
		"kb:shift+nvda+f3":"findTrackPrevious",
		"kb:control+nvda+3":"toggleCartExplorer",
		"kb:alt+nvda+r":"setLibraryScanProgress",
		"kb:control+shift+r":"startScanFromInsertTracks",
		"kb:control+shift+x":"setBrailleTimer",
		"kb:control+NVDA+0":"openConfigDialog",
		"kb:Shift+delete":"deleteTrack",
		"kb:Shift+numpadDelete":"deleteTrack",
		"kb:escape":"escape",
		#"kb:control+nvda+`":"SPLAssistantToggle"
	}<|MERGE_RESOLUTION|>--- conflicted
+++ resolved
@@ -527,19 +527,14 @@
 					and splconfig.SPLConfig["IntroOutroAlarms"]["SaySongRamp"]):
 						self.alarmAnnounce(obj.name, 512, 400, intro=True)
 				# Hack: auto scroll in Studio itself might be broken (according to Brian Hartgen), so force NVDA to announce currently playing track automatically if told to do so.
-<<<<<<< HEAD
-				if splconfig.SPLConfig["SayStatus"]["SayPlayingTrackName"] == "True": # Had to do this to transform this key to something else later.
-=======
 				if ((splconfig.SPLConfig["SayPlayingTrackName"] == "True" and self.SPLCurVersion < "5.11")
 				or (splconfig.SPLConfig["SayPlayingTrackName"] == "Background" and api.getForegroundObject().windowClassName != "TStudioForm")):
->>>>>>> ed913e12
 					try:
 						statusBarFG = obj.parent.parent.parent
 						if statusBarFG is not None:
 							statusBar = statusBarFG.previous.previous.previous
 							if statusBar is not None and statusBar.firstChild is not None and statusBar.firstChild.role == controlTypes.ROLE_STATUSBAR:
 								ui.message(obj.name)
-								tones.beep(1000, 100)
 					except AttributeError:
 						pass
 		nextHandler()
@@ -1460,7 +1455,6 @@
 		statusAPI(1, 27, self.announceTime)
 
 	def script_sayPlaylistRemainingDuration(self, gesture):
-<<<<<<< HEAD
 		# 7.0: Manually go through all tracks, calculationg total duration (a bit of discrepancy may result).
 		tones.beep(1024, 30)
 		obj = api.getFocusObject()
@@ -1476,28 +1470,6 @@
 				totalDuration += (int(hms[0])*3600) + (int(hms[1])*60) + int(hms[2]) if len(hms) == 3 else (int(hms[0])*60) + int(hms[1])
 			obj = obj.next
 		self.announceTime(totalDuration, ms=False)
-=======
-		# 6.2: By default, remaining time for the hour will be announced.
-		if splconfig.SPLConfig["PlaylistRemainder"] == "hour":
-			statusAPI(1, 27, self.announceTime)
-		else:
-			# 6.2: Manually go through all tracks, gathering segue information.
-			tones.beep(1024, 30)
-			obj = api.getFocusObject()
-			if obj.role == controlTypes.ROLE_LIST:
-				ui.message("00:00")
-				return
-			col = obj._indexOf("Duration")
-			totalDuration = 0
-			while obj is not None:
-				segue = obj._getColumnContent(col)
-				if segue is not None:
-					hms = segue.split(":")
-					totalDuration += (int(hms[0])*3600) + (int(hms[1])*60) + int(hms[2]) if len(hms) == 3 else (int(hms[0])*60) + int(hms[1])
-				obj = obj.next
-			# 6.2: For now, millisecond will be calculated manually.
-			self.announceTime(totalDuration*1000)
->>>>>>> ed913e12
 
 	def script_sayPlaylistModified(self, gesture):
 		try:
