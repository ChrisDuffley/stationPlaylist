# StationPlaylist Studio
# An app module and global plugin package for NVDA
# Copyright 2011, 2013-2015, Geoff Shang, Joseph Lee and others, released under GPL.
# The primary function of this appModule is to provide meaningful feedback to users of SplStudio
# by allowing speaking of items which cannot be easily found.
# Version 0.01 - 7 April 2011:
# Initial release: Jamie's focus hack plus auto-announcement of status items.
# Additional work done by Joseph Lee and other contributors.
# For SPL Studio Controller, focus movement, SAM Encoder support and other utilities, see the global plugin version of this app module.

# Minimum version: SPL 5.00, NvDA 2015.3.

from functools import wraps
import os
import time
import threading
import controlTypes
import appModuleHandler
import api
import review
import eventHandler
import scriptHandler
import queueHandler
import ui
import nvwave
import speech
import braille
import touchHandler
import gui
import wx
from winUser import user32, sendMessage, OBJID_CLIENT
import winKernel
from NVDAObjects.IAccessible import IAccessible, getNVDAObjectFromEvent
import textInfos
import tones
import splconfig
import splmisc
import splupdate
import addonHandler
addonHandler.initTranslation()


# The finally function for status announcement scripts in this module (source: Tyler Spivey's code).
def finally_(func, final):
	"""Calls final after func, even if it fails."""
	def wrap(f):
		@wraps(f)
		def new(*args, **kwargs):
			try:
				func(*args, **kwargs)
			finally:
				final()
		return new
	return wrap(final)

# Make sure the broadcaster is running a compatible version.
SPLMinVersion = "5.00"

# Cache the handle to main Studio window.
_SPLWin = None

# Threads pool.
micAlarmT = None
micAlarmT2 = None
libScanT = None

# Blacklisted versions of Studio where library scanning functionality is broken.
noLibScanMonitor = []

# List of known window style values to check for track items in Studio 5.0x..
known50styles = (1442938953, 1443987529, 1446084681)
known51styles = (1443991625, 1446088777)

# Braille and play a sound in response to an alarm or an event.
def messageSound(wavFile, message):
	nvwave.playWaveFile(wavFile)
	braille.handler.message(message)

# A special version for microphone alarm (continuous or not).
def _micAlarmAnnouncer():
		if splconfig.SPLConfig["AlarmAnnounce"] in ("beep", "both"):
			nvwave.playWaveFile(os.path.join(os.path.dirname(__file__), "SPL_MicAlarm.wav"))
		if splconfig.SPLConfig["AlarmAnnounce"] in ("message", "both"):
			# Translators: Presented when microphone has been active for a while.
			ui.message(_("Microphone active"))

# Manage microphone alarm announcement.
def micAlarmManager(micAlarmWav, micAlarmMessage):
	messageSound(micAlarmWav, micAlarmMessage)
	# Play an alarm sound (courtesy of Jerry Mader from Mader Radio).
	global micAlarmT2
	# Use a timer to play a tone when microphone was active for more than the specified amount.
	# Mechanics come from Clock add-on.
	if splconfig.SPLConfig["MicAlarmInterval"]:
		micAlarmT2 = wx.PyTimer(_micAlarmAnnouncer)
		micAlarmT2.Start(splconfig.SPLConfig["MicAlarmInterval"] * 1000)

# Call SPL API to obtain needed values.
# A thin wrapper around user32.SendMessage and calling a callback if defined.
# Offset is used in some time commands.
def statusAPI(arg, command, func=None, ret=False, offset=None):
	if _SPLWin is None: return
	val = sendMessage(_SPLWin, 1024, arg, command)
	if ret:
		return val
	if func:
		func(val) if not offset else func(val, offset)

# Routines for track items themselves (prepare for future work).
class SPLTrackItem(IAccessible):
	"""Track item for earlier versions of Studio such as 5.00.
	A base class for providing utility scripts when track entries are focused, such as track dial."""

	def initOverlayClass(self):
		if splconfig.SPLConfig["TrackDial"]:
			self.bindGesture("kb:rightArrow", "nextColumn")
			self.bindGesture("kb:leftArrow", "prevColumn")

	# Read selected columns.
	# But first, find where the requested column lives.
	def _indexOf(self, columnHeader):
		if self.appModule._columnHeaders is None:
			self.appModule._columnHeaders = self.parent.children[-1]
		headers = [header.name for header in self.appModule._columnHeaders.children]
		# Handle both 5.0x and 5.10 column headers.
		try:
			return headers.index(columnHeader)
		except ValueError:
			return None

	def reportFocus(self):
		#tones.beep(800, 100)
		if not splconfig.SPLConfig["UseScreenColumnOrder"]:
			descriptionPieces = []
			for header in splconfig.SPLConfig["ColumnOrder"]:
				# Artist field should not be included in Studio 5.0x, as the checkbox serves this role.
				if header == "Artist" and self.appModule.productVersion.startswith("5.0"):
					continue
				if header in splconfig.SPLConfig["IncludedColumns"]:
					index = self._indexOf(header)
					if index is None: continue # Header not found, mostly encountered in Studio 5.0x.
					content = self._getColumnContent(index)
					if content:
						descriptionPieces.append("%s: %s"%(header, content))
			self.description = ", ".join(descriptionPieces)
		super(IAccessible, self).reportFocus()

	# Track Dial: using arrow keys to move through columns.
	# This is similar to enhanced arrow keys in other screen readers.

	def script_toggleTrackDial(self, gesture):
		if not splconfig.SPLConfig["TrackDial"]:
			splconfig.SPLConfig["TrackDial"] = True
			self.bindGesture("kb:rightArrow", "nextColumn")
			self.bindGesture("kb:leftArrow", "prevColumn")
			# Translators: Reported when track dial is on.
			dialText = _("Track Dial on")
			if self.appModule.SPLColNumber > 0:
				# Translators: Announced when located on a column other than the leftmost column while using track dial.
				dialText+= _(", located at column {columnHeader}").format(columnHeader = self.appModule.SPLColNumber+1)
			dialTone = 780
		else:
			splconfig.SPLConfig["TrackDial"] = False
			try:
				self.removeGestureBinding("kb:rightArrow")
				self.removeGestureBinding("kb:leftArrow")
			except KeyError:
				pass
			# Translators: Reported when track dial is off.
			dialText = _("Track Dial off")
			dialTone = 390
		if not splconfig.SPLConfig["BeepAnnounce"]:
			ui.message(dialText)
		else:
			tones.beep(dialTone, 100)
			braille.handler.message(dialText)
			if splconfig.SPLConfig["TrackDial"] and self.appModule.SPLColNumber > 0:
				# Translators: Spoken when enabling track dial while status message is set to beeps.
				speech.speakMessage(_("Column {columnNumber}").format(columnNumber = self.appModule.SPLColNumber+1))
		splconfig._propagateChanges(key="TrackDial")
	# Translators: Input help mode message for SPL track item.
	script_toggleTrackDial.__doc__=_("Toggles track dial on and off.")
	script_toggleTrackDial.category = _("StationPlaylist Studio")

	# Some helper functions to handle corner cases.
	# Each track item provides its own version.
	def _leftmostcol(self):
		if self.appModule._columnHeaders is None:
			self.appModule._columnHeaders = self.parent.children[-1]
		leftmost = self.appModule._columnHeaders.firstChild.name
		if not self.name or self.name == "":
			# Translators: Announced when leftmost column has no text while track dial is active.
			ui.message(_("{leftmostColumn} not found").format(leftmostColumn = leftmost))
		else:
			# Translators: Standard message for announcing column content.
			ui.message(_("{leftmostColumn}: {leftmostContent}").format(leftmostColumn = leftmost, leftmostContent = self.name))

	# Locate column content.
	# This is merely the proxy of the module level function defined in the misc module.
	def _getColumnContent(self, col):
		return splmisc._getColumnContent(self, col)

	# Announce column content if any.
	def announceColumnContent(self, colNumber):
		columnHeader = self.appModule._columnHeaders.children[colNumber].name
		columnContent = self._getColumnContent(colNumber)
		if columnContent:
			# Translators: Standard message for announcing column content.
			ui.message(unicode(_("{header}: {content}")).format(header = columnHeader, content = columnContent))
		else:
			# Translators: Spoken when column content is blank.
			speech.speakMessage(_("{header}: blank").format(header = columnHeader))
			# Translators: Brailled to indicate empty column content.
			braille.handler.message(_("{header}: ()").format(header = columnHeader))

	# Now the scripts.

	def script_nextColumn(self, gesture):
		if self.appModule._columnHeaders is None:
			self.appModule._columnHeaders = self.parent.children[-1]
		if (self.appModule.SPLColNumber+1) == self.appModule._columnHeaders.childCount:
			tones.beep(2000, 100)
		else:
			self.appModule.SPLColNumber +=1
		self.announceColumnContent(self.appModule.SPLColNumber)

	def script_prevColumn(self, gesture):
		if self.appModule._columnHeaders is None:
			self.appModule._columnHeaders = self.parent.children[-1]
		if self.appModule.SPLColNumber <= 0:
			tones.beep(2000, 100)
		else:
			self.appModule.SPLColNumber -=1
		if self.appModule.SPLColNumber == 0:
			self._leftmostcol()
		else:
			self.announceColumnContent(self.appModule.SPLColNumber)

	__gestures={
		#"kb:control+`":"toggleTrackDial",
	}

class SPL510TrackItem(SPLTrackItem):
	"""Track item for Studio 5.10 and later."""

	def event_stateChange(self):
		# Why is it that NVDA keeps announcing "not selected" when track items are scrolled?
		if 4 not in self.states:
			pass

	def script_select(self, gesture):
		gesture.send()
		speech.speakMessage(self.name)
		braille.handler.handleUpdate(self)

	# Handle track dial for SPL 5.10.
	def _leftmostcol(self):
		if not self.name:
			# Translators: Presented when no track status is found in Studio 5.10.
			ui.message(_("Status not found"))
		else:
			# Translators: Status information for a checked track in Studio 5.10.
			ui.message(_("Status: {name}").format(name = self.name))

	__gestures={"kb:space":"select"}

SPLAssistantHelp={
	# Translators: The text of the help command in SPL Assistant layer.
	"off":_("""After entering SPL Assistant, press:
A: Automation.
C: Announce name of the currently playing track.
D (R if compatibility mode is on): Remaining time for the playlist.
E: Overall metadata streaming status.
1 through 4, 0: Metadata streaming status for DSP encoder and four additional URL's.
H: Duration of trakcs in this hour slot.
Shift+H: Duration of selected tracks.
I: Listener count.
K: Move to place marker track.
Control+K: Set place marker track.
L: Line-in status.
M: Microphone status.
N: Next track.
P: Playback status.
Shift+P: Pitch for the current track.
R (Shift+E if compatibility mode is on): Record to file.
Shift+R: Monitor library scan.
S: Scheduled time for the track.
T: Cart edit mode.
U: Studio up time.
W: Weather and temperature.
Y: Playlist modification.
F9: Mark current track as start of track time analysis.
F10: Perform track time analysis.
F12: Switch to an instant switch profile.
Shift+F1: Open online user guide."""),
# Translators: The text of the help command in SPL Assistant layer when JFW layer is active.
	"jfw":_("""After entering SPL Assistant, press:
A: Automation.
C: Toggle cart explorer.
Shift+C: Announce name of the currently playing track.
E: Overall metadata streaming status.
1 through 4, 0: Metadata streaming status for DSP encoder and four additional URL's.
Shift+E: Record to file.
H: Duration of trakcs in this hour slot.
Shift+H: Duration of selected tracks.
K: Move to place marker track.
Control+K: Set place marker track.
L: Listener count.
Shift+L: Line-in status.
M: Microphone status.
N: Next track.
P: Playback status.
Shift+P: Pitch for the current track.
R: Remaining time for the playlist.
Shift+R: Monitor library scan.
S: Scheduled time for the track.
T: Cart edit mode.
U: Studio up time.
W: Weather and temperature.
Y: Playlist modification.
F9: Mark current track as start of track time analysis.
F10: Perform track time analysis.
F12: Switch to an instant switch profile.
Shift+F1: Open online user guide."""),
# Translators: The text of the help command in SPL Assistant layer when Window-Eyes layer is active.
	"wineyes":_("""After entering SPL Assistant, press:
A: Automation.
C: Toggle cart explorer.
Shift+C: Announce name of the currently playing track.
D: Remaining time for the playlist.
E: Overall metadata streaming status.
1 through 4, 0: Metadata streaming status for DSP encoder and four additional URL's.
H: Duration of trakcs in this hour slot.
Shift+H: Duration of selected tracks.
K: Move to place marker track.
Control+K: Set place marker track.
L: Listener count.
Shift+L: Line-in status.
M: Microphone status.
N: Next track.
P: Playback status.
Shift+P: Pitch for the current track.
Shift+E: Record to file.
Shift+R: Monitor library scan.
S: Scheduled time for the track.
T: Cart edit mode.
U: Studio up time.
W: Weather and temperature.
Y: Playlist modification.
F9: Mark current track as start of track time analysis.
F10: Perform track time analysis.
F12: Switch to an instant switch profile.
Shift+F1: Open online user guide.""")}


class AppModule(appModuleHandler.AppModule):

	# Translators: Script category for Station Playlist commands in input gestures dialog.
	scriptCategory = _("StationPlaylist Studio")
	SPLCurVersion = appModuleHandler.AppModule.productVersion
	_columnHeaders = None

	# Prepare the settings dialog among other things.
	def __init__(self, *args, **kwargs):
		super(AppModule, self).__init__(*args, **kwargs)
		if self.SPLCurVersion < SPLMinVersion:
			raise RuntimeError("Unsupported version of Studio is running, exiting app module")
		# Translators: The sign-on message for Studio app module.
		try:
			ui.message(_("Using SPL Studio version {SPLVersion}").format(SPLVersion = self.SPLCurVersion))
		except IOError:
			pass
		splconfig.initConfig()
		# Announce status changes while using other programs.
		# This requires NVDA core support and will be available in 6.0 and later (cannot be ported to earlier versions).
		# For now, handle all background events, but in the end, make this configurable.
		if hasattr(eventHandler, "requestEvents"):
			eventHandler.requestEvents(eventName="nameChange", processId=self.processID, windowClassName="TStatusBar")
			eventHandler.requestEvents(eventName="nameChange", processId=self.processID, windowClassName="TStaticText")
			self.backgroundStatusMonitor = True
		else:
			self.backgroundStatusMonitor = False
		self.prefsMenu = gui.mainFrame.sysTrayIcon.preferencesMenu
		self.SPLSettings = self.prefsMenu.Append(wx.ID_ANY, _("SPL Studio Settings..."), _("SPL settings"))
		gui.mainFrame.sysTrayIcon.Bind(wx.EVT_MENU, splconfig.onConfigDialog, self.SPLSettings)
		# Let me know the Studio window handle.
		# 6.1: Do not allow this thread to run forever (seen when evaluation times out and the app module starts).
		self.noMoreHandle = threading.Event()
		threading.Thread(target=self._locateSPLHwnd).start()
		# Check for add-on update if told to do so.
		if splconfig.SPLConfig["AutoUpdateCheck"]:
			# 7.0: Have a timer call the update function indirectly.
			queueHandler.queueFunction(queueHandler.eventQueue, splconfig.updateInit)

	# Locate the handle for main window for caching purposes.
	def _locateSPLHwnd(self):
		hwnd = user32.FindWindowA("SPLStudio", None)
		while not hwnd:
			time.sleep(1)
			# If the demo copy expires and the app module begins, this loop will spin forever.
			# Make sure this loop catches this case.
			if self.noMoreHandle.isSet():
				self.noMoreHandle.clear()
				self.noMoreHandle = None
				return
			hwnd = user32.FindWindowA("SPLStudio", None)
		# Only this thread will have privilege of notifying handle's existence.
		with threading.Lock() as hwndNotifier:
			global _SPLWin
			_SPLWin = hwnd
		# Remind me to broadcast metadata information.
		if splconfig.SPLConfig["MetadataReminder"] == "startup":
			self._metadataAnnouncer(reminder=True)

	# Let the global plugin know if SPLController passthrough is allowed.
	def SPLConPassthrough(self):
		return splconfig.SPLConfig["SPLConPassthrough"]

	def event_NVDAObject_init(self, obj):
		# From 0.01: previously focused item fires focus event when it shouldn't.
		if obj.windowClassName == "TListView" and obj.role in (controlTypes.ROLE_CHECKBOX, controlTypes.ROLE_LISTITEM) and controlTypes.STATE_FOCUSED not in obj.states:
			obj.shouldAllowIAccessibleFocusEvent = False
		# Radio button group names are not recognized as grouping, so work around this.
		elif obj.windowClassName == "TRadioGroup":
			obj.role = controlTypes.ROLE_GROUPING
		# In certain edit fields and combo boxes, the field name is written to the screen, and there's no way to fetch the object for this text. Thus use review position text.
		elif obj.windowClassName in ("TEdit", "TComboBox") and not obj.name:
			fieldName, fieldObj  = review.getScreenPosition(obj)
			fieldName.expand(textInfos.UNIT_LINE)
			if obj.windowClassName == "TComboBox":
				obj.name = fieldName.text.replace(obj.windowText, "")
			else:
				obj.name = fieldName.text

	# Some controls which needs special routines.
	def chooseNVDAObjectOverlayClasses(self, obj, clsList):
		role = obj.role
		windowStyle = obj.windowStyle
		if obj.windowClassName == "TTntListView.UnicodeClass" and role == controlTypes.ROLE_LISTITEM and abs(windowStyle - 1443991625)%0x100000 == 0:
			clsList.insert(0, SPL510TrackItem)
		elif obj.windowClassName == "TListView" and role in (controlTypes.ROLE_CHECKBOX, controlTypes.ROLE_LISTITEM) and abs(windowStyle - 1442938953)%0x100000 == 0:
			clsList.insert(0, SPLTrackItem)

	# Keep an eye on library scans in insert tracks window.
	libraryScanning = False
	scanCount = 0
	# For SPL 5.10: take care of some object child constant changes across builds.
	spl510used = False
	# For 5.0X and earlier: prevent NVDA from announcing scheduled time multiple times.
	scheduledTimeCache = ""
	# Track Dial (A.K.A. enhanced arrow keys)
	SPLColNumber = 0

	# Automatically announce mic, line in, etc changes
	# These items are static text items whose name changes.
	# Note: There are two status bars, hence the need to exclude Up time so it doesn't announce every minute.
	# Unfortunately, Window handles and WindowControlIDs seem to change, so can't be used.
	# Only announce changes if told to do so via the following function.
	def _TStatusBarChanged(self, obj):
		name = obj.name
		if name.startswith("  Up time:"):
			return False
		elif name.startswith("Scheduled for"):
			if self.scheduledTimeCache == name: return False
			self.scheduledTimeCache = name
			return splconfig.SPLConfig["SayScheduledFor"]
		elif "Listener" in name:
			return splconfig.SPLConfig["SayListenerCount"]
		elif name.startswith("Cart") and obj.IAccessibleChildID == 3:
			return splconfig.SPLConfig["SayPlayingCartName"]
		return True

	# Now the actual event.
	def event_nameChange(self, obj, nextHandler):
		# Do not let NvDA get name for None object when SPL window is maximized.
		if not obj.name:
			return
		# Only announce changes in status bar objects when told to do so.
		if obj.windowClassName == "TStatusBar" and self._TStatusBarChanged(obj):
			# Special handling for Play Status
			if obj.IAccessibleChildID == 1:
				if "Play status" in obj.name:
					# Strip off "  Play status: " for brevity only in main playlist window.
					ui.message(obj.name.split(":")[1][1:])
				elif "Loading" in obj.name:
					if splconfig.SPLConfig["LibraryScanAnnounce"] not in ("off", "ending"):
						# If library scan is in progress, announce its progress when told to do so.
						self.scanCount+=1
						if self.scanCount%100 == 0:
							self._libraryScanAnnouncer(obj.name[1:obj.name.find("]")], splconfig.SPLConfig["LibraryScanAnnounce"])
					if not self.libraryScanning:
						if self.productVersion not in noLibScanMonitor:
							if not self.backgroundStatusMonitor: self.libraryScanning = True
				elif "match" in obj.name:
					if splconfig.SPLConfig["LibraryScanAnnounce"] != "off" and self.libraryScanning:
						if splconfig.SPLConfig["BeepAnnounce"]: tones.beep(370, 100)
						else:
							# Translators: Presented when library scan is complete.
							ui.message(_("Scan complete with {scanCount} items").format(scanCount = obj.name.split()[3]))
					if self.libraryScanning: self.libraryScanning = False
					self.scanCount = 0
			else:
				if obj.name.endswith((" On", " Off")):
					self._toggleMessage(obj.name)
				else:
					ui.message(obj.name)
				if self.cartExplorer or int(splconfig.SPLConfig["MicAlarm"]):
					# Activate mic alarm or announce when cart explorer is active.
					self.doExtraAction(obj.name)
		# Monitor the end of track and song intro time and announce it.
		elif obj.windowClassName == "TStaticText": # For future extensions.
			if obj.simplePrevious != None:
				if obj.simplePrevious.name == "Remaining Time":
					# End of track for SPL 5.x.
					if splconfig.SPLConfig["BrailleTimer"] in ("outro", "both") and api.getForegroundObject().processID == self.processID: #and "00:00" < obj.name <= self.SPLEndOfTrackTime:
						braille.handler.message(obj.name)
					if (obj.name == "00:{0:02d}".format(splconfig.SPLConfig["EndOfTrackTime"])
					and splconfig.SPLConfig["SayEndOfTrack"]):
						self.alarmAnnounce(obj.name, 440, 200)
				elif obj.simplePrevious.name == "Remaining Song Ramp":
					# Song intro for SPL 5.x.
					if splconfig.SPLConfig["BrailleTimer"] in ("intro", "both") and api.getForegroundObject().processID == self.processID: #and "00:00" < obj.name <= self.SPLSongRampTime:
						braille.handler.message(obj.name)
					if (obj.name == "00:{0:02d}".format(splconfig.SPLConfig["SongRampTime"])
					and splconfig.SPLConfig["SaySongRamp"]):
						self.alarmAnnounce(obj.name, 512, 400, intro=True)
				# Hack: auto scroll in Studio itself might be broken (according to Brian Hartgen), so force NVDA to announce currently playing track automatically if told to do so.
				if splconfig.SPLConfig["SayPlayingTrackName"] == "True": # Had to do this to transform this key to something else later.
					try:
						statusBarFG = obj.parent.parent.parent
						if statusBarFG is not None:
							statusBar = statusBarFG.previous.previous.previous
							if statusBar is not None and statusBar.firstChild is not None and statusBar.firstChild.role == controlTypes.ROLE_STATUSBAR:
								ui.message(obj.name)
								tones.beep(1000, 100)
					except AttributeError:
						pass
		nextHandler()

	# JL's additions

	# Handle toggle messages.
	def _toggleMessage(self, msg):
		if splconfig.SPLConfig["MessageVerbosity"] != "beginner":
			msg = msg.split()[-1]
		if splconfig.SPLConfig["BeepAnnounce"]:
			# User wishes to hear beeps instead of words. The beeps are power on and off sounds from PAC Mate Omni.
			if msg.endswith("Off"):
				if splconfig.SPLConfig["MessageVerbosity"] == "beginner":
					wavFile = os.path.join(os.path.dirname(__file__), "SPL_off.wav")
					try:
						messageSound(wavFile, msg)
					except:
						pass
				else:
					tones.beep(500, 100)
					braille.handler.message(msg)
			elif msg.endswith("On"):
				if splconfig.SPLConfig["MessageVerbosity"] == "beginner":
					wavFile = os.path.join(os.path.dirname(__file__), "SPL_on.wav")
					try:
						messageSound(wavFile, msg)
					except:
						pass
				else:
					tones.beep(1000, 100)
					braille.handler.message(msg)
		else:
			ui.message(msg)

	# Perform extra action in specific situations (mic alarm, for example).
	def doExtraAction(self, status):
		micAlarm = int(splconfig.SPLConfig["MicAlarm"])
		if self.cartExplorer:
			if status == "Cart Edit On":
				# Translators: Presented when cart edit mode is toggled on while cart explorer is on.
				ui.message(_("Cart explorer is active"))
			elif status == "Cart Edit Off":
				# Translators: Presented when cart edit mode is toggled off while cart explorer is on.
				ui.message(_("Please reenter cart explorer to view updated cart assignments"))
		if micAlarm:
			# Play an alarm sound (courtesy of Jerry Mader from Mader Radio).
			global micAlarmT, micAlarmT2
			micAlarmWav = os.path.join(os.path.dirname(__file__), "SPL_MicAlarm.wav")
			# Translators: Presented when microphone was on for more than a specified time in microphone alarm dialog.
			micAlarmMessage = _("Warning: Microphone active")
			# Use a timer to play a tone when microphone was active for more than the specified amount.
			if status == "Microphone On":
				micAlarmT = threading.Timer(micAlarm, micAlarmManager, args=[micAlarmWav, micAlarmMessage])
				try:
					micAlarmT.start()
				except RuntimeError:
					micAlarmT = threading.Timer(micAlarm, messageSound, args=[micAlarmWav, micAlarmMessage])
					micAlarmT.start()
			elif status == "Microphone Off":
				if micAlarmT is not None: micAlarmT.cancel()
				micAlarmT = None
				if micAlarmT2 is not None: micAlarmT2.Stop()
				micAlarmT2 = None

	# Alarm announcement: Alarm notification via beeps, speech or both.
	def alarmAnnounce(self, timeText, tone, duration, intro=False):
		if splconfig.SPLConfig["AlarmAnnounce"] in ("beep", "both"):
			tones.beep(tone, duration)
		if splconfig.SPLConfig["AlarmAnnounce"] in ("message", "both"):
			alarmTime = int(timeText.split(":")[1])
			if intro:
				# Translators: Presented when end of introduction is approaching (example output: 5 sec left in track introduction).
				ui.message(_("Warning: {seconds} sec left in track introduction").format(seconds = str(alarmTime)))
			else:
				# Translators: Presented when end of track is approaching.
				ui.message(_("Warning: {seconds} sec remaining").format(seconds = str(alarmTime)))


	# Hacks for gain focus events.
	def event_gainFocus(self, obj, nextHandler):
		if self.deletedFocusObj or (obj.windowClassName == "TListView" and obj.role == 0):
			self.deletedFocusObj = False
			return
		nextHandler()

	# Add or remove SPL-specific touch commands.
	# Code comes from Enhanced Touch Gestures add-on from the same author.
	# This may change if NVDA core decides to abandon touch mode concept.

	def event_appModule_gainFocus(self):
		if touchHandler.handler:
			if "SPL" not in touchHandler.availableTouchModes:
				touchHandler.availableTouchModes.append("SPL")
				# Add the human-readable representation also.
				touchHandler.touchModeLabels["spl"] = _("SPL mode")

	def event_appModule_loseFocus(self):
		if touchHandler.handler:
			# Switch to object mode.
			touchHandler.handler._curTouchMode = touchHandler.availableTouchModes[1]
			if "SPL" in touchHandler.availableTouchModes:
				# If we have too many touch modes, pop all except the original entries.
				for mode in touchHandler.availableTouchModes:
					if mode == "SPL": touchHandler.availableTouchModes.pop()
			try:
				del touchHandler.touchModeLabels["spl"]
			except KeyError:
				pass


	# Save configuration when terminating.
	def terminate(self):
		super(AppModule, self).terminate()
		splconfig.saveConfig()
		try:
			self.prefsMenu.RemoveItem(self.SPLSettings)
		except AttributeError, wx.PyDeadObjectError:
			pass
		# Tell the handle finder thread it's time to leave this world.
		self.noMoreHandle.set()
		# Manually clear the following dictionaries.
		self.carts.clear()
		self._cachedStatusObjs.clear()
		# Just to make sure:
		global _SPLWin
		if _SPLWin: _SPLWin = None


	# Script sections (for ease of maintenance):
	# Time-related: elapsed time, end of track alarm, etc.
	# Misc scripts: track finder and others.
	# SPL Assistant layer: status commands.

	# A few time related scripts (elapsed time, remaining time, etc.).

	# Speak any time-related errors.
	# Message type: error message.
	timeMessageErrors={
		# Translators: Presented when remaining time is unavailable.
		1:_("Remaining time not available"),
		# Translators: Presented when elapsed time is unavailable.
		2:_("Elapsed time not available"),
		# Translators: Presented when broadcaster time is unavailable.
			3:_("Broadcaster time not available"),
		# Translators: Presented when time information is unavailable.
		4:_("Cannot obtain time in hours, minutes and seconds")
	}

	# Specific to time scripts using Studio API.
	# 6.0: Split this into two functions: the announcer (below) and formatter.
	def announceTime(self, t, offset = None):
		if t <= 0:
			ui.message("00:00")
		else:
			ui.message(self._ms2time(t, offset = offset))

	# Formatter: given time in milliseconds, convert it to human-readable format.
	def _ms2time(self, t, offset = None):
		if t <= 0:
			return "00:00"
		else:
			tm = (t/1000) if not offset else (t/1000)+offset
			mm, ss = divmod(tm, 60)
			if mm > 59 and splconfig.SPLConfig["TimeHourAnnounce"]:
				hh, mm = divmod(mm, 60)
				# Hour value is also filled with leading zero's.
				# 6.1: Optimize the string builder so it can return just one string.
				tm0 = str(hh).zfill(2)
				tm1 = str(mm).zfill(2)
				tm2 = str(ss).zfill(2)
				return ":".join([tm0, tm1, tm2])
			else:
				tm1 = str(mm).zfill(2)
				tm2 = str(ss).zfill(2)
				return ":".join([tm1, tm2])

	# Scripts which rely on API.
	def script_sayRemainingTime(self, gesture):
		fgWindow = api.getForegroundObject()
		if fgWindow.windowClassName == "TStudioForm":
			statusAPI(3, 105, self.announceTime, offset=1)
		else:
			ui.message(self.timeMessageErrors[1])
	# Translators: Input help mode message for a command in Station Playlist Studio.
	script_sayRemainingTime.__doc__=_("Announces the remaining track time.")

	def script_sayElapsedTime(self, gesture):
		fgWindow = api.getForegroundObject()
		if fgWindow.windowClassName == "TStudioForm":
			statusAPI(0, 105, self.announceTime)
		else:
			ui.message(self.timeMessageErrors[2])
	# Translators: Input help mode message for a command in Station Playlist Studio.
	script_sayElapsedTime.__doc__=_("Announces the elapsed time for the currently playing track.")

	def script_sayBroadcasterTime(self, gesture):
		# Says things such as "25 minutes to 2" and "5 past 11".
		fgWindow = api.getForegroundObject()
		if fgWindow.windowClassName == "TStudioForm":
			# Parse the local time and say it similar to how Studio presents broadcaster time.
			h, m = time.localtime()[3], time.localtime()[4]
			if h not in (0, 12):
				h %= 12
			if m == 0:
				if h == 0: h+=12
				# Messages in this method should not be translated.
				broadcasterTime = "{hour} o'clock".format(hour = h)
			elif 1 <= m <= 30:
				if h == 0: h+=12
				broadcasterTime = "{minute} min past {hour}".format(minute = m, hour = h)
			else:
				if h == 12: h = 1
				m = 60-m
				broadcasterTime = "{minute} min to {hour}".format(minute = m, hour = h+1)
			ui.message(broadcasterTime)
		else:
			ui.message(self.timeMessageErrors[3])
	# Translators: Input help mode message for a command in Station Playlist Studio.
	script_sayBroadcasterTime.__doc__=_("Announces broadcaster time.")

	def script_sayCompleteTime(self, gesture):
		# Says complete time in hours, minutes and seconds via kernel32's routines.
		if api.getForegroundObject().windowClassName == "TStudioForm":
			ui.message(winKernel.GetTimeFormat(winKernel.LOCALE_USER_DEFAULT, 0, None, None))
		else:
			ui.message(self.timeMessageErrors[4])
	# Translators: Input help mode message for a command in Station Playlist Studio.
	script_sayCompleteTime.__doc__=_("Announces time including seconds.")

	# Set the end of track alarm time between 1 and 59 seconds.
	# Make sure one of either settings or alarm dialogs is open.

	def script_setEndOfTrackTime(self, gesture):
		if splconfig._configDialogOpened:
			# Translators: Presented when the add-on config dialog is opened.
			wx.CallAfter(gui.messageBox, _("The add-on settings dialog is opened. Please close the settings dialog first."), _("Error"), wx.OK|wx.ICON_ERROR)
			return
		try:
			timeVal = splconfig.SPLConfig["EndOfTrackTime"]
			d = splconfig.SPLAlarmDialog(gui.mainFrame, "EndOfTrackTime", "SayEndOfTrack",
			# Translators: The title of end of track alarm dialog.
			_("End of track alarm"),
			# Translators: A dialog message to set end of track alarm (curAlarmSec is the current end of track alarm in seconds).
			_("Enter &end of track alarm time in seconds (currently {curAlarmSec})").format(curAlarmSec = timeVal),
			# Translators: A check box to toggle notification of end of track alarm.
			_("&Notify when end of track is approaching"), 1, 59)
			gui.mainFrame.prePopup()
			d.Raise()
			d.Show()
			gui.mainFrame.postPopup()
			splconfig._alarmDialogOpened = True
		except RuntimeError:
			wx.CallAfter(splconfig._alarmError)
	# Translators: Input help mode message for a command in Station Playlist Studio.
	script_setEndOfTrackTime.__doc__=_("sets end of track alarm (default is 5 seconds).")

	# Set song ramp (introduction) time between 1 and 9 seconds.

	def script_setSongRampTime(self, gesture):
		if splconfig._configDialogOpened:
			wx.CallAfter(gui.messageBox, _("The add-on settings dialog is opened. Please close the settings dialog first."), _("Error"), wx.OK|wx.ICON_ERROR)
			return
		try:
			rampVal = long(splconfig.SPLConfig["SongRampTime"])
			d = splconfig.SPLAlarmDialog(gui.mainFrame, "SongRampTime", "SaySongRamp",
			# Translators: The title of song intro alarm dialog.
			_("Song intro alarm"),
			# Translators: A dialog message to set song ramp alarm (curRampSec is the current intro monitoring alarm in seconds).
			_("Enter song &intro alarm time in seconds (currently {curRampSec})").format(curRampSec = rampVal),
			# Translators: A check box to toggle notification of end of intro alarm.
			_("&Notify when end of introduction is approaching"), 1, 9)
			gui.mainFrame.prePopup()
			d.Raise()
			d.Show()
			gui.mainFrame.postPopup()
			splconfig._alarmDialogOpened = True
		except RuntimeError:
			wx.CallAfter(splconfig._alarmError)
	# Translators: Input help mode message for a command in Station Playlist Studio.
	script_setSongRampTime.__doc__=_("sets song intro alarm (default is 5 seconds).")

# Tell NVDA to play a sound when mic was active for a long time.

	def script_setMicAlarm(self, gesture):
		if splconfig._configDialogOpened:
			wx.CallAfter(gui.messageBox, _("The add-on settings dialog is opened. Please close the settings dialog first."), _("Error"), wx.OK|wx.ICON_ERROR)
			return
		elif splconfig._alarmDialogOpened:
			wx.CallAfter(splconfig._alarmError)
			return
		micAlarm = splconfig.SPLConfig["MicAlarm"]
		if micAlarm:
			# Translators: A dialog message to set microphone active alarm (curAlarmSec is the current mic monitoring alarm in seconds).
			timeMSG = _("Enter microphone alarm time in seconds (currently {curAlarmSec}, 0 disables the alarm)").format(curAlarmSec = micAlarm)
		else:
			# Translators: A dialog message when microphone alarm is disabled (set to 0).
			timeMSG = _("Enter microphone alarm time in seconds (currently disabled, 0 disables the alarm)")
		dlg = wx.NumberEntryDialog(gui.mainFrame,
		timeMSG, "",
		# Translators: The title of mic alarm dialog.
		_("Microphone alarm"),
		long(micAlarm), 0, 7200)
		splconfig._alarmDialogOpened = True
		def callback(result):
			splconfig._alarmDialogOpened = False
			if result == wx.ID_OK:
				if not user32.FindWindowA("SPLStudio", None): return
				newVal = dlg.GetValue()
				if micAlarm != newVal:
					splconfig.SPLConfig["MicAlarm"] = newVal
		gui.runScriptModalDialog(dlg, callback)
	# Translators: Input help mode message for a command in Station Playlist Studio.
	script_setMicAlarm.__doc__=_("Sets microphone alarm (default is 5 seconds).")

	# SPL Config management.

	def script_openConfigDialog(self, gesture):
		wx.CallAfter(splconfig.onConfigDialog, None)
	# Translators: Input help mode message for a command in Station Playlist Studio.
	script_openConfigDialog.__doc__=_("Opens SPL Studio add-on configuration dialog.")

	# Other commands (track finder and others)

	# Toggle whether beeps should be heard instead of toggle announcements.

	def script_toggleBeepAnnounce(self, gesture):
		if not splconfig.SPLConfig["BeepAnnounce"]:
			splconfig.SPLConfig["BeepAnnounce"] = True
		else:
			splconfig.SPLConfig["BeepAnnounce"] = False
		splconfig.message("BeepAnnounce", splconfig.SPLConfig["BeepAnnounce"])
		# 6.1: Due to changes introduced when fixing instant switching bug, make sure to propagate changes to all profiles.
		splconfig._propagateChanges(key="BeepAnnounce")
	# Translators: Input help mode message for a command in Station Playlist Studio.
	script_toggleBeepAnnounce.__doc__=_("Toggles status announcements between words and beeps.")

	# Braille timer.
	# Announce end of track and other info via braille.

	def script_setBrailleTimer(self, gesture):
		brailleTimer = splconfig.SPLConfig["BrailleTimer"]
		if brailleTimer == "off":
			brailleTimer = "outro"
		elif brailleTimer == "outro":
			brailleTimer = "intro"
		elif brailleTimer == "intro":
			brailleTimer = "both"
		else:
			brailleTimer = "off"
		splconfig.SPLConfig["BrailleTimer"] = brailleTimer
		splconfig.message("BrailleTimer", brailleTimer)
		splconfig._propagateChanges(key="BrailleTimer")
	# Translators: Input help mode message for a command in Station Playlist Studio.
	script_setBrailleTimer.__doc__=_("Toggles between various braille timer settings.")

	# The track finder utility for find track script and other functions
	# Perform a linear search to locate the track name and/or description which matches the entered value.
	# Also, find column content for a specific column if requested.
	# 6.0: Split this routine into two functions, with the while loop moving to a function of its own.
	# This new function will be used by track finder and place marker locator.
	findText = ""

	def trackFinder(self, text, obj, directionForward=True, column=None):
		speech.cancelSpeech()
		if column is None: 
			column = [obj._indexOf("Artist"), obj._indexOf("Title")]
		track = self._trackLocator(text, obj=obj, directionForward=directionForward, columns=column)
		if track:
			if self.findText != text: self.findText = text
			# We need to fire set focus event twice and exit this routine.
			track.setFocus(), track.setFocus()
		else:
			wx.CallAfter(gui.messageBox,
			# Translators: Standard dialog message when an item one wishes to search is not found (copy this from main nvda.po).
			_("Search string not found."),
			# Translators: Standard error title for find error (copy this from main nvda.po).
			_("Find error"),wx.OK|wx.ICON_ERROR)

	# Split from track finder in 2015.
	# Return a track with the given search criteria.
	# Column is a list of columns to be searched (if none, it'll be artist and title).
	def _trackLocator(self, text, obj=api.getFocusObject(), directionForward=True, columns=None):
		nextTrack = "next" if directionForward else "previous"
		t = time.time()
		while obj is not None:
			# Do not use column content attribute, because sometimes NVDA will say it isn't a track item when in fact it is.
			# If this happens, use the module level version of column content getter.
			# Optimization: search column texts.
			for column in columns:
				columnText = splmisc._getColumnContent(obj, column)
				if columnText and text in columnText:
					return obj
			obj = getattr(obj, nextTrack)
		return None

		# Find a specific track based on a searched text.
	# But first, check if track finder can be invoked.
	# Attempt level specifies which track finder to open (0 = Track Finder, 1 = Column Search, 2 = Time range).
	def _trackFinderCheck(self, attemptLevel):
		if api.getForegroundObject().windowClassName != "TStudioForm":
			if attemptLevel == 0:
				# Translators: Presented when a user attempts to find tracks but is not at the track list.
				ui.message(_("Track finder is available only in track list."))
			elif attemptLevel == 1:
				# Translators: Presented when a user attempts to find tracks but is not at the track list.
				ui.message(_("Column search is available only in track list."))
			elif attemptLevel == 2:
				# Translators: Presented when a user attempts to find tracks but is not at the track list.
				ui.message(_("Time range finder is available only in track list."))
			return False
		elif api.getForegroundObject().windowClassName == "TStudioForm" and api.getFocusObject().role == controlTypes.ROLE_LIST:
			# Translators: Presented when a user wishes to find a track but didn't add any tracks.
			ui.message(_("You need to add at least one track to find tracks."))
			return False
		return True

	def trackFinderGUI(self, columnSearch=False):
		try:
			# Translators: Title for track finder dialog.
			if not columnSearch: title = _("Find track")
			# Translators: Title for column search dialog.
			else: title = _("Column search")
			d = splmisc.SPLFindDialog(gui.mainFrame, api.getFocusObject(), self.findText, title, columnSearch = columnSearch)
			gui.mainFrame.prePopup()
			d.Raise()
			d.Show()
			gui.mainFrame.postPopup()
			splmisc._findDialogOpened = True
		except RuntimeError:
			wx.CallAfter(splmisc._finderError)

	def script_findTrack(self, gesture):
		if self._trackFinderCheck(0): self.trackFinderGUI()
	# Translators: Input help mode message for a command in Station Playlist Studio.
	script_findTrack.__doc__=_("Finds a track in the track list.")

	def script_columnSearch(self, gesture):
		if self._trackFinderCheck(1): self.trackFinderGUI(columnSearch=True)
	# Translators: Input help mode message for a command in Station Playlist Studio.
	script_columnSearch.__doc__=_("Finds text in columns.")

	# Find next and previous scripts.

	def script_findTrackNext(self, gesture):
		if self._trackFinderCheck(0):
			if self.findText == "": self.trackFinderGUI()
			else: self.trackFinder(self.findText, obj=api.getFocusObject().next)
	# Translators: Input help mode message for a command in Station Playlist Studio.
	script_findTrackNext.__doc__=_("Finds the next occurrence of the track with the name in the track list.")

	def script_findTrackPrevious(self, gesture):
		if self._trackFinderCheck(0):
			if self.findText == "": self.trackFinderGUI()
			else: self.trackFinder(self.findText, obj=api.getFocusObject().previous, directionForward=False)
	# Translators: Input help mode message for a command in Station Playlist Studio.
	script_findTrackPrevious.__doc__=_("Finds previous occurrence of the track with the name in the track list.")

	# Time range finder.
	# Locate a track with duration falling between min and max.

	def script_timeRangeFinder(self, gesture):
		if self._trackFinderCheck(2):
			try:
				d = splmisc.SPLTimeRangeDialog(gui.mainFrame, api.getFocusObject(), statusAPI)
				gui.mainFrame.prePopup()
				d.Raise()
				d.Show()
				gui.mainFrame.postPopup()
				splmisc._findDialogOpened = True
			except RuntimeError:
				wx.CallAfter(splmisc._finderError)
	# Translators: Input help mode message for a command in Station Playlist Studio.
	script_timeRangeFinder.__doc__=_("Locates track with duration within a time range")

	# Cart explorer
	cartExplorer = False
	carts = {} # The carts dictionary (key = cart gesture, item = cart name).

	# Assigning carts.

	def buildFNCarts(self):
		# Used xrange, as it is much faster; change this to range if NvDA core decides to use Python 3.
		for i in xrange(12):
			self.bindGesture("kb:f%s"%(i+1), "cartExplorer")
			self.bindGesture("kb:shift+f%s"%(i+1), "cartExplorer")
			self.bindGesture("kb:control+f%s"%(i+1), "cartExplorer")
			self.bindGesture("kb:alt+f%s"%(i+1), "cartExplorer")

	def buildNumberCarts(self):
		for i in xrange(10):
			self.bindGesture("kb:%s"%(i), "cartExplorer")
			self.bindGesture("kb:shift+%s"%(i), "cartExplorer")
			self.bindGesture("kb:control+%s"%(i), "cartExplorer")
			self.bindGesture("kb:alt+%s"%(i), "cartExplorer")
		# Take care of dash and equals.
		self.bindGesture("kb:-", "cartExplorer"), self.bindGesture("kb:=", "cartExplorer")
		self.bindGesture("kb:shift+-", "cartExplorer"), self.bindGesture("kb:shift+=", "cartExplorer")
		self.bindGesture("kb:control+-", "cartExplorer"), self.bindGesture("kb:control+=", "cartExplorer")
		self.bindGesture("kb:alt+-", "cartExplorer"), self.bindGesture("kb:alt+=", "cartExplorer")

	def cartsBuilder(self, build=True):
		# A function to build and return cart commands.
		if build:
			self.buildFNCarts()
			self.buildNumberCarts()
		else:
			self.clearGestureBindings()
			self.bindGestures(self.__gestures)

	def script_toggleCartExplorer(self, gesture):
		if not self.cartExplorer:
			# Prevent cart explorer from being engaged outside of playlist viewer.
			# Todo for 6.0: Let users set cart banks.
			fg = api.getForegroundObject()
			if fg.windowClassName != "TStudioForm":
				# Translators: Presented when cart explorer cannot be entered.
				ui.message(_("You are not in playlist viewer, cannot enter cart explorer"))
				return
			self.carts = splmisc.cartExplorerInit(fg.name)
			if self.carts["faultyCarts"]:
				# Translators: presented when cart explorer could not be switched on.
				ui.message(_("Some or all carts could not be assigned, cannot enter cart explorer"))
				return
			else:
				self.cartExplorer = True
				self.cartsBuilder()
				# Translators: Presented when cart explorer is on.
				ui.message(_("Entering cart explorer"))
		else:
			self.cartExplorer = False
			self.cartsBuilder(build=False)
			self.carts.clear()
			# Translators: Presented when cart explorer is off.
			ui.message(_("Exiting cart explorer"))
	# Translators: Input help mode message for a command in Station Playlist Studio.
	script_toggleCartExplorer.__doc__=_("Toggles cart explorer to learn cart assignments.")

	def script_cartExplorer(self, gesture):
		if api.getForegroundObject().windowClassName != "TStudioForm":
			gesture.send()
			return
		if scriptHandler.getLastScriptRepeatCount() >= 1: gesture.send()
		else:
			if gesture.displayName in self.carts: ui.message(self.carts[gesture.displayName])
			elif self.carts["standardLicense"] and (len(gesture.displayName) == 1 or gesture.displayName[-2] == "+"):
				# Translators: Presented when cart command is unavailable.
				ui.message(_("Cart command unavailable"))
			else:
				# Translators: Presented when there is no cart assigned to a cart command.
				ui.message(_("Cart unassigned"))

	# Library scan announcement
	# Announces progress of a library scan (launched from insert tracks dialog by pressing Control+Shift+R or from rescan option from Options dialog).

	def script_setLibraryScanProgress(self, gesture):
		libraryScanAnnounce = splconfig.SPLConfig["LibraryScanAnnounce"]
		if libraryScanAnnounce == "off":
			libraryScanAnnounce = "ending"
		elif libraryScanAnnounce == "ending":
			libraryScanAnnounce = "progress"
		elif libraryScanAnnounce == "progress":
			libraryScanAnnounce = "numbers"
		else:
			libraryScanAnnounce = "off"
		splconfig.SPLConfig["LibraryScanAnnounce"] = libraryScanAnnounce
		splconfig.message("LibraryScanAnnounce", libraryScanAnnounce)
		splconfig._propagateChanges(key="LibraryScanAnnounce")
	# Translators: Input help mode message for a command in Station Playlist Studio.
	script_setLibraryScanProgress.__doc__=_("Toggles library scan progress settings.")

	def script_startScanFromInsertTracks(self, gesture):
		gesture.send()
		fg = api.getForegroundObject()
		if fg.windowClassName == "TTrackInsertForm":
			# Translators: Presented when library scan has started.
			ui.message(_("Scan start"))
			if self.productVersion not in noLibScanMonitor: self.libraryScanning = True

	# Report library scan (number of items scanned) in the background.
	def monitorLibraryScan(self):
		global libScanT
		if libScanT and libScanT.isAlive() and api.getForegroundObject().windowClassName == "TTrackInsertForm":
			return
		parem = 0 if self.SPLCurVersion < "5.10" else 1
		countA = statusAPI(parem, 32, ret=True)
		if countA == 0:
			self.libraryScanning = False
			return
		time.sleep(0.1)
		if api.getForegroundObject().windowClassName == "TTrackInsertForm" and self.productVersion in noLibScanMonitor:
			self.libraryScanning = False
			return
		countB = statusAPI(parem, 32, ret=True)
		if countA == countB:
			self.libraryScanning = False
			if self.SPLCurVersion >= "5.10":
				countB = statusAPI(0, 32, ret=True)
			# Translators: Presented when library scanning is finished.
			ui.message(_("{itemCount} items in the library").format(itemCount = countB))
		else:
			libScanT = threading.Thread(target=self.libraryScanReporter, args=(_SPLWin, countA, countB, parem))
			libScanT.daemon = True
			libScanT.start()

	def libraryScanReporter(self, _SPLWin, countA, countB, parem):
		scanIter = 0
		while countA != countB:
			if not self.libraryScanning: return
			countA = countB
			time.sleep(1)
			# Do not continue if we're back on insert tracks form or library scan is finished.
			if api.getForegroundObject().windowClassName == "TTrackInsertForm" or not self.libraryScanning:
				return
			countB, scanIter = statusAPI(parem, 32, ret=True), scanIter+1
			if countB < 0:
				break
			if scanIter%5 == 0 and splconfig.SPLConfig["LibraryScanAnnounce"] not in ("off", "ending"):
				self._libraryScanAnnouncer(countB, splconfig.SPLConfig["LibraryScanAnnounce"])
		self.libraryScanning = False
		if self.backgroundStatusMonitor: return
		if splconfig.SPLConfig["LibraryScanAnnounce"] != "off":
			if splconfig.SPLConfig["BeepAnnounce"]:
				tones.beep(370, 100)
			else:
				# Translators: Presented after library scan is done.
				ui.message(_("Scan complete with {itemCount} items").format(itemCount = countB))

	# Take care of library scanning announcement.
	def _libraryScanAnnouncer(self, count, announcementType):
		if announcementType == "progress":
			# Translators: Presented when library scan is in progress.
			tones.beep(550, 100) if splconfig.SPLConfig["BeepAnnounce"] else ui.message(_("Scanning"))
		elif announcementType == "numbers":
			if splconfig.SPLConfig["BeepAnnounce"]:
				tones.beep(550, 100)
				# No need to provide translatable string - just use index.
				ui.message("{0}".format(count))
			else: ui.message(_("{itemCount} items scanned").format(itemCount = count))

	# Place markers.
	placeMarker = None

	# Is the place marker set on this track?
	# Track argument is None (only useful for debugging purposes).
	def isPlaceMarkerTrack(self, track=None):
		if track is None: track = api.getFocusObject()
		index = track._indexOf("Filename")
		filename = track._getColumnContent(index)
		if self.placeMarker == (index, filename):
			return True
		return False

	# Used in delete track workaround routine.
	def preTrackRemoval(self):
		if self.isPlaceMarkerTrack(track=api.getFocusObject()):
			self.placeMarker = None

	# Metadata streaming manager
	# Obtains information on metadata streaming for each URL, notifying the broadcaster if told to do so upon startup.
	# Also allows broadcasters to toggle metadata streaming.

	# First, the reminder function.
	def _metadataAnnouncer(self, reminder=False):
		# If told to remind and connect, metadata streaming will be enabled at this time.
		# 6.0: Call Studio API twice - once to set, once more to obtain the needed information.
		# 6.2/7.0: When Studio API is called, add the value into the stream count list also.
		if reminder:
			for url in xrange(5):
				dataLo = 0x00010000 if splconfig.SPLConfig["MetadataEnabled"][url] else 0xffff0000
				statusAPI(dataLo | url, 36)
		dsp = 1 if statusAPI(0, 36, ret=True) == 1 else 0
		streamCount = []
		for pos in xrange(1, 5):
			checked = statusAPI(pos, 36, ret=True)
			if checked == 1: streamCount.append(pos)
		# Announce streaming status when told to do so.
		status = None
		if not len(streamCount):
			# Translators: Status message for metadata streaming.
			if not dsp: status = _("No metadata streaming URL's defined")
			# Translators: Status message for metadata streaming.
			else: status = _("Metadata streaming configured for DSP encoder")
		elif len(streamCount) == 1:
			# Translators: Status message for metadata streaming.
			if dsp: status = _("Metadata streaming configured for DSP encoder and URL {URL}").format(URL = streamCount[0])
			# Translators: Status message for metadata streaming.
			else: status = _("Metadata streaming configured for URL {URL}").format(URL = streamCount[0])
		else:
			urltext = ", ".join([str(stream) for stream in streamCount])
			# Translators: Status message for metadata streaming.
			if dsp: status = _("Metadata streaming configured for DSP encoder and URL's {URL}").format(URL = urltext)
			# Translators: Status message for metadata streaming.
			else: status = _("Metadata streaming configured for URL's {URL}").format(URL = urltext)
		if reminder:
			time.sleep(2)
			speech.cancelSpeech()
			queueHandler.queueFunction(queueHandler.eventQueue, ui.message, status)
			nvwave.playWaveFile(os.path.join(os.path.dirname(__file__), "SPL_Metadata.wav"))
		else: ui.message(status)

	# The script version to open the manage metadata URL's dialog.
	def script_manageMetadataStreams(self, gesture):
		# Do not even think about opening this dialog if handle to Studio isn't found.
		if _SPLWin is None:
			# Translators: Presented when stremaing dialog cannot be shown.
			ui.message(_("Cannot open metadata streaming dialog"))
			return
		if splconfig._configDialogOpened or splconfig._metadataDialogOpened:
			# Translators: Presented when the add-on config dialog is opened.
			wx.CallAfter(gui.messageBox, _("The add-on settings dialog or the metadata streaming dialog is opened. Please close the opened dialog first."), _("Error"), wx.OK|wx.ICON_ERROR)
			return
		try:
			# Passing in the function object is enough to change the dialog UI.
			d = splconfig.MetadataStreamingDialog(gui.mainFrame, func=statusAPI)
			gui.mainFrame.prePopup()
			d.Raise()
			d.Show()
			gui.mainFrame.postPopup()
			splconfig._metadataDialogOpened = True
		except RuntimeError:
			wx.CallAfter(splconfig._alarmError)
	# Translators: Input help mode message for a command in Station Playlist Studio.
	script_manageMetadataStreams.__doc__=_("Opens a dialog to quickly enable or disable metadata streaming.")

	# Track time analysis
	# Return total length of the selected tracks upon request.
	# Analysis command (SPL Assistant) will be assignable.
	_analysisMarker = None

	# Trakc time analysis requires main playlist viewer to be the foreground window.
	def _trackAnalysisAllowed(self):
		if api.getForegroundObject().windowClassName != "TStudioForm":
			# Translators: Presented when track time anlaysis cannot be performed because user is not focused on playlist viewer.
			ui.message(_("Not in playlist viewer, cannot perform track time analysis"))
			return False
		return True

	# Return total duration of a range of tracks.
	# This is used in track time analysis when multiple tracks are selected.
	# This is also called from playlist duration scripts.
	def totalTime(self, start, end):
		# Take care of errors such as the following.
		if start < 0 or end > statusAPI(0, 124, ret=True)-1:
			raise ValueError("Track range start or end position out of range")
			return
		totalLength = 0
		if start == end:
			filename = statusAPI(start, 211, ret=True)
			totalLength = statusAPI(filename, 30, ret=True)
		else:
			for track in xrange(start, end+1):
				filename = statusAPI(track, 211, ret=True)
				totalLength+=statusAPI(filename, 30, ret=True)
		return totalLength

	# Some handlers for native commands.

	# In Studio 5.0x, when deleting a track, NVDA announces wrong track item due to focus bouncing.
	# The below hack is sensitive to changes in NVDA core.
	deletedFocusObj = False

	def script_deleteTrack(self, gesture):
		self.preTrackRemoval()
		gesture.send()
		if self.productVersion.startswith("5.0"):
			if api.getForegroundObject().windowClassName == "TStudioForm":
				focus = api.getFocusObject()
				if focus.IAccessibleChildID < focus.parent.childCount:
					self.deletedFocusObj = True
					focus.setFocus()
					self.deletedFocusObj = False
					focus.setFocus()

	# When Escape is pressed, activate background library scan if conditions are right.
	def script_escape(self, gesture):
		gesture.send()
		if self.libraryScanning:
			if not libScanT or (libScanT and not libScanT.isAlive()):
				self.monitorLibraryScan()


	# SPL Assistant: reports status on playback, operation, etc.
	# Used layer command approach to save gesture assignments.
	# Most were borrowed from JFW and Window-Eyes layer scripts.

	# Set up the layer script environment.
	def getScript(self, gesture):
		if not self.SPLAssistant:
			return appModuleHandler.AppModule.getScript(self, gesture)
		script = appModuleHandler.AppModule.getScript(self, gesture)
		if not script:
			script = finally_(self.script_error, self.finish)
		return finally_(script, self.finish)

	def finish(self):
		self.SPLAssistant = False
		self.clearGestureBindings()
		self.bindGestures(self.__gestures)
		if self.cartExplorer:
			self.buildFNCarts()
			self.buildNumberCarts()

	def script_error(self, gesture):
		tones.beep(120, 100)
		self.finish()

	# SPL Assistant flag.
	SPLAssistant = False

	# The SPL Assistant layer driver.

	def script_SPLAssistantToggle(self, gesture):
		# Enter the layer command if an only if we're in the track list to allow easier gesture assignment.
		# Also, do not bother if the app module is not running.
		try:
			fg = api.getForegroundObject()
			if fg.windowClassName != "TStudioForm":
				gesture.send()
				return
			if self.SPLAssistant:
				self.script_error(gesture)
				return
			# To prevent entering wrong gesture while the layer is active.
			self.clearGestureBindings()
			# 7.0: choose the required compatibility layer.
			if splconfig.SPLConfig["CompatibilityLayer"] == "off": self.bindGestures(self.__SPLAssistantGestures)
			elif splconfig.SPLConfig["CompatibilityLayer"] == "jfw": self.bindGestures(self.__SPLAssistantJFWGestures)
			elif splconfig.SPLConfig["CompatibilityLayer"] == "wineyes": self.bindGestures(self.__SPLAssistantWEGestures)
			self.SPLAssistant = True
			tones.beep(512, 50)
			if splconfig.SPLConfig["CompatibilityLayer"] == "jfw": ui.message("JAWS")
			elif splconfig.SPLConfig["CompatibilityLayer"] == "wineyes": ui.message("Window-Eyes")
		except WindowsError:
			return
	# Translators: Input help mode message for a layer command in Station Playlist Studio.
	script_SPLAssistantToggle.__doc__=_("The SPL Assistant layer command. See the add-on guide for more information on available commands.")


	# Status table keys
	SPLPlayStatus = 0
	SPLSystemStatus = 1
	SPLHourSelectedDuration = 3
	SPLNextTrackTitle = 4
	SPLCurrentTrackTitle = 5
	SPLTemperature = 6
	SPLScheduled = 7

	# Table of child constants based on versions
	# These are scattered throughout the screen, so one can use foreground.children[index] to fetch them.
	# Because 5.x (an perhaps future releases) uses different screen layout, look up the needed constant from the table below (row = info needed, column = version).
	statusObjs={
		SPLPlayStatus:[5, 6], # Play status, mic, etc.
		SPLSystemStatus:[-3, -2], # The second status bar containing system status such as up time.
		SPLHourSelectedDuration:[18, 19], # In case the user selects one or more tracks in a given hour.
		SPLScheduled:[19, 20], # Time when the selected track will begin.
		SPLNextTrackTitle:[7, 8], # Name and duration of the next track if any.
		SPLCurrentTrackTitle:[8, 9], # Name of the currently playing track.
		SPLTemperature:[6, 7], # Temperature for the current city.
	}

	_cachedStatusObjs = {}

	# Called in the layer commands themselves.
	def status(self, infoIndex):
		# Look up the cached objects first for faster response.
		if not infoIndex in self._cachedStatusObjs:
			fg = api.getForegroundObject()
			if fg.windowClassName != "TStudioForm":
				# 6.1: Allow gesture-based functions to look up status information even if Studio window isn't focused.
				fg = getNVDAObjectFromEvent(user32.FindWindowA("TStudioForm", None), OBJID_CLIENT, 0)
			if not self.productVersion >= "5.10": statusObj = self.statusObjs[infoIndex][0]
			else: statusObj = self.statusObjs[infoIndex][1]
			self._cachedStatusObjs[infoIndex] = fg.children[statusObj]
		return self._cachedStatusObjs[infoIndex]

	# The layer commands themselves.

	def script_sayPlayStatus(self, gesture):
		# Please do not translate the following messages.
		if statusAPI(0, 104, ret=True):
			msg = "Play status: Playing" if splconfig.SPLConfig["MessageVerbosity"] == "beginner" else "Playing"
		else:
			msg = "Play status: Stopped" if splconfig.SPLConfig["MessageVerbosity"] == "beginner" else "Stopped"
		ui.message(msg)

	def script_sayAutomationStatus(self, gesture):
		obj = self.status(self.SPLPlayStatus).children[1]
		msg = obj.name if splconfig.SPLConfig["MessageVerbosity"] == "beginner" else obj.name.split()[-1]
		ui.message(msg)

	def script_sayMicStatus(self, gesture):
		obj = self.status(self.SPLPlayStatus).children[2]
		msg = obj.name if splconfig.SPLConfig["MessageVerbosity"] == "beginner" else obj.name.split()[-1]
		ui.message(msg)

	def script_sayLineInStatus(self, gesture):
		obj = self.status(self.SPLPlayStatus).children[3]
		msg = obj.name if splconfig.SPLConfig["MessageVerbosity"] == "beginner" else obj.name.split()[-1]
		ui.message(msg)

	def script_sayRecToFileStatus(self, gesture):
		obj = self.status(self.SPLPlayStatus).children[4]
		msg = obj.name if splconfig.SPLConfig["MessageVerbosity"] == "beginner" else obj.name.split()[-1]
		ui.message(msg)

	def script_sayCartEditStatus(self, gesture):
		obj = self.status(self.SPLPlayStatus).children[5]
		msg = obj.name if splconfig.SPLConfig["MessageVerbosity"] == "beginner" else obj.name.split()[-1]
		ui.message(msg)

	def script_sayHourTrackDuration(self, gesture):
		statusAPI(0, 27, self.announceTime)

	def script_sayHourSelectedTrackDuration(self, gesture):
		obj = self.status(self.SPLHourSelectedDuration).firstChild
		ui.message(obj.name)

	def script_sayPlaylistRemainingDuration(self, gesture):
		# 6.2: By default, remaining time for the hour will be announced.
		if splconfig.SPLConfig["PlaylistRemainder"] == "hour":
			statusAPI(1, 27, self.announceTime)
		else:
<<<<<<< HEAD
			# 7.0: A new total time function will be employed.
=======
			# 6.2: Emulate track time analysis from current track to the end of the playlist.
			# 7.0: A new track analysis function will be employed.
			tones.beep(1024, 30)
>>>>>>> 6bb921bf
			focus = api.getFocusObject()
			if focus.role == controlTypes.ROLE_LIST:
				ui.message("00:00")
				return
			trackCount = statusAPI(0, 124, ret=True)-1
			trackPos = focus.IAccessibleChildID-1
			totalLength = self.totalTime(trackPos, trackCount)
			self.announceTime(totalLength)

	def script_sayPlaylistModified(self, gesture):
		try:
			obj = self.status(self.SPLSystemStatus).children[5]
			ui.message(obj.name)
		except IndexError:
			# Translators: Presented when playlist modification is unavailable (for Studio 4.33 and earlier)
			ui.message(_("Playlist modification not available"))

	def script_sayNextTrackTitle(self, gesture):
		try:
			obj = self.status(self.SPLNextTrackTitle).firstChild
			# Translators: Presented when there is no information for the next track.
			ui.message(_("No next track scheduled or no track is playing")) if obj.name is None else ui.message(obj.name)
		except RuntimeError:
			# Translators: Presented when next track information is unavailable.
			ui.message(_("Cannot find next track information"))
		finally:
			self.finish()
	# Translators: Input help mode message for a command in Station Playlist Studio.
	script_sayNextTrackTitle.__doc__=_("Announces title of the next track if any")

	def script_sayCurrentTrackTitle(self, gesture):
		try:
			obj = self.status(self.SPLCurrentTrackTitle).firstChild
			# Translators: Presented when there is no information for the current track.
			ui.message(_("Cannot locate current track information or no track is playing")) if obj.name is None else ui.message(obj.name)
		except RuntimeError:
			# Translators: Presented when current track information is unavailable.
			ui.message(_("Cannot find current track information"))
		finally:
			self.finish()
	# Translators: Input help mode message for a command in Station Playlist Studio.
	script_sayCurrentTrackTitle.__doc__=_("Announces title of the currently playing track")

	def script_sayTemperature(self, gesture):
		try:
			obj = self.status(self.SPLTemperature).firstChild
			# Translators: Presented when there is no weather or temperature information.
			ui.message(_("Weather and temperature not configured")) if obj.name is None else ui.message(obj.name)
		except RuntimeError:
			# Translators: Presented when temperature information cannot be found.
			ui.message(_("Weather information not found"))
		finally:
			self.finish()
	# Translators: Input help mode message for a command in Station Playlist Studio.
	script_sayTemperature.__doc__=_("Announces temperature and weather information")

	def script_sayUpTime(self, gesture):
		obj = self.status(self.SPLSystemStatus).firstChild
		ui.message(obj.name)

	def script_sayScheduledTime(self, gesture):
		obj = self.status(self.SPLScheduled).firstChild
		ui.message(obj.name)

	def script_sayListenerCount(self, gesture):
		obj = self.status(self.SPLSystemStatus).children[3]
		# Translators: Presented when there is no listener count information.
		ui.message(obj.name) if obj.name is not None else ui.message(_("Listener count not found"))

	def script_sayTrackPitch(self, gesture):
		try:
			obj = self.status(self.SPLSystemStatus).children[4]
			ui.message(obj.name)
		except IndexError:
			# Translators: Presented when there is no information on song pitch (for Studio 4.33 and earlier).
			ui.message(_("Song pitch not available"))

	# Few toggle/misc scripts that may be excluded from the layer later.

	def script_libraryScanMonitor(self, gesture):
		if not self.libraryScanning:
			if self.productVersion >= "5.10":
				scanning = statusAPI(1, 32, ret=True)
				if scanning < 0:
					items = statusAPI(0, 32, ret=True)
					ui.message(_("{itemCount} items in the library").format(itemCount = items))
					return
			self.libraryScanning = True
			# Translators: Presented when attempting to start library scan.
			ui.message(_("Monitoring library scan"))
			self.monitorLibraryScan()
		else:
			# Translators: Presented when library scan is already in progress.
			ui.message(_("Scanning is in progress"))

	def script_markTrackForAnalysis(self, gesture):
		self.finish()
		if self._trackAnalysisAllowed():
			focus = api.getFocusObject()
			if focus.role == controlTypes.ROLE_LIST:
				# Translators: Presented when track time analysis cannot be activated.
				ui.message(_("No tracks were added, cannot perform track time analysis"))
				return
			if scriptHandler.getLastScriptRepeatCount() == 0:
				self._analysisMarker = focus.IAccessibleChildID-1
				# Translators: Presented when track time analysis is turned on.
				ui.message(_("Track time analysis activated"))
			else:
				self._analysisMarker = None
				# Translators: Presented when track time analysis is turned off.
				ui.message(_("Track time analysis deactivated"))
	# Translators: Input help mode message for a command in Station Playlist Studio.
	script_markTrackForAnalysis.__doc__=_("Marks focused track as start marker for track time analysis")

	def script_trackTimeAnalysis(self, gesture):
		self.finish()
		if self._trackAnalysisAllowed():
			focus = api.getFocusObject()
			if focus.role == controlTypes.ROLE_LIST:
				ui.message(_("No tracks were added, cannot perform track time analysis"))
				return
			if self._analysisMarker is None:
				# Translators: Presented when track time analysis cannot be used because start marker is not set.
				ui.message(_("No track selected as start of analysis marker, cannot perform time analysis"))
				return
			trackPos = focus.IAccessibleChildID-1
			analysisBegin = min(self._analysisMarker, trackPos)
			analysisEnd = max(self._analysisMarker, trackPos)
			analysisRange = analysisEnd-analysisBegin+1
			totalLength = self.totalTime(analysisBegin, analysisEnd)
			if analysisRange == 1:
				self.announceTime(totalLength)
			else:
				# Translators: Presented when time analysis is done for a number of tracks (example output: Tracks: 3, totaling 5:00).
				ui.message(_("Tracks: {numberOfSelectedTracks}, totaling {totalTime}").format(numberOfSelectedTracks = analysisRange, totalTime = self._ms2time(totalLength)))
	# Translators: Input help mode message for a command in Station Playlist Studio.
	script_trackTimeAnalysis.__doc__=_("Announces total length of tracks between analysis start marker and the current track")

	def script_switchProfiles(self, gesture):
		splconfig.instantProfileSwitch()

	def script_setPlaceMarker(self, gesture):
		obj = api.getFocusObject()
		try:
			index = obj._indexOf("Filename")
		except AttributeError:
			# Translators: Presented when place marker cannot be set.
			ui.message(_("No tracks found, cannot set place marker"))
			return
		filename = obj._getColumnContent(index)
		if filename:
			self.placeMarker = (index, filename)
			# Translators: Presented when place marker track is set.
			ui.message(_("place marker set"))
		else:
			# Translators: Presented when attempting to place a place marker on an unsupported track.
			ui.message(_("This track cannot be used as a place marker track"))

	def script_findPlaceMarker(self, gesture):
		if self.placeMarker is None:
			# Translators: Presented when no place marker is found.
			ui.message(_("No place marker found"))
		else:
			track = self._trackLocator(self.placeMarker[1], obj=api.getFocusObject().parent.firstChild, columns=[self.placeMarker[0]])
			track.setFocus(), track.setFocus()

	def script_metadataStreamingAnnouncer(self, gesture):
		self._metadataAnnouncer()

	# Gesture(s) for the following script cannot be changed by users.
	def script_metadataEnabled(self, gesture):
		url = int(gesture.displayName[-1])
		checked = statusAPI(url, 36, ret=True)
		if checked == 1:
			# 0 is DSP encoder status, others are servers.
			if url:
				# Translators: Status message for metadata streaming.
				status = _("Metadata streaming on URL {URLPosition} enabled").format(URLPosition = url)
			else:
				# Translators: Status message for metadata streaming.
				status = _("Metadata streaming on DSP encoder enabled")
		else:
			if url:
				# Translators: Status message for metadata streaming.
				status = _("Metadata streaming on URL {URLPosition} disabled").format(URLPosition = url)
			else:
				# Translators: Status message for metadata streaming.
				status = _("Metadata streaming on DSP encoder disabled")
		ui.message(status)

	def script_layerHelp(self, gesture):
		compatibility = splconfig.SPLConfig["CompatibilityLayer"]
		# Translators: The title for SPL Assistant help dialog.
		if compatibility == "off": title = _("SPL Assistant help")
		# Translators: The title for SPL Assistant help dialog.
		elif compatibility == "jfw": title = _("SPL Assistant help for JAWS layout")
		# Translators: The title for SPL Assistant help dialog.
		elif compatibility == "wineyes": title = _("SPL Assistant help for Window-Eyes layout")
		wx.CallAfter(gui.messageBox, SPLAssistantHelp[compatibility], title)

	def script_openOnlineDoc(self, gesture):
		os.startfile("https://bitbucket.org/nvdaaddonteam/stationplaylist/wiki/SPLDevAddonGuide")

	def script_updateCheck(self, gesture):
		if splupdate._SPLUpdateT is not None and splupdate._SPLUpdateT.IsRunning(): splupdate._SPLUpdateT.Stop()
		splupdate.updateCheck(continuous=splconfig.SPLConfig["AutoUpdateCheck"])


	__SPLAssistantGestures={
		"kb:p":"sayPlayStatus",
		"kb:a":"sayAutomationStatus",
		"kb:m":"sayMicStatus",
		"kb:l":"sayLineInStatus",
		"kb:r":"sayRecToFileStatus",
		"kb:t":"sayCartEditStatus",
		"kb:h":"sayHourTrackDuration",
		"kb:shift+h":"sayHourSelectedTrackDuration",
		"kb:d":"sayPlaylistRemainingDuration",
		"kb:y":"sayPlaylistModified",
		"kb:u":"sayUpTime",
		"kb:n":"sayNextTrackTitle",
		"kb:c":"sayCurrentTrackTitle",
		"kb:w":"sayTemperature",
		"kb:i":"sayListenerCount",
		"kb:s":"sayScheduledTime",
		"kb:shift+p":"sayTrackPitch",
		"kb:shift+r":"libraryScanMonitor",
		"kb:f9":"markTrackForAnalysis",
		"kb:f10":"trackTimeAnalysis",
		"kb:f12":"switchProfiles",
		"kb:Control+k":"setPlaceMarker",
		"kb:k":"findPlaceMarker",
		"kb:e":"metadataStreamingAnnouncer",
		"kb:1":"metadataEnabled",
		"kb:2":"metadataEnabled",
		"kb:3":"metadataEnabled",
		"kb:4":"metadataEnabled",
		"kb:0":"metadataEnabled",
		"kb:f1":"layerHelp",
		"kb:shift+f1":"openOnlineDoc",
		"kb:control+shift+u":"updateCheck",
	}

	__SPLAssistantJFWGestures={
		"kb:p":"sayPlayStatus",
		"kb:a":"sayAutomationStatus",
		"kb:m":"sayMicStatus",
		"kb:shift+l":"sayLineInStatus",
		"kb:shift+e":"sayRecToFileStatus",
		"kb:t":"sayCartEditStatus",
		"kb:h":"sayHourTrackDuration",
		"kb:shift+h":"sayHourSelectedTrackDuration",
		"kb:r":"sayPlaylistRemainingDuration",
		"kb:y":"sayPlaylistModified",
		"kb:u":"sayUpTime",
		"kb:n":"sayNextTrackTitle",
		"kb:shift+c":"sayCurrentTrackTitle",
		"kb:c":"toggleCartExplorer",
		"kb:w":"sayTemperature",
		"kb:l":"sayListenerCount",
		"kb:s":"sayScheduledTime",
		"kb:shift+p":"sayTrackPitch",
		"kb:shift+r":"libraryScanMonitor",
		"kb:f9":"markTrackForAnalysis",
		"kb:f10":"trackTimeAnalysis",
		"kb:f12":"switchProfiles",
		"kb:Control+k":"setPlaceMarker",
		"kb:k":"findPlaceMarker",
		"kb:e":"metadataStreamingAnnouncer",
		"kb:1":"metadataEnabled",
		"kb:2":"metadataEnabled",
		"kb:3":"metadataEnabled",
		"kb:4":"metadataEnabled",
		"kb:0":"metadataEnabled",
		"kb:f1":"layerHelp",
		"kb:shift+f1":"openOnlineDoc",
	}

	__SPLAssistantWEGestures={
		"kb:p":"sayPlayStatus",
		"kb:a":"sayAutomationStatus",
		"kb:m":"sayMicStatus",
		"kb:shift+l":"sayLineInStatus",
		"kb:shift+e":"sayRecToFileStatus",
		"kb:t":"sayCartEditStatus",
		"kb:h":"sayHourTrackDuration",
		"kb:shift+h":"sayHourSelectedTrackDuration",
		"kb:r":"sayPlaylistRemainingDuration",
		"kb:y":"sayPlaylistModified",
		"kb:u":"sayUpTime",
		"kb:n":"sayNextTrackTitle",
		"kb:shift+c":"sayCurrentTrackTitle",
		"kb:c":"toggleCartExplorer",
		"kb:w":"sayTemperature",
		"kb:l":"sayListenerCount",
		"kb:s":"sayScheduledTime",
		"kb:shift+p":"sayTrackPitch",
		"kb:shift+r":"libraryScanMonitor",
		"kb:f9":"markTrackForAnalysis",
		"kb:f10":"trackTimeAnalysis",
		"kb:f12":"switchProfiles",
		"kb:Control+k":"setPlaceMarker",
		"kb:k":"findPlaceMarker",
		"kb:e":"metadataStreamingAnnouncer",
		"kb:1":"metadataEnabled",
		"kb:2":"metadataEnabled",
		"kb:3":"metadataEnabled",
		"kb:4":"metadataEnabled",
		"kb:0":"metadataEnabled",
		"kb:f1":"layerHelp",
		"kb:shift+f1":"openOnlineDoc",
		"kb:control+shift+u":"updateCheck",
	}

	__gestures={
		"kb:control+alt+t":"sayRemainingTime",
		"ts(SPL):2finger_flickDown":"sayRemainingTime",
		"kb:alt+shift+t":"sayElapsedTime",
		"kb:shift+nvda+f12":"sayBroadcasterTime",
		"ts(SPL):2finger_flickUp":"sayBroadcasterTime",
		"kb:control+nvda+1":"toggleBeepAnnounce",
		"kb:control+nvda+2":"setEndOfTrackTime",
		"ts(SPL):2finger_flickRight":"setEndOfTrackTime",
		"kb:alt+nvda+2":"setSongRampTime",
		"ts(SPL):2finger_flickLeft":"setSongRampTime",
		"kb:control+nvda+4":"setMicAlarm",
		"kb:control+nvda+f":"findTrack",
		"kb:nvda+f3":"findTrackNext",
		"kb:shift+nvda+f3":"findTrackPrevious",
		"kb:control+nvda+3":"toggleCartExplorer",
		"kb:alt+nvda+r":"setLibraryScanProgress",
		"kb:control+shift+r":"startScanFromInsertTracks",
		"kb:control+shift+x":"setBrailleTimer",
		"kb:control+NVDA+0":"openConfigDialog",
		"kb:Shift+delete":"deleteTrack",
		"kb:Shift+numpadDelete":"deleteTrack",
		"kb:escape":"escape",
		#"kb:control+nvda+`":"SPLAssistantToggle"
	}<|MERGE_RESOLUTION|>--- conflicted
+++ resolved
@@ -1456,13 +1456,8 @@
 		if splconfig.SPLConfig["PlaylistRemainder"] == "hour":
 			statusAPI(1, 27, self.announceTime)
 		else:
-<<<<<<< HEAD
 			# 7.0: A new total time function will be employed.
-=======
-			# 6.2: Emulate track time analysis from current track to the end of the playlist.
-			# 7.0: A new track analysis function will be employed.
 			tones.beep(1024, 30)
->>>>>>> 6bb921bf
 			focus = api.getFocusObject()
 			if focus.role == controlTypes.ROLE_LIST:
 				ui.message("00:00")
