# StationPlaylist Studio
# An app module and global plugin package for NVDA
# Copyright 2011, 2013-2015, Geoff Shang, Joseph Lee and others, released under GPL.
# The primary function of this appModule is to provide meaningful feedback to users of SplStudio
# by allowing speaking of items which cannot be easily found.
# Version 0.01 - 7 April 2011:
# Initial release: Jamie's focus hack plus auto-announcement of status items.
# Additional work done by Joseph Lee and other contributors.
# For SPL Studio Controller, focus movement, SAM Encoder support and other utilities, see the global plugin version of this app module.

# Minimum version: SPL 5.00, NvDA 2015.3.

from functools import wraps
import os
import time
import threading
import controlTypes
import appModuleHandler
import api
import review
import eventHandler
import scriptHandler
import queueHandler
import ui
import nvwave
import speech
import braille
import touchHandler
import gui
import wx
from winUser import user32, sendMessage, OBJID_CLIENT
import winKernel
from NVDAObjects.IAccessible import IAccessible, getNVDAObjectFromEvent
import textInfos
import tones
import splconfig
import splmisc
import splupdate
import addonHandler
addonHandler.initTranslation()


# The finally function for status announcement scripts in this module (source: Tyler Spivey's code).
def finally_(func, final):
	"""Calls final after func, even if it fails."""
	def wrap(f):
		@wraps(f)
		def new(*args, **kwargs):
			try:
				func(*args, **kwargs)
			finally:
				final()
		return new
	return wrap(final)

# Make sure the broadcaster is running a compatible version.
SPLMinVersion = "5.00"

# Cache the handle to main Studio window.
_SPLWin = None

# Threads pool.
micAlarmT = None
micAlarmT2 = None
libScanT = None

# Blacklisted versions of Studio where library scanning functionality is broken.
noLibScanMonitor = []

# List of known window style values to check for track items in Studio 5.0x..
known50styles = (1442938953, 1443987529, 1446084681)
known51styles = (1443991625, 1446088777)

# Braille and play a sound in response to an alarm or an event.
def messageSound(wavFile, message):
	nvwave.playWaveFile(wavFile)
	braille.handler.message(message)

# A special version for microphone alarm (continuous or not).
def _micAlarmAnnouncer():
		if splconfig.SPLConfig["General"]["AlarmAnnounce"] in ("beep", "both"):
			nvwave.playWaveFile(os.path.join(os.path.dirname(__file__), "SPL_MicAlarm.wav"))
		if splconfig.SPLConfig["General"]["AlarmAnnounce"] in ("message", "both"):
			# Translators: Presented when microphone has been active for a while.
			ui.message(_("Microphone active"))

# Manage microphone alarm announcement.
def micAlarmManager(micAlarmWav, micAlarmMessage):
	messageSound(micAlarmWav, micAlarmMessage)
	# Play an alarm sound (courtesy of Jerry Mader from Mader Radio).
	global micAlarmT2
	# Use a timer to play a tone when microphone was active for more than the specified amount.
	# Mechanics come from Clock add-on.
	if splconfig.SPLConfig["MicrophoneAlarm"]["MicAlarmInterval"]:
		micAlarmT2 = wx.PyTimer(_micAlarmAnnouncer)
		micAlarmT2.Start(splconfig.SPLConfig["MicrophoneAlarm"]["MicAlarmInterval"] * 1000)

# Call SPL API to obtain needed values.
# A thin wrapper around user32.SendMessage and calling a callback if defined.
# Offset is used in some time commands.
def statusAPI(arg, command, func=None, ret=False, offset=None):
	if _SPLWin is None: return
	val = sendMessage(_SPLWin, 1024, arg, command)
	if ret:
		return val
	if func:
		func(val) if not offset else func(val, offset)

# Routines for track items themselves (prepare for future work).
class SPLTrackItem(IAccessible):
	"""Track item for earlier versions of Studio such as 5.00.
	A base class for providing utility scripts when track entries are focused, such as track dial."""

	def initOverlayClass(self):
		if splconfig.SPLConfig["General"]["TrackDial"]:
			self.bindGesture("kb:rightArrow", "nextColumn")
			self.bindGesture("kb:leftArrow", "prevColumn")

	# Read selected columns.
	# But first, find where the requested column lives.
	def _indexOf(self, columnHeader):
		if self.appModule._columnHeaders is None:
			self.appModule._columnHeaders = self.parent.children[-1]
		headers = [header.name for header in self.appModule._columnHeaders.children]
		# Handle both 5.0x and 5.10 column headers.
		try:
			return headers.index(columnHeader)
		except ValueError:
			return None

	def reportFocus(self):
		#tones.beep(800, 100)
		if not splconfig.SPLConfig["ColumnAnnouncement"]["UseScreenColumnOrder"]:
			descriptionPieces = []
			for header in splconfig.SPLConfig["ColumnAnnouncement"]["ColumnOrder"]:
				# Artist field should not be included in Studio 5.0x, as the checkbox serves this role.
				if header == "Artist" and self.appModule.productVersion.startswith("5.0"):
					continue
				if header in splconfig.SPLConfig["ColumnAnnouncement"]["IncludedColumns"]:
					index = self._indexOf(header)
					if index is None: continue # Header not found, mostly encountered in Studio 5.0x.
					content = self._getColumnContent(index)
					if content:
						descriptionPieces.append("%s: %s"%(header, content))
			self.description = ", ".join(descriptionPieces)
		super(IAccessible, self).reportFocus()

	# Track Dial: using arrow keys to move through columns.
	# This is similar to enhanced arrow keys in other screen readers.

	def script_toggleTrackDial(self, gesture):
		if not splconfig.SPLConfig["General"]["TrackDial"]:
			splconfig.SPLConfig["General"]["TrackDial"] = True
			self.bindGesture("kb:rightArrow", "nextColumn")
			self.bindGesture("kb:leftArrow", "prevColumn")
			# Translators: Reported when track dial is on.
			dialText = _("Track Dial on")
			if self.appModule.SPLColNumber > 0:
				# Translators: Announced when located on a column other than the leftmost column while using track dial.
				dialText+= _(", located at column {columnHeader}").format(columnHeader = self.appModule.SPLColNumber+1)
			dialTone = 780
		else:
			splconfig.SPLConfig["General"]["TrackDial"] = False
			try:
				self.removeGestureBinding("kb:rightArrow")
				self.removeGestureBinding("kb:leftArrow")
			except KeyError:
				pass
			# Translators: Reported when track dial is off.
			dialText = _("Track Dial off")
			dialTone = 390
		if not splconfig.SPLConfig["General"]["BeepAnnounce"]:
			ui.message(dialText)
		else:
			tones.beep(dialTone, 100)
			braille.handler.message(dialText)
			if splconfig.SPLConfig["General"]["TrackDial"] and self.appModule.SPLColNumber > 0:
				# Translators: Spoken when enabling track dial while status message is set to beeps.
				speech.speakMessage(_("Column {columnNumber}").format(columnNumber = self.appModule.SPLColNumber+1))
	# Translators: Input help mode message for SPL track item.
	script_toggleTrackDial.__doc__=_("Toggles track dial on and off.")
	script_toggleTrackDial.category = _("StationPlaylist Studio")

	# Some helper functions to handle corner cases.
	# Each track item provides its own version.
	def _leftmostcol(self):
		if self.appModule._columnHeaders is None:
			self.appModule._columnHeaders = self.parent.children[-1]
		leftmost = self.appModule._columnHeaders.firstChild.name
		if not self.name or self.name == "":
			# Translators: Announced when leftmost column has no text while track dial is active.
			ui.message(_("{leftmostColumn} not found").format(leftmostColumn = leftmost))
		else:
			# Translators: Standard message for announcing column content.
			ui.message(_("{leftmostColumn}: {leftmostContent}").format(leftmostColumn = leftmost, leftmostContent = self.name))

	# Locate column content.
	# This is merely the proxy of the module level function defined in the misc module.
	def _getColumnContent(self, col):
		return splmisc._getColumnContent(self, col)

	# Announce column content if any.
	def announceColumnContent(self, colNumber):
		columnHeader = self.appModule._columnHeaders.children[colNumber].name
		columnContent = self._getColumnContent(colNumber)
		if columnContent:
			# Translators: Standard message for announcing column content.
			ui.message(unicode(_("{header}: {content}")).format(header = columnHeader, content = columnContent))
		else:
			# Translators: Spoken when column content is blank.
			speech.speakMessage(_("{header}: blank").format(header = columnHeader))
			# Translators: Brailled to indicate empty column content.
			braille.handler.message(_("{header}: ()").format(header = columnHeader))

	# Now the scripts.

	def script_nextColumn(self, gesture):
		if self.appModule._columnHeaders is None:
			self.appModule._columnHeaders = self.parent.children[-1]
		if (self.appModule.SPLColNumber+1) == self.appModule._columnHeaders.childCount:
			tones.beep(2000, 100)
		else:
			self.appModule.SPLColNumber +=1
		self.announceColumnContent(self.appModule.SPLColNumber)

	def script_prevColumn(self, gesture):
		if self.appModule._columnHeaders is None:
			self.appModule._columnHeaders = self.parent.children[-1]
		if self.appModule.SPLColNumber <= 0:
			tones.beep(2000, 100)
		else:
			self.appModule.SPLColNumber -=1
		if self.appModule.SPLColNumber == 0:
			self._leftmostcol()
		else:
			self.announceColumnContent(self.appModule.SPLColNumber)

	__gestures={
		#"kb:control+`":"toggleTrackDial",
	}

class SPL510TrackItem(SPLTrackItem):
	"""Track item for Studio 5.10 and later."""

	def event_stateChange(self):
		# Why is it that NVDA keeps announcing "not selected" when track items are scrolled?
		if 4 not in self.states:
			pass

	def script_select(self, gesture):
		gesture.send()
		speech.speakMessage(self.name)
		braille.handler.handleUpdate(self)

	# Handle track dial for SPL 5.10.
	def _leftmostcol(self):
		if not self.name:
			# Translators: Presented when no track status is found in Studio 5.10.
			ui.message(_("Status not found"))
		else:
			# Translators: Status information for a checked track in Studio 5.10.
			ui.message(_("Status: {name}").format(name = self.name))

	__gestures={"kb:space":"select"}

SPLAssistantHelp={
	# Translators: The text of the help command in SPL Assistant layer.
	"off":_("""After entering SPL Assistant, press:
A: Automation.
C: Announce name of the currently playing track.
D (R if compatibility mode is on): Remaining time for the playlist.
E: Overall metadata streaming status.
1 through 4, 0: Metadata streaming status for DSP encoder and four additional URL's.
H: Duration of trakcs in this hour slot.
Shift+H: Duration of selected tracks.
I: Listener count.
K: Move to place marker track.
Control+K: Set place marker track.
L: Line-in status.
M: Microphone status.
N: Next track.
P: Playback status.
Shift+P: Pitch for the current track.
R (Shift+E if compatibility mode is on): Record to file.
Shift+R: Monitor library scan.
S: Scheduled time for the track.
T: Cart edit mode.
U: Studio up time.
W: Weather and temperature.
Y: Playlist modification.
F9: Mark current track as start of track time analysis.
F10: Perform track time analysis.
F12: Switch to an instant switch profile.
Shift+F1: Open online user guide."""),
# Translators: The text of the help command in SPL Assistant layer when JFW layer is active.
	"jfw":_("""After entering SPL Assistant, press:
A: Automation.
C: Toggle cart explorer.
Shift+C: Announce name of the currently playing track.
E: Overall metadata streaming status.
1 through 4, 0: Metadata streaming status for DSP encoder and four additional URL's.
Shift+E: Record to file.
H: Duration of trakcs in this hour slot.
Shift+H: Duration of selected tracks.
K: Move to place marker track.
Control+K: Set place marker track.
L: Listener count.
Shift+L: Line-in status.
M: Microphone status.
N: Next track.
P: Playback status.
Shift+P: Pitch for the current track.
R: Remaining time for the playlist.
Shift+R: Monitor library scan.
S: Scheduled time for the track.
T: Cart edit mode.
U: Studio up time.
W: Weather and temperature.
Y: Playlist modification.
F9: Mark current track as start of track time analysis.
F10: Perform track time analysis.
F12: Switch to an instant switch profile.
Shift+F1: Open online user guide."""),
# Translators: The text of the help command in SPL Assistant layer when Window-Eyes layer is active.
	"wineyes":_("""After entering SPL Assistant, press:
A: Automation.
C: Toggle cart explorer.
Shift+C: Announce name of the currently playing track.
D: Remaining time for the playlist.
E: Overall metadata streaming status.
1 through 4, 0: Metadata streaming status for DSP encoder and four additional URL's.
H: Duration of trakcs in this hour slot.
Shift+H: Duration of selected tracks.
K: Move to place marker track.
Control+K: Set place marker track.
L: Listener count.
Shift+L: Line-in status.
M: Microphone status.
N: Next track.
P: Playback status.
Shift+P: Pitch for the current track.
Shift+E: Record to file.
Shift+R: Monitor library scan.
S: Scheduled time for the track.
T: Cart edit mode.
U: Studio up time.
W: Weather and temperature.
Y: Playlist modification.
F9: Mark current track as start of track time analysis.
F10: Perform track time analysis.
F12: Switch to an instant switch profile.
Shift+F1: Open online user guide.""")}


class AppModule(appModuleHandler.AppModule):

	# Translators: Script category for Station Playlist commands in input gestures dialog.
	scriptCategory = _("StationPlaylist Studio")
	SPLCurVersion = appModuleHandler.AppModule.productVersion
	_columnHeaders = None

	# Prepare the settings dialog among other things.
	def __init__(self, *args, **kwargs):
		super(AppModule, self).__init__(*args, **kwargs)
		if self.SPLCurVersion < SPLMinVersion:
			raise RuntimeError("Unsupported version of Studio is running, exiting app module")
		# Translators: The sign-on message for Studio app module.
		try:
			ui.message(_("Using SPL Studio version {SPLVersion}").format(SPLVersion = self.SPLCurVersion))
		except IOError:
			pass
		splconfig.initConfig()
		# Announce status changes while using other programs.
		# This requires NVDA core support and will be available in 6.0 and later (cannot be ported to earlier versions).
		# For now, handle all background events, but in the end, make this configurable.
		if hasattr(eventHandler, "requestEvents"):
			eventHandler.requestEvents(eventName="nameChange", processId=self.processID, windowClassName="TStatusBar")
			eventHandler.requestEvents(eventName="nameChange", processId=self.processID, windowClassName="TStaticText")
			self.backgroundStatusMonitor = True
		else:
			self.backgroundStatusMonitor = False
		self.prefsMenu = gui.mainFrame.sysTrayIcon.preferencesMenu
		self.SPLSettings = self.prefsMenu.Append(wx.ID_ANY, _("SPL Studio Settings..."), _("SPL settings"))
		gui.mainFrame.sysTrayIcon.Bind(wx.EVT_MENU, splconfig.onConfigDialog, self.SPLSettings)
		# Let me know the Studio window handle.
		# 6.1: Do not allow this thread to run forever (seen when evaluation times out and the app module starts).
		self.noMoreHandle = threading.Event()
		threading.Thread(target=self._locateSPLHwnd).start()
		# Check for add-on update if told to do so.
		if splconfig.SPLConfig["Update"]["AutoUpdateCheck"]:
			# 7.0: Have a timer call the update function indirectly.
			queueHandler.queueFunction(queueHandler.eventQueue, splconfig.updateInit)

	# Locate the handle for main window for caching purposes.
	def _locateSPLHwnd(self):
		hwnd = user32.FindWindowA("SPLStudio", None)
		while not hwnd:
			time.sleep(1)
			# If the demo copy expires and the app module begins, this loop will spin forever.
			# Make sure this loop catches this case.
			if self.noMoreHandle.isSet():
				self.noMoreHandle.clear()
				self.noMoreHandle = None
				return
			hwnd = user32.FindWindowA("SPLStudio", None)
		# Only this thread will have privilege of notifying handle's existence.
		with threading.Lock() as hwndNotifier:
			global _SPLWin
			_SPLWin = hwnd
		# Remind me to broadcast metadata information.
		if splconfig.SPLConfig["General"]["MetadataReminder"] == "startup":
			self._metadataAnnouncer(reminder=True)

	# Let the global plugin know if SPLController passthrough is allowed.
	def SPLConPassthrough(self):
		return splconfig.SPLConfig["Advanced"]["SPLConPassthrough"]

	def event_NVDAObject_init(self, obj):
		# From 0.01: previously focused item fires focus event when it shouldn't.
		if obj.windowClassName == "TListView" and obj.role in (controlTypes.ROLE_CHECKBOX, controlTypes.ROLE_LISTITEM) and controlTypes.STATE_FOCUSED not in obj.states:
			obj.shouldAllowIAccessibleFocusEvent = False
		# Radio button group names are not recognized as grouping, so work around this.
		elif obj.windowClassName == "TRadioGroup":
			obj.role = controlTypes.ROLE_GROUPING
		# In certain edit fields and combo boxes, the field name is written to the screen, and there's no way to fetch the object for this text. Thus use review position text.
		elif obj.windowClassName in ("TEdit", "TComboBox") and not obj.name:
			fieldName, fieldObj  = review.getScreenPosition(obj)
			fieldName.expand(textInfos.UNIT_LINE)
			if obj.windowClassName == "TComboBox":
				obj.name = fieldName.text.replace(obj.windowText, "")
			else:
				obj.name = fieldName.text

	# Some controls which needs special routines.
	def chooseNVDAObjectOverlayClasses(self, obj, clsList):
		role = obj.role
		windowStyle = obj.windowStyle
		if obj.windowClassName == "TTntListView.UnicodeClass" and role == controlTypes.ROLE_LISTITEM and abs(windowStyle - 1443991625)%0x100000 == 0:
			clsList.insert(0, SPL510TrackItem)
		elif obj.windowClassName == "TListView" and role in (controlTypes.ROLE_CHECKBOX, controlTypes.ROLE_LISTITEM) and abs(windowStyle - 1442938953)%0x100000 == 0:
			clsList.insert(0, SPLTrackItem)

	# Keep an eye on library scans in insert tracks window.
	libraryScanning = False
	scanCount = 0
	# For SPL 5.10: take care of some object child constant changes across builds.
	spl510used = False
	# For 5.0X and earlier: prevent NVDA from announcing scheduled time multiple times.
	scheduledTimeCache = ""
	# Track Dial (A.K.A. enhanced arrow keys)
	SPLColNumber = 0

	# Automatically announce mic, line in, etc changes
	# These items are static text items whose name changes.
	# Note: There are two status bars, hence the need to exclude Up time so it doesn't announce every minute.
	# Unfortunately, Window handles and WindowControlIDs seem to change, so can't be used.
	# Only announce changes if told to do so via the following function.
	def _TStatusBarChanged(self, obj):
		name = obj.name
		if name.startswith("  Up time:"):
			return False
		elif name.startswith("Scheduled for"):
			if self.scheduledTimeCache == name: return False
			self.scheduledTimeCache = name
			return splconfig.SPLConfig["SayStatus"]["SayScheduledFor"]
		elif "Listener" in name:
			return splconfig.SPLConfig["SayStatus"]["SayListenerCount"]
		elif name.startswith("Cart") and obj.IAccessibleChildID == 3:
			return splconfig.SPLConfig["SayStatus"]["SayPlayingCartName"]
		return True

	# Now the actual event.
	def event_nameChange(self, obj, nextHandler):
		# Do not let NvDA get name for None object when SPL window is maximized.
		if not obj.name:
			return
		# Only announce changes in status bar objects when told to do so.
		if obj.windowClassName == "TStatusBar" and self._TStatusBarChanged(obj):
			# Special handling for Play Status
			if obj.IAccessibleChildID == 1:
				if "Play status" in obj.name:
					# Strip off "  Play status: " for brevity only in main playlist window.
					ui.message(obj.name.split(":")[1][1:])
				elif "Loading" in obj.name:
					if splconfig.SPLConfig["General"]["LibraryScanAnnounce"] not in ("off", "ending"):
						# If library scan is in progress, announce its progress when told to do so.
						self.scanCount+=1
						if self.scanCount%100 == 0:
							self._libraryScanAnnouncer(obj.name[1:obj.name.find("]")], splconfig.SPLConfig["General"]["LibraryScanAnnounce"])
					if not self.libraryScanning:
						if self.productVersion not in noLibScanMonitor:
							if not self.backgroundStatusMonitor: self.libraryScanning = True
				elif "match" in obj.name:
					if splconfig.SPLConfig["General"]["LibraryScanAnnounce"] != "off" and self.libraryScanning:
						if splconfig.SPLConfig["General"]["BeepAnnounce"]: tones.beep(370, 100)
						else:
							# Translators: Presented when library scan is complete.
							ui.message(_("Scan complete with {scanCount} items").format(scanCount = obj.name.split()[3]))
					if self.libraryScanning: self.libraryScanning = False
					self.scanCount = 0
			else:
				if obj.name.endswith((" On", " Off")):
					self._toggleMessage(obj.name)
				else:
					ui.message(obj.name)
				if self.cartExplorer or int(splconfig.SPLConfig["MicrophoneAlarm"]["MicAlarm"]):
					# Activate mic alarm or announce when cart explorer is active.
					self.doExtraAction(obj.name)
		# Monitor the end of track and song intro time and announce it.
		elif obj.windowClassName == "TStaticText": # For future extensions.
			if obj.simplePrevious != None:
				if obj.simplePrevious.name == "Remaining Time":
					# End of track for SPL 5.x.
					if splconfig.SPLConfig["General"]["BrailleTimer"] in ("outro", "both") and api.getForegroundObject().processID == self.processID: #and "00:00" < obj.name <= self.SPLEndOfTrackTime:
						braille.handler.message(obj.name)
					if (obj.name == "00:{0:02d}".format(splconfig.SPLConfig["IntroOutroAlarms"]["EndOfTrackTime"])
					and splconfig.SPLConfig["IntroOutroAlarms"]["SayEndOfTrack"]):
						self.alarmAnnounce(obj.name, 440, 200)
				elif obj.simplePrevious.name == "Remaining Song Ramp":
					# Song intro for SPL 5.x.
					if splconfig.SPLConfig["General"]["BrailleTimer"] in ("intro", "both") and api.getForegroundObject().processID == self.processID: #and "00:00" < obj.name <= self.SPLSongRampTime:
						braille.handler.message(obj.name)
					if (obj.name == "00:{0:02d}".format(splconfig.SPLConfig["IntroOutroAlarms"]["SongRampTime"])
					and splconfig.SPLConfig["IntroOutroAlarms"]["SaySongRamp"]):
						self.alarmAnnounce(obj.name, 512, 400, intro=True)
				# Hack: auto scroll in Studio itself might be broken (according to Brian Hartgen), so force NVDA to announce currently playing track automatically if told to do so.
				if splconfig.SPLConfig["SayStatus"]["SayPlayingTrackName"] == "True": # Had to do this to transform this key to something else later.
					try:
						statusBarFG = obj.parent.parent.parent
						if statusBarFG is not None:
							statusBar = statusBarFG.previous.previous.previous
							if statusBar is not None and statusBar.firstChild is not None and statusBar.firstChild.role == controlTypes.ROLE_STATUSBAR:
								ui.message(obj.name)
								tones.beep(1000, 100)
					except AttributeError:
						pass
		nextHandler()

	# JL's additions

	# Handle toggle messages.
	def _toggleMessage(self, msg):
		if splconfig.SPLConfig["General"]["MessageVerbosity"] != "beginner":
			msg = msg.split()[-1]
		if splconfig.SPLConfig["General"]["BeepAnnounce"]:
			# User wishes to hear beeps instead of words. The beeps are power on and off sounds from PAC Mate Omni.
			if msg.endswith("Off"):
				if splconfig.SPLConfig["General"]["MessageVerbosity"] == "beginner":
					wavFile = os.path.join(os.path.dirname(__file__), "SPL_off.wav")
					try:
						messageSound(wavFile, msg)
					except:
						pass
				else:
					tones.beep(500, 100)
					braille.handler.message(msg)
			elif msg.endswith("On"):
				if splconfig.SPLConfig["General"]["MessageVerbosity"] == "beginner":
					wavFile = os.path.join(os.path.dirname(__file__), "SPL_on.wav")
					try:
						messageSound(wavFile, msg)
					except:
						pass
				else:
					tones.beep(1000, 100)
					braille.handler.message(msg)
		else:
			ui.message(msg)

	# Perform extra action in specific situations (mic alarm, for example).
	def doExtraAction(self, status):
		micAlarm = int(splconfig.SPLConfig["MicrophoneAlarm"]["MicAlarm"])
		if self.cartExplorer:
			if status == "Cart Edit On":
				# Translators: Presented when cart edit mode is toggled on while cart explorer is on.
				ui.message(_("Cart explorer is active"))
			elif status == "Cart Edit Off":
				# Translators: Presented when cart edit mode is toggled off while cart explorer is on.
				ui.message(_("Please reenter cart explorer to view updated cart assignments"))
		if micAlarm:
			# Play an alarm sound (courtesy of Jerry Mader from Mader Radio).
			global micAlarmT, micAlarmT2
			micAlarmWav = os.path.join(os.path.dirname(__file__), "SPL_MicAlarm.wav")
			# Translators: Presented when microphone was on for more than a specified time in microphone alarm dialog.
			micAlarmMessage = _("Warning: Microphone active")
			# Use a timer to play a tone when microphone was active for more than the specified amount.
			if status == "Microphone On":
				micAlarmT = threading.Timer(micAlarm, micAlarmManager, args=[micAlarmWav, micAlarmMessage])
				try:
					micAlarmT.start()
				except RuntimeError:
					micAlarmT = threading.Timer(micAlarm, messageSound, args=[micAlarmWav, micAlarmMessage])
					micAlarmT.start()
			elif status == "Microphone Off":
				if micAlarmT is not None: micAlarmT.cancel()
				micAlarmT = None
				if micAlarmT2 is not None: micAlarmT2.Stop()
				micAlarmT2 = None

	# Alarm announcement: Alarm notification via beeps, speech or both.
	def alarmAnnounce(self, timeText, tone, duration, intro=False):
		if splconfig.SPLConfig["General"]["AlarmAnnounce"] in ("beep", "both"):
			tones.beep(tone, duration)
		if splconfig.SPLConfig["General"]["AlarmAnnounce"] in ("message", "both"):
			alarmTime = int(timeText.split(":")[1])
			if intro:
				# Translators: Presented when end of introduction is approaching (example output: 5 sec left in track introduction).
				ui.message(_("Warning: {seconds} sec left in track introduction").format(seconds = str(alarmTime)))
			else:
				# Translators: Presented when end of track is approaching.
				ui.message(_("Warning: {seconds} sec remaining").format(seconds = str(alarmTime)))


	# Hacks for gain focus events.
	def event_gainFocus(self, obj, nextHandler):
		if self.deletedFocusObj or (obj.windowClassName == "TListView" and obj.role == 0):
			self.deletedFocusObj = False
			return
		nextHandler()

	# Add or remove SPL-specific touch commands.
	# Code comes from Enhanced Touch Gestures add-on from the same author.
	# This may change if NVDA core decides to abandon touch mode concept.

	def event_appModule_gainFocus(self):
		if touchHandler.handler:
			if "SPL" not in touchHandler.availableTouchModes:
				touchHandler.availableTouchModes.append("SPL")
				# Add the human-readable representation also.
				touchHandler.touchModeLabels["spl"] = _("SPL mode")

	def event_appModule_loseFocus(self):
		if touchHandler.handler:
			# Switch to object mode.
			touchHandler.handler._curTouchMode = touchHandler.availableTouchModes[1]
			if "SPL" in touchHandler.availableTouchModes:
				# If we have too many touch modes, pop all except the original entries.
				for mode in touchHandler.availableTouchModes:
					if mode == "SPL": touchHandler.availableTouchModes.pop()
			try:
				del touchHandler.touchModeLabels["spl"]
			except KeyError:
				pass


	# Save configuration when terminating.
	def terminate(self):
		super(AppModule, self).terminate()
		splconfig.saveConfig()
		try:
			self.prefsMenu.RemoveItem(self.SPLSettings)
		except AttributeError, wx.PyDeadObjectError:
			pass
		# Tell the handle finder thread it's time to leave this world.
		self.noMoreHandle.set()
		# Manually clear the following dictionaries.
		self.carts.clear()
		self._cachedStatusObjs.clear()
		# Just to make sure:
		global _SPLWin
		if _SPLWin: _SPLWin = None


	# Script sections (for ease of maintenance):
	# Time-related: elapsed time, end of track alarm, etc.
	# Misc scripts: track finder and others.
	# SPL Assistant layer: status commands.

	# A few time related scripts (elapsed time, remaining time, etc.).

	# Speak any time-related errors.
	# Message type: error message.
	timeMessageErrors={
		# Translators: Presented when remaining time is unavailable.
		1:_("Remaining time not available"),
		# Translators: Presented when elapsed time is unavailable.
		2:_("Elapsed time not available"),
		# Translators: Presented when broadcaster time is unavailable.
			3:_("Broadcaster time not available"),
		# Translators: Presented when time information is unavailable.
		4:_("Cannot obtain time in hours, minutes and seconds")
	}

	# Specific to time scripts using Studio API.
	# 6.0: Split this into two functions: the announcer (below) and formatter.
	# 7.0: The ms (millisecond) argument will be used when announcing playlist remainder.
	def announceTime(self, t, offset = None, ms=True):
		if t <= 0:
			ui.message("00:00")
		else:
			ui.message(self._ms2time(t, offset = offset, ms=ms))

	# Formatter: given time in milliseconds, convert it to human-readable format.
	# 7.0: There will be times when one will deal with time in seconds.
	def _ms2time(self, t, offset = None, ms=True):
		if t <= 0:
			return "00:00"
		else:
<<<<<<< HEAD
			tm = (t/1000) if not offset else (t/1000)+offset
			mm, ss = divmod(tm, 60)
			if mm > 59 and splconfig.SPLConfig["General"]["TimeHourAnnounce"]:
=======
			if ms:
				t = (t/1000) if not offset else (t/1000)+offset
			mm, ss = divmod(t, 60)
			if mm > 59 and splconfig.SPLConfig["TimeHourAnnounce"]:
>>>>>>> e7612891
				hh, mm = divmod(mm, 60)
				# Hour value is also filled with leading zero's.
				# 6.1: Optimize the string builder so it can return just one string.
				t0 = str(hh).zfill(2)
				t1 = str(mm).zfill(2)
				t2 = str(ss).zfill(2)
				return ":".join([t0, t1, t2])
			else:
				t1 = str(mm).zfill(2)
				t2 = str(ss).zfill(2)
				return ":".join([t1, t2])

	# Scripts which rely on API.
	def script_sayRemainingTime(self, gesture):
		fgWindow = api.getForegroundObject()
		if fgWindow.windowClassName == "TStudioForm":
			statusAPI(3, 105, self.announceTime, offset=1)
		else:
			ui.message(self.timeMessageErrors[1])
	# Translators: Input help mode message for a command in Station Playlist Studio.
	script_sayRemainingTime.__doc__=_("Announces the remaining track time.")

	def script_sayElapsedTime(self, gesture):
		fgWindow = api.getForegroundObject()
		if fgWindow.windowClassName == "TStudioForm":
			statusAPI(0, 105, self.announceTime)
		else:
			ui.message(self.timeMessageErrors[2])
	# Translators: Input help mode message for a command in Station Playlist Studio.
	script_sayElapsedTime.__doc__=_("Announces the elapsed time for the currently playing track.")

	def script_sayBroadcasterTime(self, gesture):
		# Says things such as "25 minutes to 2" and "5 past 11".
		fgWindow = api.getForegroundObject()
		if fgWindow.windowClassName == "TStudioForm":
			# Parse the local time and say it similar to how Studio presents broadcaster time.
			h, m = time.localtime()[3], time.localtime()[4]
			if h not in (0, 12):
				h %= 12
			if m == 0:
				if h == 0: h+=12
				# Messages in this method should not be translated.
				broadcasterTime = "{hour} o'clock".format(hour = h)
			elif 1 <= m <= 30:
				if h == 0: h+=12
				broadcasterTime = "{minute} min past {hour}".format(minute = m, hour = h)
			else:
				if h == 12: h = 1
				m = 60-m
				broadcasterTime = "{minute} min to {hour}".format(minute = m, hour = h+1)
			ui.message(broadcasterTime)
		else:
			ui.message(self.timeMessageErrors[3])
	# Translators: Input help mode message for a command in Station Playlist Studio.
	script_sayBroadcasterTime.__doc__=_("Announces broadcaster time.")

	def script_sayCompleteTime(self, gesture):
		# Says complete time in hours, minutes and seconds via kernel32's routines.
		if api.getForegroundObject().windowClassName == "TStudioForm":
			ui.message(winKernel.GetTimeFormat(winKernel.LOCALE_USER_DEFAULT, 0, None, None))
		else:
			ui.message(self.timeMessageErrors[4])
	# Translators: Input help mode message for a command in Station Playlist Studio.
	script_sayCompleteTime.__doc__=_("Announces time including seconds.")

	# Set the end of track alarm time between 1 and 59 seconds.
	# Make sure one of either settings or alarm dialogs is open.

	def script_setEndOfTrackTime(self, gesture):
		if splconfig._configDialogOpened:
			# Translators: Presented when the add-on config dialog is opened.
			wx.CallAfter(gui.messageBox, _("The add-on settings dialog is opened. Please close the settings dialog first."), _("Error"), wx.OK|wx.ICON_ERROR)
			return
		try:
			timeVal = splconfig.SPLConfig["IntroOutroAlarms"]["EndOfTrackTime"]
			d = splconfig.SPLAlarmDialog(gui.mainFrame, "EndOfTrackTime", "SayEndOfTrack",
			# Translators: The title of end of track alarm dialog.
			_("End of track alarm"),
			# Translators: A dialog message to set end of track alarm (curAlarmSec is the current end of track alarm in seconds).
			_("Enter &end of track alarm time in seconds (currently {curAlarmSec})").format(curAlarmSec = timeVal),
			# Translators: A check box to toggle notification of end of track alarm.
			_("&Notify when end of track is approaching"), 1, 59)
			gui.mainFrame.prePopup()
			d.Raise()
			d.Show()
			gui.mainFrame.postPopup()
			splconfig._alarmDialogOpened = True
		except RuntimeError:
			wx.CallAfter(splconfig._alarmError)
	# Translators: Input help mode message for a command in Station Playlist Studio.
	script_setEndOfTrackTime.__doc__=_("sets end of track alarm (default is 5 seconds).")

	# Set song ramp (introduction) time between 1 and 9 seconds.

	def script_setSongRampTime(self, gesture):
		if splconfig._configDialogOpened:
			wx.CallAfter(gui.messageBox, _("The add-on settings dialog is opened. Please close the settings dialog first."), _("Error"), wx.OK|wx.ICON_ERROR)
			return
		try:
			rampVal = long(splconfig.SPLConfig["IntroOutroAlarms"]["SongRampTime"])
			d = splconfig.SPLAlarmDialog(gui.mainFrame, "SongRampTime", "SaySongRamp",
			# Translators: The title of song intro alarm dialog.
			_("Song intro alarm"),
			# Translators: A dialog message to set song ramp alarm (curRampSec is the current intro monitoring alarm in seconds).
			_("Enter song &intro alarm time in seconds (currently {curRampSec})").format(curRampSec = rampVal),
			# Translators: A check box to toggle notification of end of intro alarm.
			_("&Notify when end of introduction is approaching"), 1, 9)
			gui.mainFrame.prePopup()
			d.Raise()
			d.Show()
			gui.mainFrame.postPopup()
			splconfig._alarmDialogOpened = True
		except RuntimeError:
			wx.CallAfter(splconfig._alarmError)
	# Translators: Input help mode message for a command in Station Playlist Studio.
	script_setSongRampTime.__doc__=_("sets song intro alarm (default is 5 seconds).")

# Tell NVDA to play a sound when mic was active for a long time.

	def script_setMicAlarm(self, gesture):
		if splconfig._configDialogOpened:
			wx.CallAfter(gui.messageBox, _("The add-on settings dialog is opened. Please close the settings dialog first."), _("Error"), wx.OK|wx.ICON_ERROR)
			return
		elif splconfig._alarmDialogOpened:
			wx.CallAfter(splconfig._alarmError)
			return
		micAlarm = splconfig.SPLConfig["MicrophoneAlarm"]["MicAlarm"]
		if micAlarm:
			# Translators: A dialog message to set microphone active alarm (curAlarmSec is the current mic monitoring alarm in seconds).
			timeMSG = _("Enter microphone alarm time in seconds (currently {curAlarmSec}, 0 disables the alarm)").format(curAlarmSec = micAlarm)
		else:
			# Translators: A dialog message when microphone alarm is disabled (set to 0).
			timeMSG = _("Enter microphone alarm time in seconds (currently disabled, 0 disables the alarm)")
		dlg = wx.NumberEntryDialog(gui.mainFrame,
		timeMSG, "",
		# Translators: The title of mic alarm dialog.
		_("Microphone alarm"),
		long(micAlarm), 0, 7200)
		splconfig._alarmDialogOpened = True
		def callback(result):
			splconfig._alarmDialogOpened = False
			if result == wx.ID_OK:
				if not user32.FindWindowA("SPLStudio", None): return
				newVal = dlg.GetValue()
				if micAlarm != newVal:
					splconfig.SPLConfig["MicrophoneAlarm"]["MicAlarm"] = newVal
				# Apply microphone alarm setting to the active profile.
				splconfig.applySections(SPLConfig["ActiveIndex"], "/".join(["MicrophoneAlarm", "MicAlarm"]))
		gui.runScriptModalDialog(dlg, callback)
	# Translators: Input help mode message for a command in Station Playlist Studio.
	script_setMicAlarm.__doc__=_("Sets microphone alarm (default is 5 seconds).")

	# SPL Config management.

	def script_openConfigDialog(self, gesture):
		wx.CallAfter(splconfig.onConfigDialog, None)
	# Translators: Input help mode message for a command in Station Playlist Studio.
	script_openConfigDialog.__doc__=_("Opens SPL Studio add-on configuration dialog.")

	# Other commands (track finder and others)

	# Toggle whether beeps should be heard instead of toggle announcements.

	def script_toggleBeepAnnounce(self, gesture):
		if not splconfig.SPLConfig["General"]["BeepAnnounce"]:
			splconfig.SPLConfig["General"]["BeepAnnounce"] = True
		else:
			splconfig.SPLConfig["General"]["BeepAnnounce"] = False
		splconfig.message("BeepAnnounce", splconfig.SPLConfig["General"]["BeepAnnounce"])
	# Translators: Input help mode message for a command in Station Playlist Studio.
	script_toggleBeepAnnounce.__doc__=_("Toggles status announcements between words and beeps.")

	# Braille timer.
	# Announce end of track and other info via braille.

	def script_setBrailleTimer(self, gesture):
		brailleTimer = splconfig.SPLConfig["General"]["BrailleTimer"]
		if brailleTimer == "off":
			brailleTimer = "outro"
		elif brailleTimer == "outro":
			brailleTimer = "intro"
		elif brailleTimer == "intro":
			brailleTimer = "both"
		else:
			brailleTimer = "off"
		splconfig.SPLConfig["General"]["BrailleTimer"] = brailleTimer
		splconfig.message("BrailleTimer", brailleTimer)
	# Translators: Input help mode message for a command in Station Playlist Studio.
	script_setBrailleTimer.__doc__=_("Toggles between various braille timer settings.")

	# The track finder utility for find track script and other functions
	# Perform a linear search to locate the track name and/or description which matches the entered value.
	# Also, find column content for a specific column if requested.
	# 6.0: Split this routine into two functions, with the while loop moving to a function of its own.
	# This new function will be used by track finder and place marker locator.
	findText = ""

	def trackFinder(self, text, obj, directionForward=True, column=None):
		speech.cancelSpeech()
		if column is None: 
			column = [obj._indexOf("Artist"), obj._indexOf("Title")]
		track = self._trackLocator(text, obj=obj, directionForward=directionForward, columns=column)
		if track:
			if self.findText != text: self.findText = text
			# We need to fire set focus event twice and exit this routine.
			track.setFocus(), track.setFocus()
		else:
			wx.CallAfter(gui.messageBox,
			# Translators: Standard dialog message when an item one wishes to search is not found (copy this from main nvda.po).
			_("Search string not found."),
			# Translators: Standard error title for find error (copy this from main nvda.po).
			_("Find error"),wx.OK|wx.ICON_ERROR)

	# Split from track finder in 2015.
	# Return a track with the given search criteria.
	# Column is a list of columns to be searched (if none, it'll be artist and title).
	def _trackLocator(self, text, obj=api.getFocusObject(), directionForward=True, columns=None):
		nextTrack = "next" if directionForward else "previous"
		t = time.time()
		while obj is not None:
			# Do not use column content attribute, because sometimes NVDA will say it isn't a track item when in fact it is.
			# If this happens, use the module level version of column content getter.
			# Optimization: search column texts.
			for column in columns:
				columnText = splmisc._getColumnContent(obj, column)
				if columnText and text in columnText:
					return obj
			obj = getattr(obj, nextTrack)
		return None

		# Find a specific track based on a searched text.
	# But first, check if track finder can be invoked.
	# Attempt level specifies which track finder to open (0 = Track Finder, 1 = Column Search, 2 = Time range).
	def _trackFinderCheck(self, attemptLevel):
		if api.getForegroundObject().windowClassName != "TStudioForm":
			if attemptLevel == 0:
				# Translators: Presented when a user attempts to find tracks but is not at the track list.
				ui.message(_("Track finder is available only in track list."))
			elif attemptLevel == 1:
				# Translators: Presented when a user attempts to find tracks but is not at the track list.
				ui.message(_("Column search is available only in track list."))
			elif attemptLevel == 2:
				# Translators: Presented when a user attempts to find tracks but is not at the track list.
				ui.message(_("Time range finder is available only in track list."))
			return False
		elif api.getForegroundObject().windowClassName == "TStudioForm" and api.getFocusObject().role == controlTypes.ROLE_LIST:
			# Translators: Presented when a user wishes to find a track but didn't add any tracks.
			ui.message(_("You need to add at least one track to find tracks."))
			return False
		return True

	def trackFinderGUI(self, columnSearch=False):
		try:
			# Translators: Title for track finder dialog.
			if not columnSearch: title = _("Find track")
			# Translators: Title for column search dialog.
			else: title = _("Column search")
			d = splmisc.SPLFindDialog(gui.mainFrame, api.getFocusObject(), self.findText, title, columnSearch = columnSearch)
			gui.mainFrame.prePopup()
			d.Raise()
			d.Show()
			gui.mainFrame.postPopup()
			splmisc._findDialogOpened = True
		except RuntimeError:
			wx.CallAfter(splmisc._finderError)

	def script_findTrack(self, gesture):
		if self._trackFinderCheck(0): self.trackFinderGUI()
	# Translators: Input help mode message for a command in Station Playlist Studio.
	script_findTrack.__doc__=_("Finds a track in the track list.")

	def script_columnSearch(self, gesture):
		if self._trackFinderCheck(1): self.trackFinderGUI(columnSearch=True)
	# Translators: Input help mode message for a command in Station Playlist Studio.
	script_columnSearch.__doc__=_("Finds text in columns.")

	# Find next and previous scripts.

	def script_findTrackNext(self, gesture):
		if self._trackFinderCheck(0):
			if self.findText == "": self.trackFinderGUI()
			else: self.trackFinder(self.findText, obj=api.getFocusObject().next)
	# Translators: Input help mode message for a command in Station Playlist Studio.
	script_findTrackNext.__doc__=_("Finds the next occurrence of the track with the name in the track list.")

	def script_findTrackPrevious(self, gesture):
		if self._trackFinderCheck(0):
			if self.findText == "": self.trackFinderGUI()
			else: self.trackFinder(self.findText, obj=api.getFocusObject().previous, directionForward=False)
	# Translators: Input help mode message for a command in Station Playlist Studio.
	script_findTrackPrevious.__doc__=_("Finds previous occurrence of the track with the name in the track list.")

	# Time range finder.
	# Locate a track with duration falling between min and max.

	def script_timeRangeFinder(self, gesture):
		if self._trackFinderCheck(2):
			try:
				d = splmisc.SPLTimeRangeDialog(gui.mainFrame, api.getFocusObject(), statusAPI)
				gui.mainFrame.prePopup()
				d.Raise()
				d.Show()
				gui.mainFrame.postPopup()
				splmisc._findDialogOpened = True
			except RuntimeError:
				wx.CallAfter(splmisc._finderError)
	# Translators: Input help mode message for a command in Station Playlist Studio.
	script_timeRangeFinder.__doc__=_("Locates track with duration within a time range")

	# Cart explorer
	cartExplorer = False
	carts = {} # The carts dictionary (key = cart gesture, item = cart name).

	# Assigning carts.

	def buildFNCarts(self):
		# Used xrange, as it is much faster; change this to range if NvDA core decides to use Python 3.
		for i in xrange(12):
			self.bindGesture("kb:f%s"%(i+1), "cartExplorer")
			self.bindGesture("kb:shift+f%s"%(i+1), "cartExplorer")
			self.bindGesture("kb:control+f%s"%(i+1), "cartExplorer")
			self.bindGesture("kb:alt+f%s"%(i+1), "cartExplorer")

	def buildNumberCarts(self):
		for i in xrange(10):
			self.bindGesture("kb:%s"%(i), "cartExplorer")
			self.bindGesture("kb:shift+%s"%(i), "cartExplorer")
			self.bindGesture("kb:control+%s"%(i), "cartExplorer")
			self.bindGesture("kb:alt+%s"%(i), "cartExplorer")
		# Take care of dash and equals.
		self.bindGesture("kb:-", "cartExplorer"), self.bindGesture("kb:=", "cartExplorer")
		self.bindGesture("kb:shift+-", "cartExplorer"), self.bindGesture("kb:shift+=", "cartExplorer")
		self.bindGesture("kb:control+-", "cartExplorer"), self.bindGesture("kb:control+=", "cartExplorer")
		self.bindGesture("kb:alt+-", "cartExplorer"), self.bindGesture("kb:alt+=", "cartExplorer")

	def cartsBuilder(self, build=True):
		# A function to build and return cart commands.
		if build:
			self.buildFNCarts()
			self.buildNumberCarts()
		else:
			self.clearGestureBindings()
			self.bindGestures(self.__gestures)

	def script_toggleCartExplorer(self, gesture):
		if not self.cartExplorer:
			# Prevent cart explorer from being engaged outside of playlist viewer.
			# Todo for 6.0: Let users set cart banks.
			fg = api.getForegroundObject()
			if fg.windowClassName != "TStudioForm":
				# Translators: Presented when cart explorer cannot be entered.
				ui.message(_("You are not in playlist viewer, cannot enter cart explorer"))
				return
			self.carts = splmisc.cartExplorerInit(fg.name)
			if self.carts["faultyCarts"]:
				# Translators: presented when cart explorer could not be switched on.
				ui.message(_("Some or all carts could not be assigned, cannot enter cart explorer"))
				return
			else:
				self.cartExplorer = True
				self.cartsBuilder()
				# Translators: Presented when cart explorer is on.
				ui.message(_("Entering cart explorer"))
		else:
			self.cartExplorer = False
			self.cartsBuilder(build=False)
			self.carts.clear()
			# Translators: Presented when cart explorer is off.
			ui.message(_("Exiting cart explorer"))
	# Translators: Input help mode message for a command in Station Playlist Studio.
	script_toggleCartExplorer.__doc__=_("Toggles cart explorer to learn cart assignments.")

	def script_cartExplorer(self, gesture):
		if api.getForegroundObject().windowClassName != "TStudioForm":
			gesture.send()
			return
		if scriptHandler.getLastScriptRepeatCount() >= 1: gesture.send()
		else:
			if gesture.displayName in self.carts: ui.message(self.carts[gesture.displayName])
			elif self.carts["standardLicense"] and (len(gesture.displayName) == 1 or gesture.displayName[-2] == "+"):
				# Translators: Presented when cart command is unavailable.
				ui.message(_("Cart command unavailable"))
			else:
				# Translators: Presented when there is no cart assigned to a cart command.
				ui.message(_("Cart unassigned"))

	# Library scan announcement
	# Announces progress of a library scan (launched from insert tracks dialog by pressing Control+Shift+R or from rescan option from Options dialog).

	def script_setLibraryScanProgress(self, gesture):
		libraryScanAnnounce = splconfig.SPLConfig["General"]["LibraryScanAnnounce"]
		if libraryScanAnnounce == "off":
			libraryScanAnnounce = "ending"
		elif libraryScanAnnounce == "ending":
			libraryScanAnnounce = "progress"
		elif libraryScanAnnounce == "progress":
			libraryScanAnnounce = "numbers"
		else:
			libraryScanAnnounce = "off"
		splconfig.SPLConfig["General"]["LibraryScanAnnounce"] = libraryScanAnnounce
		splconfig.message("LibraryScanAnnounce", libraryScanAnnounce)
	# Translators: Input help mode message for a command in Station Playlist Studio.
	script_setLibraryScanProgress.__doc__=_("Toggles library scan progress settings.")

	def script_startScanFromInsertTracks(self, gesture):
		gesture.send()
		fg = api.getForegroundObject()
		if fg.windowClassName == "TTrackInsertForm":
			# Translators: Presented when library scan has started.
			ui.message(_("Scan start"))
			if self.productVersion not in noLibScanMonitor: self.libraryScanning = True

	# Report library scan (number of items scanned) in the background.
	def monitorLibraryScan(self):
		global libScanT
		if libScanT and libScanT.isAlive() and api.getForegroundObject().windowClassName == "TTrackInsertForm":
			return
		parem = 0 if self.SPLCurVersion < "5.10" else 1
		countA = statusAPI(parem, 32, ret=True)
		if countA == 0:
			self.libraryScanning = False
			return
		time.sleep(0.1)
		if api.getForegroundObject().windowClassName == "TTrackInsertForm" and self.productVersion in noLibScanMonitor:
			self.libraryScanning = False
			return
		countB = statusAPI(parem, 32, ret=True)
		if countA == countB:
			self.libraryScanning = False
			if self.SPLCurVersion >= "5.10":
				countB = statusAPI(0, 32, ret=True)
			# Translators: Presented when library scanning is finished.
			ui.message(_("{itemCount} items in the library").format(itemCount = countB))
		else:
			libScanT = threading.Thread(target=self.libraryScanReporter, args=(_SPLWin, countA, countB, parem))
			libScanT.daemon = True
			libScanT.start()

	def libraryScanReporter(self, _SPLWin, countA, countB, parem):
		scanIter = 0
		while countA != countB:
			if not self.libraryScanning: return
			countA = countB
			time.sleep(1)
			# Do not continue if we're back on insert tracks form or library scan is finished.
			if api.getForegroundObject().windowClassName == "TTrackInsertForm" or not self.libraryScanning:
				return
			countB, scanIter = statusAPI(parem, 32, ret=True), scanIter+1
			if countB < 0:
				break
			if scanIter%5 == 0 and splconfig.SPLConfig["General"]["LibraryScanAnnounce"] not in ("off", "ending"):
				self._libraryScanAnnouncer(countB, splconfig.SPLConfig["General"]["LibraryScanAnnounce"])
		self.libraryScanning = False
		if self.backgroundStatusMonitor: return
		if splconfig.SPLConfig["General"]["LibraryScanAnnounce"] != "off":
			if splconfig.SPLConfig["General"]["BeepAnnounce"]:
				tones.beep(370, 100)
			else:
				# Translators: Presented after library scan is done.
				ui.message(_("Scan complete with {itemCount} items").format(itemCount = countB))

	# Take care of library scanning announcement.
	def _libraryScanAnnouncer(self, count, announcementType):
		if announcementType == "progress":
			# Translators: Presented when library scan is in progress.
			tones.beep(550, 100) if splconfig.SPLConfig["General"]["BeepAnnounce"] else ui.message(_("Scanning"))
		elif announcementType == "numbers":
			if splconfig.SPLConfig["General"]["BeepAnnounce"]:
				tones.beep(550, 100)
				# No need to provide translatable string - just use index.
				ui.message("{0}".format(count))
			else: ui.message(_("{itemCount} items scanned").format(itemCount = count))

	# Place markers.
	placeMarker = None

	# Is the place marker set on this track?
	# Track argument is None (only useful for debugging purposes).
	def isPlaceMarkerTrack(self, track=None):
		if track is None: track = api.getFocusObject()
		index = track._indexOf("Filename")
		filename = track._getColumnContent(index)
		if self.placeMarker == (index, filename):
			return True
		return False

	# Used in delete track workaround routine.
	def preTrackRemoval(self):
		if self.isPlaceMarkerTrack(track=api.getFocusObject()):
			self.placeMarker = None

	# Metadata streaming manager
	# Obtains information on metadata streaming for each URL, notifying the broadcaster if told to do so upon startup.
	# Also allows broadcasters to toggle metadata streaming.

	# First, the reminder function.
	def _metadataAnnouncer(self, reminder=False):
		# If told to remind and connect, metadata streaming will be enabled at this time.
		# 6.0: Call Studio API twice - once to set, once more to obtain the needed information.
		# 6.2/7.0: When Studio API is called, add the value into the stream count list also.
		if reminder:
			for url in xrange(5):
				dataLo = 0x00010000 if splconfig.SPLConfig["MetadataStreaming"]["MetadataEnabled"][url] else 0xffff0000
				statusAPI(dataLo | url, 36)
		dsp = 1 if statusAPI(0, 36, ret=True) == 1 else 0
		streamCount = []
		for pos in xrange(1, 5):
			checked = statusAPI(pos, 36, ret=True)
			if checked == 1: streamCount.append(pos)
		# Announce streaming status when told to do so.
		status = None
		if not len(streamCount):
			# Translators: Status message for metadata streaming.
			if not dsp: status = _("No metadata streaming URL's defined")
			# Translators: Status message for metadata streaming.
			else: status = _("Metadata streaming configured for DSP encoder")
		elif len(streamCount) == 1:
			# Translators: Status message for metadata streaming.
			if dsp: status = _("Metadata streaming configured for DSP encoder and URL {URL}").format(URL = streamCount[0])
			# Translators: Status message for metadata streaming.
			else: status = _("Metadata streaming configured for URL {URL}").format(URL = streamCount[0])
		else:
			urltext = ", ".join([str(stream) for stream in streamCount])
			# Translators: Status message for metadata streaming.
			if dsp: status = _("Metadata streaming configured for DSP encoder and URL's {URL}").format(URL = urltext)
			# Translators: Status message for metadata streaming.
			else: status = _("Metadata streaming configured for URL's {URL}").format(URL = urltext)
		if reminder:
			time.sleep(2)
			speech.cancelSpeech()
			queueHandler.queueFunction(queueHandler.eventQueue, ui.message, status)
			nvwave.playWaveFile(os.path.join(os.path.dirname(__file__), "SPL_Metadata.wav"))
		else: ui.message(status)

	# The script version to open the manage metadata URL's dialog.
	def script_manageMetadataStreams(self, gesture):
		# Do not even think about opening this dialog if handle to Studio isn't found.
		if _SPLWin is None:
			# Translators: Presented when stremaing dialog cannot be shown.
			ui.message(_("Cannot open metadata streaming dialog"))
			return
		if splconfig._configDialogOpened or splconfig._metadataDialogOpened:
			# Translators: Presented when the add-on config dialog is opened.
			wx.CallAfter(gui.messageBox, _("The add-on settings dialog or the metadata streaming dialog is opened. Please close the opened dialog first."), _("Error"), wx.OK|wx.ICON_ERROR)
			return
		try:
			# Passing in the function object is enough to change the dialog UI.
			d = splconfig.MetadataStreamingDialog(gui.mainFrame, func=statusAPI)
			gui.mainFrame.prePopup()
			d.Raise()
			d.Show()
			gui.mainFrame.postPopup()
			splconfig._metadataDialogOpened = True
		except RuntimeError:
			wx.CallAfter(splconfig._alarmError)
	# Translators: Input help mode message for a command in Station Playlist Studio.
	script_manageMetadataStreams.__doc__=_("Opens a dialog to quickly enable or disable metadata streaming.")

	# Track time analysis
	# Return total length of the selected tracks upon request.
	# Analysis command (SPL Assistant) will be assignable.
	_analysisMarker = None

	# Trakc time analysis requires main playlist viewer to be the foreground window.
	def _trackAnalysisAllowed(self):
		if api.getForegroundObject().windowClassName != "TStudioForm":
			# Translators: Presented when track time anlaysis cannot be performed because user is not focused on playlist viewer.
			ui.message(_("Not in playlist viewer, cannot perform track time analysis"))
			return False
		return True

	# Return total duration of a range of tracks.
	# This is used in track time analysis when multiple tracks are selected.
	# This is also called from playlist duration scripts.
	def totalTime(self, start, end):
		# Take care of errors such as the following.
		if start < 0 or end > statusAPI(0, 124, ret=True)-1:
			raise ValueError("Track range start or end position out of range")
			return
		totalLength = 0
		if start == end:
			filename = statusAPI(start, 211, ret=True)
			totalLength = statusAPI(filename, 30, ret=True)
		else:
			for track in xrange(start, end+1):
				filename = statusAPI(track, 211, ret=True)
				totalLength+=statusAPI(filename, 30, ret=True)
		return totalLength

	# Some handlers for native commands.

	# In Studio 5.0x, when deleting a track, NVDA announces wrong track item due to focus bouncing.
	# The below hack is sensitive to changes in NVDA core.
	deletedFocusObj = False

	def script_deleteTrack(self, gesture):
		self.preTrackRemoval()
		gesture.send()
		if self.productVersion.startswith("5.0"):
			if api.getForegroundObject().windowClassName == "TStudioForm":
				focus = api.getFocusObject()
				if focus.IAccessibleChildID < focus.parent.childCount:
					self.deletedFocusObj = True
					focus.setFocus()
					self.deletedFocusObj = False
					focus.setFocus()

	# When Escape is pressed, activate background library scan if conditions are right.
	def script_escape(self, gesture):
		gesture.send()
		if self.libraryScanning:
			if not libScanT or (libScanT and not libScanT.isAlive()):
				self.monitorLibraryScan()


	# SPL Assistant: reports status on playback, operation, etc.
	# Used layer command approach to save gesture assignments.
	# Most were borrowed from JFW and Window-Eyes layer scripts.

	# Set up the layer script environment.
	def getScript(self, gesture):
		if not self.SPLAssistant:
			return appModuleHandler.AppModule.getScript(self, gesture)
		script = appModuleHandler.AppModule.getScript(self, gesture)
		if not script:
			script = finally_(self.script_error, self.finish)
		return finally_(script, self.finish)

	def finish(self):
		self.SPLAssistant = False
		self.clearGestureBindings()
		self.bindGestures(self.__gestures)
		if self.cartExplorer:
			self.buildFNCarts()
			self.buildNumberCarts()

	def script_error(self, gesture):
		tones.beep(120, 100)
		self.finish()

	# SPL Assistant flag.
	SPLAssistant = False

	# The SPL Assistant layer driver.

	def script_SPLAssistantToggle(self, gesture):
		# Enter the layer command if an only if we're in the track list to allow easier gesture assignment.
		# Also, do not bother if the app module is not running.
		try:
			fg = api.getForegroundObject()
			if fg.windowClassName != "TStudioForm":
				gesture.send()
				return
			if self.SPLAssistant:
				self.script_error(gesture)
				return
			# To prevent entering wrong gesture while the layer is active.
			self.clearGestureBindings()
			# 7.0: choose the required compatibility layer.
			if splconfig.SPLConfig["Advanced"]["CompatibilityLayer"] == "off": self.bindGestures(self.__SPLAssistantGestures)
			elif splconfig.SPLConfig["Advanced"]["CompatibilityLayer"] == "jfw": self.bindGestures(self.__SPLAssistantJFWGestures)
			elif splconfig.SPLConfig["Advanced"]["CompatibilityLayer"] == "wineyes": self.bindGestures(self.__SPLAssistantWEGestures)
			self.SPLAssistant = True
			tones.beep(512, 50)
			if splconfig.SPLConfig["Advanced"]["CompatibilityLayer"] == "jfw": ui.message("JAWS")
			elif splconfig.SPLConfig["Advanced"]["CompatibilityLayer"] == "wineyes": ui.message("Window-Eyes")
		except WindowsError:
			return
	# Translators: Input help mode message for a layer command in Station Playlist Studio.
	script_SPLAssistantToggle.__doc__=_("The SPL Assistant layer command. See the add-on guide for more information on available commands.")


	# Status table keys
	SPLPlayStatus = 0
	SPLSystemStatus = 1
	SPLHourSelectedDuration = 3
	SPLNextTrackTitle = 4
	SPLCurrentTrackTitle = 5
	SPLTemperature = 6
	SPLScheduled = 7

	# Table of child constants based on versions
	# These are scattered throughout the screen, so one can use foreground.children[index] to fetch them.
	# Because 5.x (an perhaps future releases) uses different screen layout, look up the needed constant from the table below (row = info needed, column = version).
	statusObjs={
		SPLPlayStatus:[5, 6], # Play status, mic, etc.
		SPLSystemStatus:[-3, -2], # The second status bar containing system status such as up time.
		SPLHourSelectedDuration:[18, 19], # In case the user selects one or more tracks in a given hour.
		SPLScheduled:[19, 20], # Time when the selected track will begin.
		SPLNextTrackTitle:[7, 8], # Name and duration of the next track if any.
		SPLCurrentTrackTitle:[8, 9], # Name of the currently playing track.
		SPLTemperature:[6, 7], # Temperature for the current city.
	}

	_cachedStatusObjs = {}

	# Called in the layer commands themselves.
	def status(self, infoIndex):
		# Look up the cached objects first for faster response.
		if not infoIndex in self._cachedStatusObjs:
			fg = api.getForegroundObject()
			if fg.windowClassName != "TStudioForm":
				# 6.1: Allow gesture-based functions to look up status information even if Studio window isn't focused.
				fg = getNVDAObjectFromEvent(user32.FindWindowA("TStudioForm", None), OBJID_CLIENT, 0)
			if not self.productVersion >= "5.10": statusObj = self.statusObjs[infoIndex][0]
			else: statusObj = self.statusObjs[infoIndex][1]
			self._cachedStatusObjs[infoIndex] = fg.children[statusObj]
		return self._cachedStatusObjs[infoIndex]

	# The layer commands themselves.

	def script_sayPlayStatus(self, gesture):
		# Please do not translate the following messages.
		if statusAPI(0, 104, ret=True):
			msg = "Play status: Playing" if splconfig.SPLConfig["General"]["MessageVerbosity"] == "beginner" else "Playing"
		else:
			msg = "Play status: Stopped" if splconfig.SPLConfig["General"]["MessageVerbosity"] == "beginner" else "Stopped"
		ui.message(msg)

	def script_sayAutomationStatus(self, gesture):
		obj = self.status(self.SPLPlayStatus).children[1]
		msg = obj.name if splconfig.SPLConfig["General"]["MessageVerbosity"] == "beginner" else obj.name.split()[-1]
		ui.message(msg)

	def script_sayMicStatus(self, gesture):
		obj = self.status(self.SPLPlayStatus).children[2]
		msg = obj.name if splconfig.SPLConfig["General"]["MessageVerbosity"] == "beginner" else obj.name.split()[-1]
		ui.message(msg)

	def script_sayLineInStatus(self, gesture):
		obj = self.status(self.SPLPlayStatus).children[3]
		msg = obj.name if splconfig.SPLConfig["General"]["MessageVerbosity"] == "beginner" else obj.name.split()[-1]
		ui.message(msg)

	def script_sayRecToFileStatus(self, gesture):
		obj = self.status(self.SPLPlayStatus).children[4]
		msg = obj.name if splconfig.SPLConfig["General"]["MessageVerbosity"] == "beginner" else obj.name.split()[-1]
		ui.message(msg)

	def script_sayCartEditStatus(self, gesture):
		obj = self.status(self.SPLPlayStatus).children[5]
		msg = obj.name if splconfig.SPLConfig["General"]["MessageVerbosity"] == "beginner" else obj.name.split()[-1]
		ui.message(msg)

	def script_sayHourTrackDuration(self, gesture):
		statusAPI(0, 27, self.announceTime)

	def script_sayHourSelectedTrackDuration(self, gesture):
		obj = self.status(self.SPLHourSelectedDuration).firstChild
		ui.message(obj.name)

	def script_sayPlaylistRemainingDuration(self, gesture):
		# 6.2: By default, remaining time for the hour will be announced.
		if splconfig.SPLConfig["Advanced"]["PlaylistRemainder"] == "hour":
			statusAPI(1, 27, self.announceTime)
		else:
			# 6.2: Manually go through all tracks, gathering segue information.
			tones.beep(1024, 30)
			obj = api.getFocusObject()
			if obj.role == controlTypes.ROLE_LIST:
				ui.message("00:00")
				return
			col = obj._indexOf("Duration")
			totalDuration = 0
			while obj is not None:
				segue = obj._getColumnContent(col)
				if segue is not None:
					hms = segue.split(":")
					totalDuration += (int(hms[0])*3600) + (int(hms[1])*60) + int(hms[2]) if len(hms) == 3 else (int(hms[0])*60) + int(hms[1])
				obj = obj.next
			# 6.2: For now, millisecond will be calculated manually.
			self.announceTime(totalDuration, ms=False)

	def script_sayPlaylistModified(self, gesture):
		try:
			obj = self.status(self.SPLSystemStatus).children[5]
			ui.message(obj.name)
		except IndexError:
			# Translators: Presented when playlist modification is unavailable (for Studio 4.33 and earlier)
			ui.message(_("Playlist modification not available"))

	def script_sayNextTrackTitle(self, gesture):
		try:
			obj = self.status(self.SPLNextTrackTitle).firstChild
			# Translators: Presented when there is no information for the next track.
			ui.message(_("No next track scheduled or no track is playing")) if obj.name is None else ui.message(obj.name)
		except RuntimeError:
			# Translators: Presented when next track information is unavailable.
			ui.message(_("Cannot find next track information"))
		finally:
			self.finish()
	# Translators: Input help mode message for a command in Station Playlist Studio.
	script_sayNextTrackTitle.__doc__=_("Announces title of the next track if any")

	def script_sayCurrentTrackTitle(self, gesture):
		try:
			obj = self.status(self.SPLCurrentTrackTitle).firstChild
			# Translators: Presented when there is no information for the current track.
			ui.message(_("Cannot locate current track information or no track is playing")) if obj.name is None else ui.message(obj.name)
		except RuntimeError:
			# Translators: Presented when current track information is unavailable.
			ui.message(_("Cannot find current track information"))
		finally:
			self.finish()
	# Translators: Input help mode message for a command in Station Playlist Studio.
	script_sayCurrentTrackTitle.__doc__=_("Announces title of the currently playing track")

	def script_sayTemperature(self, gesture):
		try:
			obj = self.status(self.SPLTemperature).firstChild
			# Translators: Presented when there is no weather or temperature information.
			ui.message(_("Weather and temperature not configured")) if obj.name is None else ui.message(obj.name)
		except RuntimeError:
			# Translators: Presented when temperature information cannot be found.
			ui.message(_("Weather information not found"))
		finally:
			self.finish()
	# Translators: Input help mode message for a command in Station Playlist Studio.
	script_sayTemperature.__doc__=_("Announces temperature and weather information")

	def script_sayUpTime(self, gesture):
		obj = self.status(self.SPLSystemStatus).firstChild
		ui.message(obj.name)

	def script_sayScheduledTime(self, gesture):
		obj = self.status(self.SPLScheduled).firstChild
		ui.message(obj.name)

	def script_sayListenerCount(self, gesture):
		obj = self.status(self.SPLSystemStatus).children[3]
		# Translators: Presented when there is no listener count information.
		ui.message(obj.name) if obj.name is not None else ui.message(_("Listener count not found"))

	def script_sayTrackPitch(self, gesture):
		try:
			obj = self.status(self.SPLSystemStatus).children[4]
			ui.message(obj.name)
		except IndexError:
			# Translators: Presented when there is no information on song pitch (for Studio 4.33 and earlier).
			ui.message(_("Song pitch not available"))

	# Few toggle/misc scripts that may be excluded from the layer later.

	def script_libraryScanMonitor(self, gesture):
		if not self.libraryScanning:
			if self.productVersion >= "5.10":
				scanning = statusAPI(1, 32, ret=True)
				if scanning < 0:
					items = statusAPI(0, 32, ret=True)
					ui.message(_("{itemCount} items in the library").format(itemCount = items))
					return
			self.libraryScanning = True
			# Translators: Presented when attempting to start library scan.
			ui.message(_("Monitoring library scan"))
			self.monitorLibraryScan()
		else:
			# Translators: Presented when library scan is already in progress.
			ui.message(_("Scanning is in progress"))

	def script_markTrackForAnalysis(self, gesture):
		self.finish()
		if self._trackAnalysisAllowed():
			focus = api.getFocusObject()
			if focus.role == controlTypes.ROLE_LIST:
				# Translators: Presented when track time analysis cannot be activated.
				ui.message(_("No tracks were added, cannot perform track time analysis"))
				return
			if scriptHandler.getLastScriptRepeatCount() == 0:
				self._analysisMarker = focus.IAccessibleChildID-1
				# Translators: Presented when track time analysis is turned on.
				ui.message(_("Track time analysis activated"))
			else:
				self._analysisMarker = None
				# Translators: Presented when track time analysis is turned off.
				ui.message(_("Track time analysis deactivated"))
	# Translators: Input help mode message for a command in Station Playlist Studio.
	script_markTrackForAnalysis.__doc__=_("Marks focused track as start marker for track time analysis")

	def script_trackTimeAnalysis(self, gesture):
		self.finish()
		if self._trackAnalysisAllowed():
			focus = api.getFocusObject()
			if focus.role == controlTypes.ROLE_LIST:
				ui.message(_("No tracks were added, cannot perform track time analysis"))
				return
			if self._analysisMarker is None:
				# Translators: Presented when track time analysis cannot be used because start marker is not set.
				ui.message(_("No track selected as start of analysis marker, cannot perform time analysis"))
				return
			trackPos = focus.IAccessibleChildID-1
			analysisBegin = min(self._analysisMarker, trackPos)
			analysisEnd = max(self._analysisMarker, trackPos)
			analysisRange = analysisEnd-analysisBegin+1
			totalLength = self.totalTime(analysisBegin, analysisEnd)
			if analysisRange == 1:
				self.announceTime(totalLength)
			else:
				# Translators: Presented when time analysis is done for a number of tracks (example output: Tracks: 3, totaling 5:00).
				ui.message(_("Tracks: {numberOfSelectedTracks}, totaling {totalTime}").format(numberOfSelectedTracks = analysisRange, totalTime = self._ms2time(totalLength)))
	# Translators: Input help mode message for a command in Station Playlist Studio.
	script_trackTimeAnalysis.__doc__=_("Announces total length of tracks between analysis start marker and the current track")

	def script_switchProfiles(self, gesture):
		splconfig.instantProfileSwitch()

	def script_setPlaceMarker(self, gesture):
		obj = api.getFocusObject()
		try:
			index = obj._indexOf("Filename")
		except AttributeError:
			# Translators: Presented when place marker cannot be set.
			ui.message(_("No tracks found, cannot set place marker"))
			return
		filename = obj._getColumnContent(index)
		if filename:
			self.placeMarker = (index, filename)
			# Translators: Presented when place marker track is set.
			ui.message(_("place marker set"))
		else:
			# Translators: Presented when attempting to place a place marker on an unsupported track.
			ui.message(_("This track cannot be used as a place marker track"))

	def script_findPlaceMarker(self, gesture):
		if self.placeMarker is None:
			# Translators: Presented when no place marker is found.
			ui.message(_("No place marker found"))
		else:
			track = self._trackLocator(self.placeMarker[1], obj=api.getFocusObject().parent.firstChild, columns=[self.placeMarker[0]])
			track.setFocus(), track.setFocus()

	def script_metadataStreamingAnnouncer(self, gesture):
		self._metadataAnnouncer()

	# Gesture(s) for the following script cannot be changed by users.
	def script_metadataEnabled(self, gesture):
		url = int(gesture.displayName[-1])
		checked = statusAPI(url, 36, ret=True)
		if checked == 1:
			# 0 is DSP encoder status, others are servers.
			if url:
				# Translators: Status message for metadata streaming.
				status = _("Metadata streaming on URL {URLPosition} enabled").format(URLPosition = url)
			else:
				# Translators: Status message for metadata streaming.
				status = _("Metadata streaming on DSP encoder enabled")
		else:
			if url:
				# Translators: Status message for metadata streaming.
				status = _("Metadata streaming on URL {URLPosition} disabled").format(URLPosition = url)
			else:
				# Translators: Status message for metadata streaming.
				status = _("Metadata streaming on DSP encoder disabled")
		ui.message(status)

	def script_layerHelp(self, gesture):
		compatibility = splconfig.SPLConfig["Advanced"]["CompatibilityLayer"]
		# Translators: The title for SPL Assistant help dialog.
		if compatibility == "off": title = _("SPL Assistant help")
		# Translators: The title for SPL Assistant help dialog.
		elif compatibility == "jfw": title = _("SPL Assistant help for JAWS layout")
		# Translators: The title for SPL Assistant help dialog.
		elif compatibility == "wineyes": title = _("SPL Assistant help for Window-Eyes layout")
		wx.CallAfter(gui.messageBox, SPLAssistantHelp[compatibility], title)

	def script_openOnlineDoc(self, gesture):
		os.startfile("https://bitbucket.org/nvdaaddonteam/stationplaylist/wiki/SPLDevAddonGuide")

	def script_updateCheck(self, gesture):
		if splupdate._SPLUpdateT is not None and splupdate._SPLUpdateT.IsRunning(): splupdate._SPLUpdateT.Stop()
		splupdate.updateCheck(continuous=splconfig.SPLConfig["Update"]["AutoUpdateCheck"])


	__SPLAssistantGestures={
		"kb:p":"sayPlayStatus",
		"kb:a":"sayAutomationStatus",
		"kb:m":"sayMicStatus",
		"kb:l":"sayLineInStatus",
		"kb:r":"sayRecToFileStatus",
		"kb:t":"sayCartEditStatus",
		"kb:h":"sayHourTrackDuration",
		"kb:shift+h":"sayHourSelectedTrackDuration",
		"kb:d":"sayPlaylistRemainingDuration",
		"kb:y":"sayPlaylistModified",
		"kb:u":"sayUpTime",
		"kb:n":"sayNextTrackTitle",
		"kb:c":"sayCurrentTrackTitle",
		"kb:w":"sayTemperature",
		"kb:i":"sayListenerCount",
		"kb:s":"sayScheduledTime",
		"kb:shift+p":"sayTrackPitch",
		"kb:shift+r":"libraryScanMonitor",
		"kb:f9":"markTrackForAnalysis",
		"kb:f10":"trackTimeAnalysis",
		"kb:f12":"switchProfiles",
		"kb:Control+k":"setPlaceMarker",
		"kb:k":"findPlaceMarker",
		"kb:e":"metadataStreamingAnnouncer",
		"kb:1":"metadataEnabled",
		"kb:2":"metadataEnabled",
		"kb:3":"metadataEnabled",
		"kb:4":"metadataEnabled",
		"kb:0":"metadataEnabled",
		"kb:f1":"layerHelp",
		"kb:shift+f1":"openOnlineDoc",
		"kb:control+shift+u":"updateCheck",
	}

	__SPLAssistantJFWGestures={
		"kb:p":"sayPlayStatus",
		"kb:a":"sayAutomationStatus",
		"kb:m":"sayMicStatus",
		"kb:shift+l":"sayLineInStatus",
		"kb:shift+e":"sayRecToFileStatus",
		"kb:t":"sayCartEditStatus",
		"kb:h":"sayHourTrackDuration",
		"kb:shift+h":"sayHourSelectedTrackDuration",
		"kb:r":"sayPlaylistRemainingDuration",
		"kb:y":"sayPlaylistModified",
		"kb:u":"sayUpTime",
		"kb:n":"sayNextTrackTitle",
		"kb:shift+c":"sayCurrentTrackTitle",
		"kb:c":"toggleCartExplorer",
		"kb:w":"sayTemperature",
		"kb:l":"sayListenerCount",
		"kb:s":"sayScheduledTime",
		"kb:shift+p":"sayTrackPitch",
		"kb:shift+r":"libraryScanMonitor",
		"kb:f9":"markTrackForAnalysis",
		"kb:f10":"trackTimeAnalysis",
		"kb:f12":"switchProfiles",
		"kb:Control+k":"setPlaceMarker",
		"kb:k":"findPlaceMarker",
		"kb:e":"metadataStreamingAnnouncer",
		"kb:1":"metadataEnabled",
		"kb:2":"metadataEnabled",
		"kb:3":"metadataEnabled",
		"kb:4":"metadataEnabled",
		"kb:0":"metadataEnabled",
		"kb:f1":"layerHelp",
		"kb:shift+f1":"openOnlineDoc",
	}

	__SPLAssistantWEGestures={
		"kb:p":"sayPlayStatus",
		"kb:a":"sayAutomationStatus",
		"kb:m":"sayMicStatus",
		"kb:shift+l":"sayLineInStatus",
		"kb:shift+e":"sayRecToFileStatus",
		"kb:t":"sayCartEditStatus",
		"kb:h":"sayHourTrackDuration",
		"kb:shift+h":"sayHourSelectedTrackDuration",
		"kb:r":"sayPlaylistRemainingDuration",
		"kb:y":"sayPlaylistModified",
		"kb:u":"sayUpTime",
		"kb:n":"sayNextTrackTitle",
		"kb:shift+c":"sayCurrentTrackTitle",
		"kb:c":"toggleCartExplorer",
		"kb:w":"sayTemperature",
		"kb:l":"sayListenerCount",
		"kb:s":"sayScheduledTime",
		"kb:shift+p":"sayTrackPitch",
		"kb:shift+r":"libraryScanMonitor",
		"kb:f9":"markTrackForAnalysis",
		"kb:f10":"trackTimeAnalysis",
		"kb:f12":"switchProfiles",
		"kb:Control+k":"setPlaceMarker",
		"kb:k":"findPlaceMarker",
		"kb:e":"metadataStreamingAnnouncer",
		"kb:1":"metadataEnabled",
		"kb:2":"metadataEnabled",
		"kb:3":"metadataEnabled",
		"kb:4":"metadataEnabled",
		"kb:0":"metadataEnabled",
		"kb:f1":"layerHelp",
		"kb:shift+f1":"openOnlineDoc",
		"kb:control+shift+u":"updateCheck",
	}

	__gestures={
		"kb:control+alt+t":"sayRemainingTime",
		"ts(SPL):2finger_flickDown":"sayRemainingTime",
		"kb:alt+shift+t":"sayElapsedTime",
		"kb:shift+nvda+f12":"sayBroadcasterTime",
		"ts(SPL):2finger_flickUp":"sayBroadcasterTime",
		"kb:control+nvda+1":"toggleBeepAnnounce",
		"kb:control+nvda+2":"setEndOfTrackTime",
		"ts(SPL):2finger_flickRight":"setEndOfTrackTime",
		"kb:alt+nvda+2":"setSongRampTime",
		"ts(SPL):2finger_flickLeft":"setSongRampTime",
		"kb:control+nvda+4":"setMicAlarm",
		"kb:control+nvda+f":"findTrack",
		"kb:nvda+f3":"findTrackNext",
		"kb:shift+nvda+f3":"findTrackPrevious",
		"kb:control+nvda+3":"toggleCartExplorer",
		"kb:alt+nvda+r":"setLibraryScanProgress",
		"kb:control+shift+r":"startScanFromInsertTracks",
		"kb:control+shift+x":"setBrailleTimer",
		"kb:control+NVDA+0":"openConfigDialog",
		"kb:Shift+delete":"deleteTrack",
		"kb:Shift+numpadDelete":"deleteTrack",
		"kb:escape":"escape",
		#"kb:control+nvda+`":"SPLAssistantToggle"
	}<|MERGE_RESOLUTION|>--- conflicted
+++ resolved
@@ -696,16 +696,10 @@
 		if t <= 0:
 			return "00:00"
 		else:
-<<<<<<< HEAD
-			tm = (t/1000) if not offset else (t/1000)+offset
-			mm, ss = divmod(tm, 60)
-			if mm > 59 and splconfig.SPLConfig["General"]["TimeHourAnnounce"]:
-=======
 			if ms:
 				t = (t/1000) if not offset else (t/1000)+offset
 			mm, ss = divmod(t, 60)
-			if mm > 59 and splconfig.SPLConfig["TimeHourAnnounce"]:
->>>>>>> e7612891
+			if mm > 59 and splconfig.SPLConfig["General"]["TimeHourAnnounce"]:
 				hh, mm = divmod(mm, 60)
 				# Hour value is also filled with leading zero's.
 				# 6.1: Optimize the string builder so it can return just one string.
