--- conflicted
+++ resolved
@@ -440,27 +440,19 @@
 						braille.handler.message(obj.name)
 					if (obj.name == "00:{0:02d}".format(splconfig.SPLConfig["EndOfTrackTime"])
 					and splconfig.SPLConfig["SayEndOfTrack"]):
-<<<<<<< HEAD
 						self.alarmAnnounce(obj.name, 440, 200)
-=======
-						tones.beep(440, 200)
->>>>>>> 13231287
 				elif obj.simplePrevious.name == "Remaining Song Ramp":
 					# Song intro for SPL 5.x.
 					if splconfig.SPLConfig["BrailleTimer"] in ("intro", "both") and api.getForegroundObject().processID == self.processID: #and "00:00" < obj.name <= self.SPLSongRampTime:
 						braille.handler.message(obj.name)
 					if (obj.name == "00:{0:02d}".format(splconfig.SPLConfig["SongRampTime"])
 					and splconfig.SPLConfig["SaySongRamp"]):
-<<<<<<< HEAD
 						self.alarmAnnounce(obj.name, 512, 400, intro=True)
-=======
-						tones.beep(512, 400)
 				# Hack: auto scroll in Studio itself might be broken (according to Brian Hartgen), so force NVDA to announce currently playing track automatically if checked.
 				if splconfig.SPLConfig["SayPlayingTrackName"]:
 					statusBar = obj.parent.parent.parent.previous.previous.previous
 					if statusBar is not None and statusBar.firstChild is not None and statusBar.firstChild.role == 27:
 						ui.message(obj.name)
->>>>>>> 13231287
 		nextHandler()
 
 	# JL's additions
