# StationPlaylist Studio
# An app module and global plugin package for NVDA
# Copyright 2011, 2013-2015, Geoff Shang, Joseph Lee and others, released under GPL.
# The primary function of this appModule is to provide meaningful feedback to users of SplStudio
# by allowing speaking of items which cannot be easily found.
# Version 0.01 - 7 April 2011:
# Initial release: Jamie's focus hack plus auto-announcement of status items.
# Additional work done by Joseph Lee and other contributors.
# For SPL Studio Controller, focus movement, SAM Encoder support and other utilities, see the global plugin version of this app module.

# Minimum version: SPL 5.00, NvDA 2015.3.

from functools import wraps
import os
import time
import threading
import controlTypes
import appModuleHandler
import api
import review
import eventHandler
import scriptHandler
import queueHandler
import ui
import nvwave
import speech
import braille
import touchHandler
import gui
import wx
from winUser import user32, sendMessage, OBJID_CLIENT
import winKernel
from NVDAObjects.IAccessible import IAccessible, getNVDAObjectFromEvent
import textInfos
import tones
import splconfig
import splmisc
import splupdate
import addonHandler
addonHandler.initTranslation()


# The finally function for status announcement scripts in this module (source: Tyler Spivey's code).
def finally_(func, final):
	"""Calls final after func, even if it fails."""
	def wrap(f):
		@wraps(f)
		def new(*args, **kwargs):
			try:
				func(*args, **kwargs)
			finally:
				final()
		return new
	return wrap(final)

# Make sure the broadcaster is running a compatible version.
SPLMinVersion = "5.00"

# Cache the handle to main Studio window.
_SPLWin = None

# Threads pool.
micAlarmT = None
micAlarmT2 = None
libScanT = None

# Blacklisted versions of Studio where library scanning functionality is broken.
noLibScanMonitor = []

# List of known window style values to check for track items in Studio 5.0x..
known50styles = (1442938953, 1443987529, 1446084681)
known51styles = (1443991625, 1446088777)

# Braille and play a sound in response to an alarm or an event.
def messageSound(wavFile, message):
	nvwave.playWaveFile(wavFile)
	braille.handler.message(message)

# A special version for microphone alarm (continuous or not).
def _micAlarmAnnouncer():
		if splconfig.SPLConfig["General"]["AlarmAnnounce"] in ("beep", "both"):
			nvwave.playWaveFile(os.path.join(os.path.dirname(__file__), "SPL_MicAlarm.wav"))
		if splconfig.SPLConfig["General"]["AlarmAnnounce"] in ("message", "both"):
			# Translators: Presented when microphone has been active for a while.
			ui.message(_("Microphone active"))

# Manage microphone alarm announcement.
def micAlarmManager(micAlarmWav, micAlarmMessage):
	messageSound(micAlarmWav, micAlarmMessage)
	# Play an alarm sound (courtesy of Jerry Mader from Mader Radio).
	global micAlarmT2
	# Use a timer to play a tone when microphone was active for more than the specified amount.
	# Mechanics come from Clock add-on.
	if splconfig.SPLConfig["MicrophoneAlarm"]["MicAlarmInterval"]:
		micAlarmT2 = wx.PyTimer(_micAlarmAnnouncer)
		micAlarmT2.Start(splconfig.SPLConfig["MicrophoneAlarm"]["MicAlarmInterval"] * 1000)

# Call SPL API to obtain needed values.
# A thin wrapper around user32.SendMessage and calling a callback if defined.
# Offset is used in some time commands.
def statusAPI(arg, command, func=None, ret=False, offset=None):
	if _SPLWin is None: return
	val = sendMessage(_SPLWin, 1024, arg, command)
	if ret:
		return val
	if func:
		func(val) if not offset else func(val, offset)

# Routines for track items themselves (prepare for future work).
class SPLTrackItem(IAccessible):
	"""Track item for earlier versions of Studio such as 5.00.
	A base class for providing utility scripts when track entries are focused, such as track dial."""

	def initOverlayClass(self):
		if splconfig.SPLConfig["General"]["TrackDial"]:
			self.bindGesture("kb:rightArrow", "nextColumn")
			self.bindGesture("kb:leftArrow", "prevColumn")

	# Read selected columns.
	# But first, find where the requested column lives.
	def _indexOf(self, columnHeader):
		if self.appModule._columnHeaders is None:
			self.appModule._columnHeaders = self.parent.children[-1]
		headers = [header.name for header in self.appModule._columnHeaders.children]
		# Handle both 5.0x and 5.10 column headers.
		try:
			return headers.index(columnHeader)
		except ValueError:
			return None

	def reportFocus(self):
		#tones.beep(800, 100)
		if not splconfig.SPLConfig["ColumnAnnouncement"]["UseScreenColumnOrder"]:
			descriptionPieces = []
			for header in splconfig.SPLConfig["ColumnAnnouncement"]["ColumnOrder"]:
				# Artist field should not be included in Studio 5.0x, as the checkbox serves this role.
				if header == "Artist" and self.appModule.productVersion.startswith("5.0"):
					continue
				if header in splconfig.SPLConfig["ColumnAnnouncement"]["IncludedColumns"]:
					index = self._indexOf(header)
					if index is None: continue # Header not found, mostly encountered in Studio 5.0x.
					content = self._getColumnContent(index)
					if content:
						descriptionPieces.append("%s: %s"%(header, content))
			self.description = ", ".join(descriptionPieces)
		super(IAccessible, self).reportFocus()

	# Track Dial: using arrow keys to move through columns.
	# This is similar to enhanced arrow keys in other screen readers.

	def script_toggleTrackDial(self, gesture):
		if not splconfig.SPLConfig["General"]["TrackDial"]:
			splconfig.SPLConfig["General"]["TrackDial"] = True
			self.bindGesture("kb:rightArrow", "nextColumn")
			self.bindGesture("kb:leftArrow", "prevColumn")
			# Translators: Reported when track dial is on.
			dialText = _("Track Dial on")
			if self.appModule.SPLColNumber > 0:
				# Translators: Announced when located on a column other than the leftmost column while using track dial.
				dialText+= _(", located at column {columnHeader}").format(columnHeader = self.appModule.SPLColNumber+1)
			dialTone = 780
		else:
			splconfig.SPLConfig["General"]["TrackDial"] = False
			try:
				self.removeGestureBinding("kb:rightArrow")
				self.removeGestureBinding("kb:leftArrow")
			except KeyError:
				pass
			# Translators: Reported when track dial is off.
			dialText = _("Track Dial off")
			dialTone = 390
		if not splconfig.SPLConfig["General"]["BeepAnnounce"]:
			ui.message(dialText)
		else:
			tones.beep(dialTone, 100)
			braille.handler.message(dialText)
			if splconfig.SPLConfig["General"]["TrackDial"] and self.appModule.SPLColNumber > 0:
				# Translators: Spoken when enabling track dial while status message is set to beeps.
				speech.speakMessage(_("Column {columnNumber}").format(columnNumber = self.appModule.SPLColNumber+1))
		splconfig._propagateChanges(key="TrackDial")
	# Translators: Input help mode message for SPL track item.
	script_toggleTrackDial.__doc__=_("Toggles track dial on and off.")
	script_toggleTrackDial.category = _("StationPlaylist Studio")

	# Some helper functions to handle corner cases.
	# Each track item provides its own version.
	def _leftmostcol(self):
		if self.appModule._columnHeaders is None:
			self.appModule._columnHeaders = self.parent.children[-1]
		leftmost = self.appModule._columnHeaders.firstChild.name
		if not self.name or self.name == "":
			# Translators: Announced when leftmost column has no text while track dial is active.
			ui.message(_("{leftmostColumn} not found").format(leftmostColumn = leftmost))
		else:
			# Translators: Standard message for announcing column content.
			ui.message(_("{leftmostColumn}: {leftmostContent}").format(leftmostColumn = leftmost, leftmostContent = self.name))

	# Locate column content.
	# This is merely the proxy of the module level function defined in the misc module.
	def _getColumnContent(self, col):
		return splmisc._getColumnContent(self, col)

	# Announce column content if any.
	def announceColumnContent(self, colNumber):
		columnHeader = self.appModule._columnHeaders.children[colNumber].name
		columnContent = self._getColumnContent(colNumber)
		if columnContent:
			# Translators: Standard message for announcing column content.
			ui.message(unicode(_("{header}: {content}")).format(header = columnHeader, content = columnContent))
		else:
			# Translators: Spoken when column content is blank.
			speech.speakMessage(_("{header}: blank").format(header = columnHeader))
			# Translators: Brailled to indicate empty column content.
			braille.handler.message(_("{header}: ()").format(header = columnHeader))

	# Now the scripts.

	def script_nextColumn(self, gesture):
		if self.appModule._columnHeaders is None:
			self.appModule._columnHeaders = self.parent.children[-1]
		if (self.appModule.SPLColNumber+1) == self.appModule._columnHeaders.childCount:
			tones.beep(2000, 100)
		else:
			self.appModule.SPLColNumber +=1
		self.announceColumnContent(self.appModule.SPLColNumber)

	def script_prevColumn(self, gesture):
		if self.appModule._columnHeaders is None:
			self.appModule._columnHeaders = self.parent.children[-1]
		if self.appModule.SPLColNumber <= 0:
			tones.beep(2000, 100)
		else:
			self.appModule.SPLColNumber -=1
		if self.appModule.SPLColNumber == 0:
			self._leftmostcol()
		else:
			self.announceColumnContent(self.appModule.SPLColNumber)

	__gestures={
		#"kb:control+`":"toggleTrackDial",
	}

class SPL510TrackItem(SPLTrackItem):
	"""Track item for Studio 5.10 and later."""

	def event_stateChange(self):
		# Why is it that NVDA keeps announcing "not selected" when track items are scrolled?
		if 4 not in self.states:
			pass

	def script_select(self, gesture):
		gesture.send()
		speech.speakMessage(self.name)
		braille.handler.handleUpdate(self)

	# Handle track dial for SPL 5.10.
	def _leftmostcol(self):
		if not self.name:
			# Translators: Presented when no track status is found in Studio 5.10.
			ui.message(_("Status not found"))
		else:
			# Translators: Status information for a checked track in Studio 5.10.
			ui.message(_("Status: {name}").format(name = self.name))

	__gestures={"kb:space":"select"}

SPLAssistantHelp={
	# Translators: The text of the help command in SPL Assistant layer.
	"off":_("""After entering SPL Assistant, press:
A: Automation.
C: Announce name of the currently playing track.
D (R if compatibility mode is on): Remaining time for the playlist.
E: Overall metadata streaming status.
1 through 4, 0: Metadata streaming status for DSP encoder and four additional URL's.
H: Duration of trakcs in this hour slot.
Shift+H: Duration of selected tracks.
I: Listener count.
K: Move to place marker track.
Control+K: Set place marker track.
L: Line-in status.
M: Microphone status.
N: Next track.
P: Playback status.
Shift+P: Pitch for the current track.
R (Shift+E if compatibility mode is on): Record to file.
Shift+R: Monitor library scan.
S: Scheduled time for the track.
T: Cart edit mode.
U: Studio up time.
W: Weather and temperature.
Y: Playlist modification.
F9: Mark current track as start of track time analysis.
F10: Perform track time analysis.
F12: Switch to an instant switch profile.
Shift+F1: Open online user guide."""),
# Translators: The text of the help command in SPL Assistant layer when JFW layer is active.
	"jfw":_("""After entering SPL Assistant, press:
A: Automation.
C: Toggle cart explorer.
Shift+C: Announce name of the currently playing track.
E: Overall metadata streaming status.
1 through 4, 0: Metadata streaming status for DSP encoder and four additional URL's.
Shift+E: Record to file.
H: Duration of trakcs in this hour slot.
Shift+H: Duration of selected tracks.
K: Move to place marker track.
Control+K: Set place marker track.
L: Listener count.
Shift+L: Line-in status.
M: Microphone status.
N: Next track.
P: Playback status.
Shift+P: Pitch for the current track.
R: Remaining time for the playlist.
Shift+R: Monitor library scan.
S: Scheduled time for the track.
T: Cart edit mode.
U: Studio up time.
W: Weather and temperature.
Y: Playlist modification.
F9: Mark current track as start of track time analysis.
F10: Perform track time analysis.
F12: Switch to an instant switch profile.
Shift+F1: Open online user guide."""),
# Translators: The text of the help command in SPL Assistant layer when Window-Eyes layer is active.
	"wineyes":_("""After entering SPL Assistant, press:
A: Automation.
C: Toggle cart explorer.
Shift+C: Announce name of the currently playing track.
D: Remaining time for the playlist.
E: Overall metadata streaming status.
1 through 4, 0: Metadata streaming status for DSP encoder and four additional URL's.
H: Duration of trakcs in this hour slot.
Shift+H: Duration of selected tracks.
K: Move to place marker track.
Control+K: Set place marker track.
L: Listener count.
Shift+L: Line-in status.
M: Microphone status.
N: Next track.
P: Playback status.
Shift+P: Pitch for the current track.
Shift+E: Record to file.
Shift+R: Monitor library scan.
S: Scheduled time for the track.
T: Cart edit mode.
U: Studio up time.
W: Weather and temperature.
Y: Playlist modification.
F9: Mark current track as start of track time analysis.
F10: Perform track time analysis.
F12: Switch to an instant switch profile.
Shift+F1: Open online user guide.""")}


class AppModule(appModuleHandler.AppModule):

	# Translators: Script category for Station Playlist commands in input gestures dialog.
	scriptCategory = _("StationPlaylist Studio")
	SPLCurVersion = appModuleHandler.AppModule.productVersion
	_columnHeaders = None

	# Prepare the settings dialog among other things.
	def __init__(self, *args, **kwargs):
		super(AppModule, self).__init__(*args, **kwargs)
		if self.SPLCurVersion < SPLMinVersion:
			raise RuntimeError("Unsupported version of Studio is running, exiting app module")
		# Translators: The sign-on message for Studio app module.
		try:
			ui.message(_("Using SPL Studio version {SPLVersion}").format(SPLVersion = self.SPLCurVersion))
		except IOError:
			pass
		splconfig.initConfig()
		# Announce status changes while using other programs.
		# This requires NVDA core support and will be available in 6.0 and later (cannot be ported to earlier versions).
		# For now, handle all background events, but in the end, make this configurable.
		if hasattr(eventHandler, "requestEvents"):
			eventHandler.requestEvents(eventName="nameChange", processId=self.processID, windowClassName="TStatusBar")
			eventHandler.requestEvents(eventName="nameChange", processId=self.processID, windowClassName="TStaticText")
			self.backgroundStatusMonitor = True
		else:
			self.backgroundStatusMonitor = False
		self.prefsMenu = gui.mainFrame.sysTrayIcon.preferencesMenu
		self.SPLSettings = self.prefsMenu.Append(wx.ID_ANY, _("SPL Studio Settings..."), _("SPL settings"))
		gui.mainFrame.sysTrayIcon.Bind(wx.EVT_MENU, splconfig.onConfigDialog, self.SPLSettings)
		# Let me know the Studio window handle.
		# 6.1: Do not allow this thread to run forever (seen when evaluation times out and the app module starts).
		self.noMoreHandle = threading.Event()
		threading.Thread(target=self._locateSPLHwnd).start()
		# Check for add-on update if told to do so.
		if splconfig.SPLConfig["Update"]["AutoUpdateCheck"]:
			# 7.0: Have a timer call the update function indirectly.
			queueHandler.queueFunction(queueHandler.eventQueue, splconfig.updateInit)

	# Locate the handle for main window for caching purposes.
	def _locateSPLHwnd(self):
		hwnd = user32.FindWindowA("SPLStudio", None)
		while not hwnd:
			time.sleep(1)
			# If the demo copy expires and the app module begins, this loop will spin forever.
			# Make sure this loop catches this case.
			if self.noMoreHandle.isSet():
				self.noMoreHandle.clear()
				self.noMoreHandle = None
				return
			hwnd = user32.FindWindowA("SPLStudio", None)
		# Only this thread will have privilege of notifying handle's existence.
		with threading.Lock() as hwndNotifier:
			global _SPLWin
			_SPLWin = hwnd
		# Remind me to broadcast metadata information.
		if splconfig.SPLConfig["General"]["MetadataReminder"] == "startup":
			self._metadataAnnouncer(reminder=True)

	# Let the global plugin know if SPLController passthrough is allowed.
	def SPLConPassthrough(self):
		return splconfig.SPLConfig["Advanced"]["SPLConPassthrough"]

	def event_NVDAObject_init(self, obj):
		# From 0.01: previously focused item fires focus event when it shouldn't.
		if obj.windowClassName == "TListView" and obj.role in (controlTypes.ROLE_CHECKBOX, controlTypes.ROLE_LISTITEM) and controlTypes.STATE_FOCUSED not in obj.states:
			obj.shouldAllowIAccessibleFocusEvent = False
		# Radio button group names are not recognized as grouping, so work around this.
		elif obj.windowClassName == "TRadioGroup":
			obj.role = controlTypes.ROLE_GROUPING
		# In certain edit fields and combo boxes, the field name is written to the screen, and there's no way to fetch the object for this text. Thus use review position text.
		elif obj.windowClassName in ("TEdit", "TComboBox") and not obj.name:
			fieldName, fieldObj  = review.getScreenPosition(obj)
			fieldName.expand(textInfos.UNIT_LINE)
			if obj.windowClassName == "TComboBox":
				obj.name = fieldName.text.replace(obj.windowText, "")
			else:
				obj.name = fieldName.text

	# Some controls which needs special routines.
	def chooseNVDAObjectOverlayClasses(self, obj, clsList):
		role = obj.role
		windowStyle = obj.windowStyle
		if obj.windowClassName == "TTntListView.UnicodeClass" and role == controlTypes.ROLE_LISTITEM and abs(windowStyle - 1443991625)%0x100000 == 0:
			clsList.insert(0, SPL510TrackItem)
		elif obj.windowClassName == "TListView" and role in (controlTypes.ROLE_CHECKBOX, controlTypes.ROLE_LISTITEM) and abs(windowStyle - 1442938953)%0x100000 == 0:
			clsList.insert(0, SPLTrackItem)

	# Keep an eye on library scans in insert tracks window.
	libraryScanning = False
	scanCount = 0
	# For SPL 5.10: take care of some object child constant changes across builds.
	spl510used = False
	# For 5.0X and earlier: prevent NVDA from announcing scheduled time multiple times.
	scheduledTimeCache = ""
	# Track Dial (A.K.A. enhanced arrow keys)
	SPLColNumber = 0

	# Automatically announce mic, line in, etc changes
	# These items are static text items whose name changes.
	# Note: There are two status bars, hence the need to exclude Up time so it doesn't announce every minute.
	# Unfortunately, Window handles and WindowControlIDs seem to change, so can't be used.
	# Only announce changes if told to do so via the following function.
	def _TStatusBarChanged(self, obj):
		name = obj.name
		if name.startswith("  Up time:"):
			return False
		elif name.startswith("Scheduled for"):
			if self.scheduledTimeCache == name: return False
			self.scheduledTimeCache = name
			return splconfig.SPLConfig["SayStatus"]["SayScheduledFor"]
		elif "Listener" in name:
			return splconfig.SPLConfig["SayStatus"]["SayListenerCount"]
		elif name.startswith("Cart") and obj.IAccessibleChildID == 3:
			return splconfig.SPLConfig["SayStatus"]["SayPlayingCartName"]
		return True

	# Now the actual event.
	def event_nameChange(self, obj, nextHandler):
		# Do not let NvDA get name for None object when SPL window is maximized.
		if not obj.name:
			return
		# Only announce changes in status bar objects when told to do so.
		if obj.windowClassName == "TStatusBar" and self._TStatusBarChanged(obj):
			# Special handling for Play Status
			if obj.IAccessibleChildID == 1:
				if "Play status" in obj.name:
					# Strip off "  Play status: " for brevity only in main playlist window.
					ui.message(obj.name.split(":")[1][1:])
				elif "Loading" in obj.name:
					if splconfig.SPLConfig["General"]["LibraryScanAnnounce"] not in ("off", "ending"):
						# If library scan is in progress, announce its progress when told to do so.
						self.scanCount+=1
						if self.scanCount%100 == 0:
							self._libraryScanAnnouncer(obj.name[1:obj.name.find("]")], splconfig.SPLConfig["General"]["LibraryScanAnnounce"])
					if not self.libraryScanning:
						if self.productVersion not in noLibScanMonitor:
							if not self.backgroundStatusMonitor: self.libraryScanning = True
				elif "match" in obj.name:
					if splconfig.SPLConfig["General"]["LibraryScanAnnounce"] != "off" and self.libraryScanning:
						if splconfig.SPLConfig["General"]["BeepAnnounce"]: tones.beep(370, 100)
						else:
							# Translators: Presented when library scan is complete.
							ui.message(_("Scan complete with {scanCount} items").format(scanCount = obj.name.split()[3]))
					if self.libraryScanning: self.libraryScanning = False
					self.scanCount = 0
			else:
				if obj.name.endswith((" On", " Off")):
					self._toggleMessage(obj.name)
				else:
					ui.message(obj.name)
				if self.cartExplorer or int(splconfig.SPLConfig["MicrophoneAlarm"]["MicAlarm"]):
					# Activate mic alarm or announce when cart explorer is active.
					self.doExtraAction(obj.name)
		# Monitor the end of track and song intro time and announce it.
		elif obj.windowClassName == "TStaticText": # For future extensions.
			if obj.simplePrevious != None:
				if obj.simplePrevious.name == "Remaining Time":
					# End of track for SPL 5.x.
					if splconfig.SPLConfig["General"]["BrailleTimer"] in ("outro", "both") and api.getForegroundObject().processID == self.processID: #and "00:00" < obj.name <= self.SPLEndOfTrackTime:
						braille.handler.message(obj.name)
					if (obj.name == "00:{0:02d}".format(splconfig.SPLConfig["IntroOutroAlarms"]["EndOfTrackTime"])
					and splconfig.SPLConfig["IntroOutroAlarms"]["SayEndOfTrack"]):
						self.alarmAnnounce(obj.name, 440, 200)
				elif obj.simplePrevious.name == "Remaining Song Ramp":
					# Song intro for SPL 5.x.
					if splconfig.SPLConfig["General"]["BrailleTimer"] in ("intro", "both") and api.getForegroundObject().processID == self.processID: #and "00:00" < obj.name <= self.SPLSongRampTime:
						braille.handler.message(obj.name)
					if (obj.name == "00:{0:02d}".format(splconfig.SPLConfig["IntroOutroAlarms"]["SongRampTime"])
					and splconfig.SPLConfig["IntroOutroAlarms"]["SaySongRamp"]):
						self.alarmAnnounce(obj.name, 512, 400, intro=True)
				# Hack: auto scroll in Studio itself might be broken (according to Brian Hartgen), so force NVDA to announce currently playing track automatically if told to do so.
				if splconfig.SPLConfig["SayStatus"]["SayPlayingTrackName"] == "True": # Had to do this to transform this key to something else later.
					try:
						statusBarFG = obj.parent.parent.parent
						if statusBarFG is not None:
							statusBar = statusBarFG.previous.previous.previous
							if statusBar is not None and statusBar.firstChild is not None and statusBar.firstChild.role == 27:
								ui.message(obj.name)
					except AttributeError:
						pass
		nextHandler()

	# JL's additions

	# Handle toggle messages.
	def _toggleMessage(self, msg):
		if splconfig.SPLConfig["General"]["MessageVerbosity"] != "beginner":
			msg = msg.split()[-1]
		if splconfig.SPLConfig["General"]["BeepAnnounce"]:
			# User wishes to hear beeps instead of words. The beeps are power on and off sounds from PAC Mate Omni.
			if msg.endswith("Off"):
				if splconfig.SPLConfig["General"]["MessageVerbosity"] == "beginner":
					wavFile = os.path.join(os.path.dirname(__file__), "SPL_off.wav")
					try:
						messageSound(wavFile, msg)
					except:
						pass
				else:
					tones.beep(500, 100)
					braille.handler.message(msg)
			elif msg.endswith("On"):
				if splconfig.SPLConfig["General"]["MessageVerbosity"] == "beginner":
					wavFile = os.path.join(os.path.dirname(__file__), "SPL_on.wav")
					try:
						messageSound(wavFile, msg)
					except:
						pass
				else:
					tones.beep(1000, 100)
					braille.handler.message(msg)
		else:
			ui.message(msg)

	# Perform extra action in specific situations (mic alarm, for example).
	def doExtraAction(self, status):
		micAlarm = int(splconfig.SPLConfig["MicrophoneAlarm"]["MicAlarm"])
		if self.cartExplorer:
			if status == "Cart Edit On":
				# Translators: Presented when cart edit mode is toggled on while cart explorer is on.
				ui.message(_("Cart explorer is active"))
			elif status == "Cart Edit Off":
				# Translators: Presented when cart edit mode is toggled off while cart explorer is on.
				ui.message(_("Please reenter cart explorer to view updated cart assignments"))
		if micAlarm:
			# Play an alarm sound (courtesy of Jerry Mader from Mader Radio).
			global micAlarmT, micAlarmT2
			micAlarmWav = os.path.join(os.path.dirname(__file__), "SPL_MicAlarm.wav")
			# Translators: Presented when microphone was on for more than a specified time in microphone alarm dialog.
			micAlarmMessage = _("Warning: Microphone active")
			# Use a timer to play a tone when microphone was active for more than the specified amount.
			if status == "Microphone On":
				micAlarmT = threading.Timer(micAlarm, micAlarmManager, args=[micAlarmWav, micAlarmMessage])
				try:
					micAlarmT.start()
				except RuntimeError:
					micAlarmT = threading.Timer(micAlarm, messageSound, args=[micAlarmWav, micAlarmMessage])
					micAlarmT.start()
			elif status == "Microphone Off":
				if micAlarmT is not None: micAlarmT.cancel()
				micAlarmT = None
				if micAlarmT2 is not None: micAlarmT2.Stop()
				micAlarmT2 = None

	# Alarm announcement: Alarm notification via beeps, speech or both.
	def alarmAnnounce(self, timeText, tone, duration, intro=False):
		if splconfig.SPLConfig["General"]["AlarmAnnounce"] in ("beep", "both"):
			tones.beep(tone, duration)
		if splconfig.SPLConfig["General"]["AlarmAnnounce"] in ("message", "both"):
			alarmTime = int(timeText.split(":")[1])
			if intro:
				# Translators: Presented when end of introduction is approaching (example output: 5 sec left in track introduction).
				ui.message(_("Warning: {seconds} sec left in track introduction").format(seconds = str(alarmTime)))
			else:
				# Translators: Presented when end of track is approaching.
				ui.message(_("Warning: {seconds} sec remaining").format(seconds = str(alarmTime)))


	# Hacks for gain focus events.
	def event_gainFocus(self, obj, nextHandler):
		if self.deletedFocusObj or (obj.windowClassName == "TListView" and obj.role == 0):
			self.deletedFocusObj = False
			return
		nextHandler()

	# Add or remove SPL-specific touch commands.
	# Code comes from Enhanced Touch Gestures add-on from the same author.
	# This may change if NVDA core decides to abandon touch mode concept.

	def event_appModule_gainFocus(self):
		if touchHandler.handler:
			if "SPL" not in touchHandler.availableTouchModes:
				touchHandler.availableTouchModes.append("SPL")
				# Add the human-readable representation also.
				touchHandler.touchModeLabels["spl"] = _("SPL mode")

	def event_appModule_loseFocus(self):
		if touchHandler.handler:
			# Switch to object mode.
			touchHandler.handler._curTouchMode = touchHandler.availableTouchModes[1]
			if "SPL" in touchHandler.availableTouchModes:
				# If we have too many touch modes, pop all except the original entries.
				for mode in touchHandler.availableTouchModes:
					if mode == "SPL": touchHandler.availableTouchModes.pop()
			try:
				del touchHandler.touchModeLabels["spl"]
			except KeyError:
				pass


	# Save configuration when terminating.
	def terminate(self):
		super(AppModule, self).terminate()
		splconfig.saveConfig()
		try:
			self.prefsMenu.RemoveItem(self.SPLSettings)
		except AttributeError, wx.PyDeadObjectError:
			pass
		# Tell the handle finder thread it's time to leave this world.
		self.noMoreHandle.set()
		# Manually clear the following dictionaries.
		self.carts.clear()
		self._cachedStatusObjs.clear()
		# Just to make sure:
		global _SPLWin
		if _SPLWin: _SPLWin = None


	# Script sections (for ease of maintenance):
	# Time-related: elapsed time, end of track alarm, etc.
	# Misc scripts: track finder and others.
	# SPL Assistant layer: status commands.

	# A few time related scripts (elapsed time, remaining time, etc.).

	# Speak any time-related errors.
	# Message type: error message.
	timeMessageErrors={
		# Translators: Presented when remaining time is unavailable.
		1:_("Remaining time not available"),
		# Translators: Presented when elapsed time is unavailable.
		2:_("Elapsed time not available"),
		# Translators: Presented when broadcaster time is unavailable.
			3:_("Broadcaster time not available"),
		# Translators: Presented when time information is unavailable.
		4:_("Cannot obtain time in hours, minutes and seconds")
	}

	# Specific to time scripts using Studio API.
	# 6.0: Split this into two functions: the announcer (below) and formatter.
	def announceTime(self, t, offset = None):
		if t <= 0:
			ui.message("00:00")
		else:
			ui.message(self._ms2time(t, offset = offset))

	# Formatter: given time in milliseconds, convert it to human-readable format.
	def _ms2time(self, t, offset = None):
		if t <= 0:
			return "00:00"
		else:
			tm = (t/1000) if not offset else (t/1000)+offset
			mm, ss = divmod(tm, 60)
			if mm > 59 and splconfig.SPLConfig["General"]["TimeHourAnnounce"]:
				hh, mm = divmod(mm, 60)
				# Hour value is also filled with leading zero's.
				# 6.1: Optimize the string builder so it can return just one string.
				tm0 = str(hh).zfill(2)
				tm1 = str(mm).zfill(2)
				tm2 = str(ss).zfill(2)
				return ":".join([tm0, tm1, tm2])
			else:
				tm1 = str(mm).zfill(2)
				tm2 = str(ss).zfill(2)
				return ":".join([tm1, tm2])

	# Scripts which rely on API.
	def script_sayRemainingTime(self, gesture):
		fgWindow = api.getForegroundObject()
		if fgWindow.windowClassName == "TStudioForm":
			statusAPI(3, 105, self.announceTime, offset=1)
		else:
			ui.message(self.timeMessageErrors[1])
	# Translators: Input help mode message for a command in Station Playlist Studio.
	script_sayRemainingTime.__doc__=_("Announces the remaining track time.")

	def script_sayElapsedTime(self, gesture):
		fgWindow = api.getForegroundObject()
		if fgWindow.windowClassName == "TStudioForm":
			statusAPI(0, 105, self.announceTime)
		else:
			ui.message(self.timeMessageErrors[2])
	# Translators: Input help mode message for a command in Station Playlist Studio.
	script_sayElapsedTime.__doc__=_("Announces the elapsed time for the currently playing track.")

	def script_sayBroadcasterTime(self, gesture):
		# Says things such as "25 minutes to 2" and "5 past 11".
		fgWindow = api.getForegroundObject()
		if fgWindow.windowClassName == "TStudioForm":
			# Parse the local time and say it similar to how Studio presents broadcaster time.
			h, m = time.localtime()[3], time.localtime()[4]
			if h not in (0, 12):
				h %= 12
			if m == 0:
				if h == 0: h+=12
				# Messages in this method should not be translated.
				broadcasterTime = "{hour} o'clock".format(hour = h)
			elif 1 <= m <= 30:
				if h == 0: h+=12
				broadcasterTime = "{minute} min past {hour}".format(minute = m, hour = h)
			else:
				if h == 12: h = 1
				m = 60-m
				broadcasterTime = "{minute} min to {hour}".format(minute = m, hour = h+1)
			ui.message(broadcasterTime)
		else:
			ui.message(self.timeMessageErrors[3])
	# Translators: Input help mode message for a command in Station Playlist Studio.
	script_sayBroadcasterTime.__doc__=_("Announces broadcaster time.")

	def script_sayCompleteTime(self, gesture):
		# Says complete time in hours, minutes and seconds via kernel32's routines.
		if api.getForegroundObject().windowClassName == "TStudioForm":
			ui.message(winKernel.GetTimeFormat(winKernel.LOCALE_USER_DEFAULT, 0, None, None))
		else:
			ui.message(self.timeMessageErrors[4])
	# Translators: Input help mode message for a command in Station Playlist Studio.
	script_sayCompleteTime.__doc__=_("Announces time including seconds.")

	# Set the end of track alarm time between 1 and 59 seconds.
	# Make sure one of either settings or alarm dialogs is open.

	def script_setEndOfTrackTime(self, gesture):
		if splconfig._configDialogOpened:
			# Translators: Presented when the add-on config dialog is opened.
			wx.CallAfter(gui.messageBox, _("The add-on settings dialog is opened. Please close the settings dialog first."), _("Error"), wx.OK|wx.ICON_ERROR)
			return
		try:
			timeVal = splconfig.SPLConfig["IntroOutroAlarms"]["EndOfTrackTime"]
			d = splconfig.SPLAlarmDialog(gui.mainFrame, "EndOfTrackTime", "SayEndOfTrack",
			# Translators: The title of end of track alarm dialog.
			_("End of track alarm"),
			# Translators: A dialog message to set end of track alarm (curAlarmSec is the current end of track alarm in seconds).
			_("Enter &end of track alarm time in seconds (currently {curAlarmSec})").format(curAlarmSec = timeVal),
			# Translators: A check box to toggle notification of end of track alarm.
			_("&Notify when end of track is approaching"), 1, 59)
			gui.mainFrame.prePopup()
			d.Raise()
			d.Show()
			gui.mainFrame.postPopup()
			splconfig._alarmDialogOpened = True
		except RuntimeError:
			wx.CallAfter(splconfig._alarmError)
	# Translators: Input help mode message for a command in Station Playlist Studio.
	script_setEndOfTrackTime.__doc__=_("sets end of track alarm (default is 5 seconds).")

	# Set song ramp (introduction) time between 1 and 9 seconds.

	def script_setSongRampTime(self, gesture):
		if splconfig._configDialogOpened:
			wx.CallAfter(gui.messageBox, _("The add-on settings dialog is opened. Please close the settings dialog first."), _("Error"), wx.OK|wx.ICON_ERROR)
			return
		try:
			rampVal = long(splconfig.SPLConfig["IntroOutroAlarms"]["SongRampTime"])
			d = splconfig.SPLAlarmDialog(gui.mainFrame, "SongRampTime", "SaySongRamp",
			# Translators: The title of song intro alarm dialog.
			_("Song intro alarm"),
			# Translators: A dialog message to set song ramp alarm (curRampSec is the current intro monitoring alarm in seconds).
			_("Enter song &intro alarm time in seconds (currently {curRampSec})").format(curRampSec = rampVal),
			# Translators: A check box to toggle notification of end of intro alarm.
			_("&Notify when end of introduction is approaching"), 1, 9)
			gui.mainFrame.prePopup()
			d.Raise()
			d.Show()
			gui.mainFrame.postPopup()
			splconfig._alarmDialogOpened = True
		except RuntimeError:
			wx.CallAfter(splconfig._alarmError)
	# Translators: Input help mode message for a command in Station Playlist Studio.
	script_setSongRampTime.__doc__=_("sets song intro alarm (default is 5 seconds).")

# Tell NVDA to play a sound when mic was active for a long time.

	def script_setMicAlarm(self, gesture):
		if splconfig._configDialogOpened:
			wx.CallAfter(gui.messageBox, _("The add-on settings dialog is opened. Please close the settings dialog first."), _("Error"), wx.OK|wx.ICON_ERROR)
			return
		elif splconfig._alarmDialogOpened:
			wx.CallAfter(splconfig._alarmError)
			return
		micAlarm = splconfig.SPLConfig["MicrophoneAlarm"]["MicAlarm"]
		if micAlarm:
			# Translators: A dialog message to set microphone active alarm (curAlarmSec is the current mic monitoring alarm in seconds).
			timeMSG = _("Enter microphone alarm time in seconds (currently {curAlarmSec}, 0 disables the alarm)").format(curAlarmSec = micAlarm)
		else:
			# Translators: A dialog message when microphone alarm is disabled (set to 0).
			timeMSG = _("Enter microphone alarm time in seconds (currently disabled, 0 disables the alarm)")
		dlg = wx.NumberEntryDialog(gui.mainFrame,
		timeMSG, "",
		# Translators: The title of mic alarm dialog.
		_("Microphone alarm"),
		long(micAlarm), 0, 7200)
		splconfig._alarmDialogOpened = True
		def callback(result):
			splconfig._alarmDialogOpened = False
			if result == wx.ID_OK:
				if not user32.FindWindowA("SPLStudio", None): return
				newVal = dlg.GetValue()
				if micAlarm != newVal:
					splconfig.SPLConfig["MicrophoneAlarm"]["MicAlarm"] = newVal
		gui.runScriptModalDialog(dlg, callback)
	# Translators: Input help mode message for a command in Station Playlist Studio.
	script_setMicAlarm.__doc__=_("Sets microphone alarm (default is 5 seconds).")

	# SPL Config management.

	def script_openConfigDialog(self, gesture):
		wx.CallAfter(splconfig.onConfigDialog, None)
	# Translators: Input help mode message for a command in Station Playlist Studio.
	script_openConfigDialog.__doc__=_("Opens SPL Studio add-on configuration dialog.")

	# Other commands (track finder and others)

	# Toggle whether beeps should be heard instead of toggle announcements.

	def script_toggleBeepAnnounce(self, gesture):
		if not splconfig.SPLConfig["General"]["BeepAnnounce"]:
			splconfig.SPLConfig["General"]["BeepAnnounce"] = True
		else:
<<<<<<< HEAD
			splconfig.SPLConfig["General"]["BeepAnnounce"] = False
		splconfig.message("BeepAnnounce", splconfig.SPLConfig["General"]["BeepAnnounce"])
=======
			splconfig.SPLConfig["BeepAnnounce"] = False
		splconfig.message("BeepAnnounce", splconfig.SPLConfig["BeepAnnounce"])
		# 6.1: Due to changes introduced when fixing instant switching bug, make sure to propagate changes to all profiles.
		splconfig._propagateChanges(key="BeepAnnounce")
>>>>>>> c8768b10
	# Translators: Input help mode message for a command in Station Playlist Studio.
	script_toggleBeepAnnounce.__doc__=_("Toggles status announcements between words and beeps.")

	# Braille timer.
	# Announce end of track and other info via braille.

	def script_setBrailleTimer(self, gesture):
		brailleTimer = splconfig.SPLConfig["General"]["BrailleTimer"]
		if brailleTimer == "off":
			brailleTimer = "outro"
		elif brailleTimer == "outro":
			brailleTimer = "intro"
		elif brailleTimer == "intro":
			brailleTimer = "both"
		else:
			brailleTimer = "off"
		splconfig.SPLConfig["General"]["BrailleTimer"] = brailleTimer
		splconfig.message("BrailleTimer", brailleTimer)
		splconfig._propagateChanges(key="BrailleTimer")
	# Translators: Input help mode message for a command in Station Playlist Studio.
	script_setBrailleTimer.__doc__=_("Toggles between various braille timer settings.")

	# The track finder utility for find track script and other functions
	# Perform a linear search to locate the track name and/or description which matches the entered value.
	# Also, find column content for a specific column if requested.
	# 6.0: Split this routine into two functions, with the while loop moving to a function of its own.
	# This new function will be used by track finder and place marker locator.
	findText = ""

	def trackFinder(self, text, obj, directionForward=True, column=None):
		speech.cancelSpeech()
		if column is None: 
			column = [obj._indexOf("Artist"), obj._indexOf("Title")]
		track = self._trackLocator(text, obj=obj, directionForward=directionForward, columns=column)
		if track:
			if self.findText != text: self.findText = text
			# We need to fire set focus event twice and exit this routine.
			track.setFocus(), track.setFocus()
		else:
			wx.CallAfter(gui.messageBox,
			# Translators: Standard dialog message when an item one wishes to search is not found (copy this from main nvda.po).
			_("Search string not found."),
			# Translators: Standard error title for find error (copy this from main nvda.po).
			_("Find error"),wx.OK|wx.ICON_ERROR)

	# Split from track finder in 2015.
	# Return a track with the given search criteria.
	# Column is a list of columns to be searched (if none, it'll be artist and title).
	def _trackLocator(self, text, obj=api.getFocusObject(), directionForward=True, columns=None):
		nextTrack = "next" if directionForward else "previous"
		t = time.time()
		while obj is not None:
			# Do not use column content attribute, because sometimes NVDA will say it isn't a track item when in fact it is.
			# If this happens, use the module level version of column content getter.
			# Optimization: search column texts.
			for column in columns:
				columnText = splmisc._getColumnContent(obj, column)
				if columnText and text in columnText:
					return obj
			obj = getattr(obj, nextTrack)
		return None

		# Find a specific track based on a searched text.
	# But first, check if track finder can be invoked.
	# Attempt level specifies which track finder to open (0 = Track Finder, 1 = Column Search, 2 = Time range).
	def _trackFinderCheck(self, attemptLevel):
		if api.getForegroundObject().windowClassName != "TStudioForm":
			if attemptLevel == 0:
				# Translators: Presented when a user attempts to find tracks but is not at the track list.
				ui.message(_("Track finder is available only in track list."))
			elif attemptLevel == 1:
				# Translators: Presented when a user attempts to find tracks but is not at the track list.
				ui.message(_("Column search is available only in track list."))
			elif attemptLevel == 2:
				# Translators: Presented when a user attempts to find tracks but is not at the track list.
				ui.message(_("Time range finder is available only in track list."))
			return False
		elif api.getForegroundObject().windowClassName == "TStudioForm" and api.getFocusObject().role == controlTypes.ROLE_LIST:
			# Translators: Presented when a user wishes to find a track but didn't add any tracks.
			ui.message(_("You need to add at least one track to find tracks."))
			return False
		return True

	def trackFinderGUI(self, columnSearch=False):
		try:
			# Translators: Title for track finder dialog.
			if not columnSearch: title = _("Find track")
			# Translators: Title for column search dialog.
			else: title = _("Column search")
			d = splmisc.SPLFindDialog(gui.mainFrame, api.getFocusObject(), self.findText, title, columnSearch = columnSearch)
			gui.mainFrame.prePopup()
			d.Raise()
			d.Show()
			gui.mainFrame.postPopup()
			splmisc._findDialogOpened = True
		except RuntimeError:
			wx.CallAfter(splmisc._finderError)

	def script_findTrack(self, gesture):
		if self._trackFinderCheck(0): self.trackFinderGUI()
	# Translators: Input help mode message for a command in Station Playlist Studio.
	script_findTrack.__doc__=_("Finds a track in the track list.")

	def script_columnSearch(self, gesture):
		if self._trackFinderCheck(1): self.trackFinderGUI(columnSearch=True)
	# Translators: Input help mode message for a command in Station Playlist Studio.
	script_columnSearch.__doc__=_("Finds text in columns.")

	# Find next and previous scripts.

	def script_findTrackNext(self, gesture):
		if self._trackFinderCheck(0):
			if self.findText == "": self.trackFinderGUI()
			else: self.trackFinder(self.findText, obj=api.getFocusObject().next)
	# Translators: Input help mode message for a command in Station Playlist Studio.
	script_findTrackNext.__doc__=_("Finds the next occurrence of the track with the name in the track list.")

	def script_findTrackPrevious(self, gesture):
		if self._trackFinderCheck(0):
			if self.findText == "": self.trackFinderGUI()
			else: self.trackFinder(self.findText, obj=api.getFocusObject().previous, directionForward=False)
	# Translators: Input help mode message for a command in Station Playlist Studio.
	script_findTrackPrevious.__doc__=_("Finds previous occurrence of the track with the name in the track list.")

	# Time range finder.
	# Locate a track with duration falling between min and max.

	def script_timeRangeFinder(self, gesture):
		if self._trackFinderCheck(2):
			try:
				d = splmisc.SPLTimeRangeDialog(gui.mainFrame, api.getFocusObject(), statusAPI)
				gui.mainFrame.prePopup()
				d.Raise()
				d.Show()
				gui.mainFrame.postPopup()
				splmisc._findDialogOpened = True
			except RuntimeError:
				wx.CallAfter(splmisc._finderError)
	# Translators: Input help mode message for a command in Station Playlist Studio.
	script_timeRangeFinder.__doc__=_("Locates track with duration within a time range")

	# Cart explorer
	cartExplorer = False
	carts = {} # The carts dictionary (key = cart gesture, item = cart name).

	# Assigning carts.

	def buildFNCarts(self):
		# Used xrange, as it is much faster; change this to range if NvDA core decides to use Python 3.
		for i in xrange(12):
			self.bindGesture("kb:f%s"%(i+1), "cartExplorer")
			self.bindGesture("kb:shift+f%s"%(i+1), "cartExplorer")
			self.bindGesture("kb:control+f%s"%(i+1), "cartExplorer")
			self.bindGesture("kb:alt+f%s"%(i+1), "cartExplorer")

	def buildNumberCarts(self):
		for i in xrange(10):
			self.bindGesture("kb:%s"%(i), "cartExplorer")
			self.bindGesture("kb:shift+%s"%(i), "cartExplorer")
			self.bindGesture("kb:control+%s"%(i), "cartExplorer")
			self.bindGesture("kb:alt+%s"%(i), "cartExplorer")
		# Take care of dash and equals.
		self.bindGesture("kb:-", "cartExplorer"), self.bindGesture("kb:=", "cartExplorer")
		self.bindGesture("kb:shift+-", "cartExplorer"), self.bindGesture("kb:shift+=", "cartExplorer")
		self.bindGesture("kb:control+-", "cartExplorer"), self.bindGesture("kb:control+=", "cartExplorer")
		self.bindGesture("kb:alt+-", "cartExplorer"), self.bindGesture("kb:alt+=", "cartExplorer")

	def cartsBuilder(self, build=True):
		# A function to build and return cart commands.
		if build:
			self.buildFNCarts()
			self.buildNumberCarts()
		else:
			self.clearGestureBindings()
			self.bindGestures(self.__gestures)

	def script_toggleCartExplorer(self, gesture):
		if not self.cartExplorer:
			# Prevent cart explorer from being engaged outside of playlist viewer.
			# Todo for 6.0: Let users set cart banks.
			fg = api.getForegroundObject()
			if fg.windowClassName != "TStudioForm":
				# Translators: Presented when cart explorer cannot be entered.
				ui.message(_("You are not in playlist viewer, cannot enter cart explorer"))
				return
			self.carts = splmisc.cartExplorerInit(fg.name)
			if self.carts["faultyCarts"]:
				# Translators: presented when cart explorer could not be switched on.
				ui.message(_("Some or all carts could not be assigned, cannot enter cart explorer"))
				return
			else:
				self.cartExplorer = True
				self.cartsBuilder()
				# Translators: Presented when cart explorer is on.
				ui.message(_("Entering cart explorer"))
		else:
			self.cartExplorer = False
			self.cartsBuilder(build=False)
			self.carts.clear()
			# Translators: Presented when cart explorer is off.
			ui.message(_("Exiting cart explorer"))
	# Translators: Input help mode message for a command in Station Playlist Studio.
	script_toggleCartExplorer.__doc__=_("Toggles cart explorer to learn cart assignments.")

	def script_cartExplorer(self, gesture):
		if api.getForegroundObject().windowClassName != "TStudioForm":
			gesture.send()
			return
		if scriptHandler.getLastScriptRepeatCount() >= 1: gesture.send()
		else:
			if gesture.displayName in self.carts: ui.message(self.carts[gesture.displayName])
			elif self.carts["standardLicense"] and (len(gesture.displayName) == 1 or gesture.displayName[-2] == "+"):
				# Translators: Presented when cart command is unavailable.
				ui.message(_("Cart command unavailable"))
			else:
				# Translators: Presented when there is no cart assigned to a cart command.
				ui.message(_("Cart unassigned"))

	# Library scan announcement
	# Announces progress of a library scan (launched from insert tracks dialog by pressing Control+Shift+R or from rescan option from Options dialog).

	def script_setLibraryScanProgress(self, gesture):
		libraryScanAnnounce = splconfig.SPLConfig["General"]["LibraryScanAnnounce"]
		if libraryScanAnnounce == "off":
			libraryScanAnnounce = "ending"
		elif libraryScanAnnounce == "ending":
			libraryScanAnnounce = "progress"
		elif libraryScanAnnounce == "progress":
			libraryScanAnnounce = "numbers"
		else:
			libraryScanAnnounce = "off"
		splconfig.SPLConfig["General"]["LibraryScanAnnounce"] = libraryScanAnnounce
		splconfig.message("LibraryScanAnnounce", libraryScanAnnounce)
		splconfig._propagateChanges(key="LibraryScanAnnounce")
	# Translators: Input help mode message for a command in Station Playlist Studio.
	script_setLibraryScanProgress.__doc__=_("Toggles library scan progress settings.")

	def script_startScanFromInsertTracks(self, gesture):
		gesture.send()
		fg = api.getForegroundObject()
		if fg.windowClassName == "TTrackInsertForm":
			# Translators: Presented when library scan has started.
			ui.message(_("Scan start"))
			if self.productVersion not in noLibScanMonitor: self.libraryScanning = True

	# Report library scan (number of items scanned) in the background.
	def monitorLibraryScan(self):
		global libScanT
		if libScanT and libScanT.isAlive() and api.getForegroundObject().windowClassName == "TTrackInsertForm":
			return
		parem = 0 if self.SPLCurVersion < "5.10" else 1
		countA = statusAPI(parem, 32, ret=True)
		if countA == 0:
			self.libraryScanning = False
			return
		time.sleep(0.1)
		if api.getForegroundObject().windowClassName == "TTrackInsertForm" and self.productVersion in noLibScanMonitor:
			self.libraryScanning = False
			return
		countB = statusAPI(parem, 32, ret=True)
		if countA == countB:
			self.libraryScanning = False
			if self.SPLCurVersion >= "5.10":
				countB = statusAPI(0, 32, ret=True)
			# Translators: Presented when library scanning is finished.
			ui.message(_("{itemCount} items in the library").format(itemCount = countB))
		else:
			libScanT = threading.Thread(target=self.libraryScanReporter, args=(_SPLWin, countA, countB, parem))
			libScanT.daemon = True
			libScanT.start()

	def libraryScanReporter(self, _SPLWin, countA, countB, parem):
		scanIter = 0
		while countA != countB:
			if not self.libraryScanning: return
			countA = countB
			time.sleep(1)
			# Do not continue if we're back on insert tracks form or library scan is finished.
			if api.getForegroundObject().windowClassName == "TTrackInsertForm" or not self.libraryScanning:
				return
			countB, scanIter = statusAPI(parem, 32, ret=True), scanIter+1
			if countB < 0:
				break
			if scanIter%5 == 0 and splconfig.SPLConfig["General"]["LibraryScanAnnounce"] not in ("off", "ending"):
				self._libraryScanAnnouncer(countB, splconfig.SPLConfig["General"]["LibraryScanAnnounce"])
		self.libraryScanning = False
		if self.backgroundStatusMonitor: return
		if splconfig.SPLConfig["General"]["LibraryScanAnnounce"] != "off":
			if splconfig.SPLConfig["General"]["BeepAnnounce"]:
				tones.beep(370, 100)
			else:
				# Translators: Presented after library scan is done.
				ui.message(_("Scan complete with {itemCount} items").format(itemCount = countB))

	# Take care of library scanning announcement.
	def _libraryScanAnnouncer(self, count, announcementType):
		if announcementType == "progress":
			# Translators: Presented when library scan is in progress.
			tones.beep(550, 100) if splconfig.SPLConfig["General"]["BeepAnnounce"] else ui.message(_("Scanning"))
		elif announcementType == "numbers":
			if splconfig.SPLConfig["General"]["BeepAnnounce"]:
				tones.beep(550, 100)
				# No need to provide translatable string - just use index.
				ui.message("{0}".format(count))
			else: ui.message(_("{itemCount} items scanned").format(itemCount = count))

	# Place markers.
	placeMarker = None

	# Is the place marker set on this track?
	# Track argument is None (only useful for debugging purposes).
	def isPlaceMarkerTrack(self, track=None):
		if track is None: track = api.getFocusObject()
		index = track._indexOf("Filename")
		filename = track._getColumnContent(index)
		if self.placeMarker == (index, filename):
			return True
		return False

	# Used in delete track workaround routine.
	def preTrackRemoval(self):
		if self.isPlaceMarkerTrack(track=api.getFocusObject()):
			self.placeMarker = None

	# Metadata streaming manager
	# Obtains information on metadata streaming for each URL, notifying the broadcaster if told to do so upon startup.
	# Also allows broadcasters to toggle metadata streaming.

	# First, the reminder function.
	def _metadataAnnouncer(self, reminder=False):
		# If told to remind and connect, metadata streaming will be enabled at this time.
		# 6.0: Call Studio API twice - once to set, once more to obtain the needed information.
		# 6.2/7.0: When Studio API is called, add the value into the stream count list also.
		if reminder:
			for url in xrange(5):
				dataLo = 0x00010000 if splconfig.SPLConfig["MetadataStreaming"]["MetadataEnabled"][url] else 0xffff0000
				statusAPI(dataLo | url, 36)
		dsp = 1 if statusAPI(0, 36, ret=True) == 1 else 0
		streamCount = []
		for pos in xrange(1, 5):
			checked = statusAPI(pos, 36, ret=True)
			if checked == 1: streamCount.append(pos)
		# Announce streaming status when told to do so.
		status = None
		if not len(streamCount):
			# Translators: Status message for metadata streaming.
			if not dsp: status = _("No metadata streaming URL's defined")
			# Translators: Status message for metadata streaming.
			else: status = _("Metadata streaming configured for DSP encoder")
		elif len(streamCount) == 1:
			# Translators: Status message for metadata streaming.
			if dsp: status = _("Metadata streaming configured for DSP encoder and URL {URL}").format(URL = streamCount[0])
			# Translators: Status message for metadata streaming.
			else: status = _("Metadata streaming configured for URL {URL}").format(URL = streamCount[0])
		else:
			urltext = ", ".join([str(stream) for stream in streamCount])
			# Translators: Status message for metadata streaming.
			if dsp: status = _("Metadata streaming configured for DSP encoder and URL's {URL}").format(URL = urltext)
			# Translators: Status message for metadata streaming.
			else: status = _("Metadata streaming configured for URL's {URL}").format(URL = urltext)
		if reminder:
			time.sleep(2)
			speech.cancelSpeech()
			queueHandler.queueFunction(queueHandler.eventQueue, ui.message, status)
			nvwave.playWaveFile(os.path.join(os.path.dirname(__file__), "SPL_Metadata.wav"))
		else: ui.message(status)

	# The script version to open the manage metadata URL's dialog.
	def script_manageMetadataStreams(self, gesture):
		# Do not even think about opening this dialog if handle to Studio isn't found.
		if _SPLWin is None:
			# Translators: Presented when stremaing dialog cannot be shown.
			ui.message(_("Cannot open metadata streaming dialog"))
			return
		if splconfig._configDialogOpened or splconfig._metadataDialogOpened:
			# Translators: Presented when the add-on config dialog is opened.
			wx.CallAfter(gui.messageBox, _("The add-on settings dialog or the metadata streaming dialog is opened. Please close the opened dialog first."), _("Error"), wx.OK|wx.ICON_ERROR)
			return
		try:
			# Passing in the function object is enough to change the dialog UI.
			d = splconfig.MetadataStreamingDialog(gui.mainFrame, func=statusAPI)
			gui.mainFrame.prePopup()
			d.Raise()
			d.Show()
			gui.mainFrame.postPopup()
			splconfig._metadataDialogOpened = True
		except RuntimeError:
			wx.CallAfter(splconfig._alarmError)
	# Translators: Input help mode message for a command in Station Playlist Studio.
	script_manageMetadataStreams.__doc__=_("Opens a dialog to quickly enable or disable metadata streaming.")

	# Some handlers for native commands.

	# In Studio 5.0x, when deleting a track, NVDA announces wrong track item due to focus bouncing.
	# The below hack is sensitive to changes in NVDA core.
	deletedFocusObj = False

	def script_deleteTrack(self, gesture):
		self.preTrackRemoval()
		gesture.send()
		if self.productVersion.startswith("5.0"):
			if api.getForegroundObject().windowClassName == "TStudioForm":
				focus = api.getFocusObject()
				if focus.IAccessibleChildID < focus.parent.childCount:
					self.deletedFocusObj = True
					focus.setFocus()
					self.deletedFocusObj = False
					focus.setFocus()

	# When Escape is pressed, activate background library scan if conditions are right.
	def script_escape(self, gesture):
		gesture.send()
		if self.libraryScanning:
			if not libScanT or (libScanT and not libScanT.isAlive()):
				self.monitorLibraryScan()


	# SPL Assistant: reports status on playback, operation, etc.
	# Used layer command approach to save gesture assignments.
	# Most were borrowed from JFW and Window-Eyes layer scripts.

	# Set up the layer script environment.
	def getScript(self, gesture):
		if not self.SPLAssistant:
			return appModuleHandler.AppModule.getScript(self, gesture)
		script = appModuleHandler.AppModule.getScript(self, gesture)
		if not script:
			script = finally_(self.script_error, self.finish)
		return finally_(script, self.finish)

	def finish(self):
		self.SPLAssistant = False
		self.clearGestureBindings()
		self.bindGestures(self.__gestures)
		if self.cartExplorer:
			self.buildFNCarts()
			self.buildNumberCarts()

	def script_error(self, gesture):
		tones.beep(120, 100)
		self.finish()

	# SPL Assistant flag.
	SPLAssistant = False

	# The SPL Assistant layer driver.

	def script_SPLAssistantToggle(self, gesture):
		# Enter the layer command if an only if we're in the track list to allow easier gesture assignment.
		# Also, do not bother if the app module is not running.
		try:
			fg = api.getForegroundObject()
			if fg.windowClassName != "TStudioForm":
				gesture.send()
				return
			if self.SPLAssistant:
				self.script_error(gesture)
				return
			# To prevent entering wrong gesture while the layer is active.
			self.clearGestureBindings()
			# 7.0: choose the required compatibility layer.
			if splconfig.SPLConfig["Advanced"]["CompatibilityLayer"] == "off": self.bindGestures(self.__SPLAssistantGestures)
			elif splconfig.SPLConfig["Advanced"]["CompatibilityLayer"] == "jfw": self.bindGestures(self.__SPLAssistantJFWGestures)
			elif splconfig.SPLConfig["Advanced"]["CompatibilityLayer"] == "wineyes": self.bindGestures(self.__SPLAssistantWEGestures)
			self.SPLAssistant = True
			tones.beep(512, 50)
			if splconfig.SPLConfig["Advanced"]["CompatibilityLayer"] == "jfw": ui.message("JAWS")
			elif splconfig.SPLConfig["Advanced"]["CompatibilityLayer"] == "wineyes": ui.message("Window-Eyes")
		except WindowsError:
			return
	# Translators: Input help mode message for a layer command in Station Playlist Studio.
	script_SPLAssistantToggle.__doc__=_("The SPL Assistant layer command. See the add-on guide for more information on available commands.")


	# Status table keys
	SPLPlayStatus = 0
	SPLSystemStatus = 1
	SPLHourSelectedDuration = 3
	SPLNextTrackTitle = 4
	SPLCurrentTrackTitle = 5
	SPLTemperature = 6
	SPLScheduled = 7

	# Table of child constants based on versions
	# These are scattered throughout the screen, so one can use foreground.children[index] to fetch them.
	# Because 5.x (an perhaps future releases) uses different screen layout, look up the needed constant from the table below (row = info needed, column = version).
	statusObjs={
		SPLPlayStatus:[5, 6], # Play status, mic, etc.
		SPLSystemStatus:[-3, -2], # The second status bar containing system status such as up time.
		SPLHourSelectedDuration:[18, 19], # In case the user selects one or more tracks in a given hour.
		SPLScheduled:[19, 20], # Time when the selected track will begin.
		SPLNextTrackTitle:[7, 8], # Name and duration of the next track if any.
		SPLCurrentTrackTitle:[8, 9], # Name of the currently playing track.
		SPLTemperature:[6, 7], # Temperature for the current city.
	}

	_cachedStatusObjs = {}

	# Called in the layer commands themselves.
	def status(self, infoIndex):
		# Look up the cached objects first for faster response.
		if not infoIndex in self._cachedStatusObjs:
			fg = api.getForegroundObject()
			if fg.windowClassName != "TStudioForm":
				# 6.1: Allow gesture-based functions to look up status information even if Studio window isn't focused.
				fg = getNVDAObjectFromEvent(user32.FindWindowA("TStudioForm", None), OBJID_CLIENT, 0)
			if not self.productVersion >= "5.10": statusObj = self.statusObjs[infoIndex][0]
			else: statusObj = self.statusObjs[infoIndex][1]
			self._cachedStatusObjs[infoIndex] = fg.children[statusObj]
		return self._cachedStatusObjs[infoIndex]

	# The layer commands themselves.

	def script_sayPlayStatus(self, gesture):
		# Please do not translate the following messages.
		if statusAPI(0, 104, ret=True):
			msg = "Play status: Playing" if splconfig.SPLConfig["General"]["MessageVerbosity"] == "beginner" else "Playing"
		else:
			msg = "Play status: Stopped" if splconfig.SPLConfig["General"]["MessageVerbosity"] == "beginner" else "Stopped"
		ui.message(msg)

	def script_sayAutomationStatus(self, gesture):
		obj = self.status(self.SPLPlayStatus).children[1]
		msg = obj.name if splconfig.SPLConfig["General"]["MessageVerbosity"] == "beginner" else obj.name.split()[-1]
		ui.message(msg)

	def script_sayMicStatus(self, gesture):
		obj = self.status(self.SPLPlayStatus).children[2]
		msg = obj.name if splconfig.SPLConfig["General"]["MessageVerbosity"] == "beginner" else obj.name.split()[-1]
		ui.message(msg)

	def script_sayLineInStatus(self, gesture):
		obj = self.status(self.SPLPlayStatus).children[3]
		msg = obj.name if splconfig.SPLConfig["General"]["MessageVerbosity"] == "beginner" else obj.name.split()[-1]
		ui.message(msg)

	def script_sayRecToFileStatus(self, gesture):
		obj = self.status(self.SPLPlayStatus).children[4]
		msg = obj.name if splconfig.SPLConfig["General"]["MessageVerbosity"] == "beginner" else obj.name.split()[-1]
		ui.message(msg)

	def script_sayCartEditStatus(self, gesture):
		obj = self.status(self.SPLPlayStatus).children[5]
		msg = obj.name if splconfig.SPLConfig["General"]["MessageVerbosity"] == "beginner" else obj.name.split()[-1]
		ui.message(msg)

	def script_sayHourTrackDuration(self, gesture):
		statusAPI(0, 27, self.announceTime)

	def script_sayHourSelectedTrackDuration(self, gesture):
		obj = self.status(self.SPLHourSelectedDuration).firstChild
		ui.message(obj.name)

	def script_sayPlaylistRemainingDuration(self, gesture):
		statusAPI(1, 27, self.announceTime)

	def script_sayPlaylistModified(self, gesture):
		try:
			obj = self.status(self.SPLSystemStatus).children[5]
			ui.message(obj.name)
		except IndexError:
			# Translators: Presented when playlist modification is unavailable (for Studio 4.33 and earlier)
			ui.message(_("Playlist modification not available"))

	def script_sayNextTrackTitle(self, gesture):
		try:
			obj = self.status(self.SPLNextTrackTitle).firstChild
			# Translators: Presented when there is no information for the next track.
			ui.message(_("No next track scheduled or no track is playing")) if obj.name is None else ui.message(obj.name)
		except RuntimeError:
			# Translators: Presented when next track information is unavailable.
			ui.message(_("Cannot find next track information"))
		finally:
			self.finish()
	# Translators: Input help mode message for a command in Station Playlist Studio.
	script_sayNextTrackTitle.__doc__=_("Announces title of the next track if any")

	def script_sayCurrentTrackTitle(self, gesture):
		try:
			obj = self.status(self.SPLCurrentTrackTitle).firstChild
			# Translators: Presented when there is no information for the current track.
			ui.message(_("Cannot locate current track information or no track is playing")) if obj.name is None else ui.message(obj.name)
		except RuntimeError:
			# Translators: Presented when current track information is unavailable.
			ui.message(_("Cannot find current track information"))
		finally:
			self.finish()
	# Translators: Input help mode message for a command in Station Playlist Studio.
	script_sayCurrentTrackTitle.__doc__=_("Announces title of the currently playing track")

	def script_sayTemperature(self, gesture):
		try:
			obj = self.status(self.SPLTemperature).firstChild
			# Translators: Presented when there is no weather or temperature information.
			ui.message(_("Weather and temperature not configured")) if obj.name is None else ui.message(obj.name)
		except RuntimeError:
			# Translators: Presented when temperature information cannot be found.
			ui.message(_("Weather information not found"))
		finally:
			self.finish()
	# Translators: Input help mode message for a command in Station Playlist Studio.
	script_sayTemperature.__doc__=_("Announces temperature and weather information")

	def script_sayUpTime(self, gesture):
		obj = self.status(self.SPLSystemStatus).firstChild
		ui.message(obj.name)

	def script_sayScheduledTime(self, gesture):
		obj = self.status(self.SPLScheduled).firstChild
		ui.message(obj.name)

	def script_sayListenerCount(self, gesture):
		obj = self.status(self.SPLSystemStatus).children[3]
		# Translators: Presented when there is no listener count information.
		ui.message(obj.name) if obj.name is not None else ui.message(_("Listener count not found"))

	def script_sayTrackPitch(self, gesture):
		try:
			obj = self.status(self.SPLSystemStatus).children[4]
			ui.message(obj.name)
		except IndexError:
			# Translators: Presented when there is no information on song pitch (for Studio 4.33 and earlier).
			ui.message(_("Song pitch not available"))

	# Few toggle/misc scripts that may be excluded from the layer later.

	def script_libraryScanMonitor(self, gesture):
		if not self.libraryScanning:
			if self.productVersion >= "5.10":
				scanning = statusAPI(1, 32, ret=True)
				if scanning < 0:
					items = statusAPI(0, 32, ret=True)
					ui.message(_("{itemCount} items in the library").format(itemCount = items))
					return
			self.libraryScanning = True
			# Translators: Presented when attempting to start library scan.
			ui.message(_("Monitoring library scan"))
			self.monitorLibraryScan()
		else:
			# Translators: Presented when library scan is already in progress.
			ui.message(_("Scanning is in progress"))

	# Track time analysis: return total length of the selected tracks upon request.
	# Analysis command will be assignable.
	_analysisMarker = None

	def _trackAnalysisAllowed(self):
		if api.getForegroundObject().windowClassName != "TStudioForm":
			# Translators: Presented when track time anlaysis cannot be performed because user is not focused on playlist viewer.
			ui.message(_("Not in playlist viewer, cannot perform track time analysis"))
			return False
		return True

	def script_markTrackForAnalysis(self, gesture):
		self.finish()
		if self._trackAnalysisAllowed():
			focus = api.getFocusObject()
			if focus.role == controlTypes.ROLE_LIST:
				# Translators: Presented when track time analysis cannot be activated.
				ui.message(_("No tracks were added, cannot perform track time analysis"))
				return
			if scriptHandler.getLastScriptRepeatCount() == 0:
				self._analysisMarker = focus.IAccessibleChildID-1
				# Translators: Presented when track time analysis is turned on.
				ui.message(_("Track time analysis activated"))
			else:
				self._analysisMarker = None
				# Translators: Presented when track time analysis is turned off.
				ui.message(_("Track time analysis deactivated"))
	# Translators: Input help mode message for a command in Station Playlist Studio.
	script_markTrackForAnalysis.__doc__=_("Marks focused track as start marker for track time analysis")

	def script_trackTimeAnalysis(self, gesture):
		self.finish()
		if self._trackAnalysisAllowed():
			focus = api.getFocusObject()
			if focus.role == controlTypes.ROLE_LIST:
				ui.message(_("No tracks were added, cannot perform track time analysis"))
				return
			if self._analysisMarker is None:
				# Translators: Presented when track time analysis cannot be used because start marker is not set.
				ui.message(_("No track selected as start of analysis marker, cannot perform time analysis"))
				return
			trackPos = focus.IAccessibleChildID-1
			if self._analysisMarker == trackPos:
				filename = statusAPI(self._analysisMarker, 211, ret=True)
				statusAPI(filename, 30, func=self.announceTime)
			else:
				analysisBegin = min(self._analysisMarker, trackPos)
				analysisEnd = max(self._analysisMarker, trackPos)
				analysisRange = analysisEnd-analysisBegin+1
				totalLength = 0
				for track in xrange(analysisBegin, analysisEnd+1):
					filename = statusAPI(track, 211, ret=True)
					totalLength+=statusAPI(filename, 30, ret=True)
				# Translators: Presented when time analysis is done for a number of tracks (example output: Tracks: 3, totaling 5:00).
				ui.message(_("Tracks: {numberOfSelectedTracks}, totaling {totalTime}").format(numberOfSelectedTracks = analysisRange, totalTime = self._ms2time(totalLength)))
	# Translators: Input help mode message for a command in Station Playlist Studio.
	script_trackTimeAnalysis.__doc__=_("Announces total length of tracks between analysis start marker and the current track")

	def script_switchProfiles(self, gesture):
		splconfig.instantProfileSwitch()

	def script_setPlaceMarker(self, gesture):
		obj = api.getFocusObject()
		try:
			index = obj._indexOf("Filename")
		except AttributeError:
			# Translators: Presented when place marker cannot be set.
			ui.message(_("No tracks found, cannot set place marker"))
			return
		filename = obj._getColumnContent(index)
		if filename:
			self.placeMarker = (index, filename)
			# Translators: Presented when place marker track is set.
			ui.message(_("place marker set"))
		else:
			# Translators: Presented when attempting to place a place marker on an unsupported track.
			ui.message(_("This track cannot be used as a place marker track"))

	def script_findPlaceMarker(self, gesture):
		if self.placeMarker is None:
			# Translators: Presented when no place marker is found.
			ui.message(_("No place marker found"))
		else:
			track = self._trackLocator(self.placeMarker[1], obj=api.getFocusObject().parent.firstChild, columns=[self.placeMarker[0]])
			track.setFocus(), track.setFocus()

	def script_metadataStreamingAnnouncer(self, gesture):
		self._metadataAnnouncer()

	# Gesture(s) for the following script cannot be changed by users.
	def script_metadataEnabled(self, gesture):
		url = int(gesture.displayName[-1])
		checked = statusAPI(url, 36, ret=True)
		if checked == 1:
			# 0 is DSP encoder status, others are servers.
			if url:
				# Translators: Status message for metadata streaming.
				status = _("Metadata streaming on URL {URLPosition} enabled").format(URLPosition = url)
			else:
				# Translators: Status message for metadata streaming.
				status = _("Metadata streaming on DSP encoder enabled")
		else:
			if url:
				# Translators: Status message for metadata streaming.
				status = _("Metadata streaming on URL {URLPosition} disabled").format(URLPosition = url)
			else:
				# Translators: Status message for metadata streaming.
				status = _("Metadata streaming on DSP encoder disabled")
		ui.message(status)

	def script_layerHelp(self, gesture):
		compatibility = splconfig.SPLConfig["Advanced"]["CompatibilityLayer"]
		# Translators: The title for SPL Assistant help dialog.
		if compatibility == "off": title = _("SPL Assistant help")
		# Translators: The title for SPL Assistant help dialog.
		elif compatibility == "jfw": title = _("SPL Assistant help for JAWS layout")
		# Translators: The title for SPL Assistant help dialog.
		elif compatibility == "wineyes": title = _("SPL Assistant help for Window-Eyes layout")
		wx.CallAfter(gui.messageBox, SPLAssistantHelp[compatibility], title)

	def script_openOnlineDoc(self, gesture):
		os.startfile("https://bitbucket.org/nvdaaddonteam/stationplaylist/wiki/SPLDevAddonGuide")

	def script_updateCheck(self, gesture):
		if splupdate._SPLUpdateT is not None and splupdate._SPLUpdateT.IsRunning(): splupdate._SPLUpdateT.Stop()
		splupdate.updateCheck(continuous=splconfig.SPLConfig["Update"]["AutoUpdateCheck"])


	__SPLAssistantGestures={
		"kb:p":"sayPlayStatus",
		"kb:a":"sayAutomationStatus",
		"kb:m":"sayMicStatus",
		"kb:l":"sayLineInStatus",
		"kb:r":"sayRecToFileStatus",
		"kb:t":"sayCartEditStatus",
		"kb:h":"sayHourTrackDuration",
		"kb:shift+h":"sayHourSelectedTrackDuration",
		"kb:d":"sayPlaylistRemainingDuration",
		"kb:y":"sayPlaylistModified",
		"kb:u":"sayUpTime",
		"kb:n":"sayNextTrackTitle",
		"kb:c":"sayCurrentTrackTitle",
		"kb:w":"sayTemperature",
		"kb:i":"sayListenerCount",
		"kb:s":"sayScheduledTime",
		"kb:shift+p":"sayTrackPitch",
		"kb:shift+r":"libraryScanMonitor",
		"kb:f9":"markTrackForAnalysis",
		"kb:f10":"trackTimeAnalysis",
		"kb:f12":"switchProfiles",
		"kb:Control+k":"setPlaceMarker",
		"kb:k":"findPlaceMarker",
		"kb:e":"metadataStreamingAnnouncer",
		"kb:1":"metadataEnabled",
		"kb:2":"metadataEnabled",
		"kb:3":"metadataEnabled",
		"kb:4":"metadataEnabled",
		"kb:0":"metadataEnabled",
		"kb:f1":"layerHelp",
		"kb:shift+f1":"openOnlineDoc",
		"kb:control+shift+u":"updateCheck",
	}

	__SPLAssistantJFWGestures={
		"kb:p":"sayPlayStatus",
		"kb:a":"sayAutomationStatus",
		"kb:m":"sayMicStatus",
		"kb:shift+l":"sayLineInStatus",
		"kb:shift+e":"sayRecToFileStatus",
		"kb:t":"sayCartEditStatus",
		"kb:h":"sayHourTrackDuration",
		"kb:shift+h":"sayHourSelectedTrackDuration",
		"kb:r":"sayPlaylistRemainingDuration",
		"kb:y":"sayPlaylistModified",
		"kb:u":"sayUpTime",
		"kb:n":"sayNextTrackTitle",
		"kb:shift+c":"sayCurrentTrackTitle",
		"kb:c":"toggleCartExplorer",
		"kb:w":"sayTemperature",
		"kb:l":"sayListenerCount",
		"kb:s":"sayScheduledTime",
		"kb:shift+p":"sayTrackPitch",
		"kb:shift+r":"libraryScanMonitor",
		"kb:f9":"markTrackForAnalysis",
		"kb:f10":"trackTimeAnalysis",
		"kb:f12":"switchProfiles",
		"kb:Control+k":"setPlaceMarker",
		"kb:k":"findPlaceMarker",
		"kb:e":"metadataStreamingAnnouncer",
		"kb:1":"metadataEnabled",
		"kb:2":"metadataEnabled",
		"kb:3":"metadataEnabled",
		"kb:4":"metadataEnabled",
		"kb:0":"metadataEnabled",
		"kb:f1":"layerHelp",
		"kb:shift+f1":"openOnlineDoc",
	}

	__SPLAssistantWEGestures={
		"kb:p":"sayPlayStatus",
		"kb:a":"sayAutomationStatus",
		"kb:m":"sayMicStatus",
		"kb:shift+l":"sayLineInStatus",
		"kb:shift+e":"sayRecToFileStatus",
		"kb:t":"sayCartEditStatus",
		"kb:h":"sayHourTrackDuration",
		"kb:shift+h":"sayHourSelectedTrackDuration",
		"kb:r":"sayPlaylistRemainingDuration",
		"kb:y":"sayPlaylistModified",
		"kb:u":"sayUpTime",
		"kb:n":"sayNextTrackTitle",
		"kb:shift+c":"sayCurrentTrackTitle",
		"kb:c":"toggleCartExplorer",
		"kb:w":"sayTemperature",
		"kb:l":"sayListenerCount",
		"kb:s":"sayScheduledTime",
		"kb:shift+p":"sayTrackPitch",
		"kb:shift+r":"libraryScanMonitor",
		"kb:f9":"markTrackForAnalysis",
		"kb:f10":"trackTimeAnalysis",
		"kb:f12":"switchProfiles",
		"kb:Control+k":"setPlaceMarker",
		"kb:k":"findPlaceMarker",
		"kb:e":"metadataStreamingAnnouncer",
		"kb:1":"metadataEnabled",
		"kb:2":"metadataEnabled",
		"kb:3":"metadataEnabled",
		"kb:4":"metadataEnabled",
		"kb:0":"metadataEnabled",
		"kb:f1":"layerHelp",
		"kb:shift+f1":"openOnlineDoc",
		"kb:control+shift+u":"updateCheck",
	}

	__gestures={
		"kb:control+alt+t":"sayRemainingTime",
		"ts(SPL):2finger_flickDown":"sayRemainingTime",
		"kb:alt+shift+t":"sayElapsedTime",
		"kb:shift+nvda+f12":"sayBroadcasterTime",
		"ts(SPL):2finger_flickUp":"sayBroadcasterTime",
		"kb:control+nvda+1":"toggleBeepAnnounce",
		"kb:control+nvda+2":"setEndOfTrackTime",
		"ts(SPL):2finger_flickRight":"setEndOfTrackTime",
		"kb:alt+nvda+2":"setSongRampTime",
		"ts(SPL):2finger_flickLeft":"setSongRampTime",
		"kb:control+nvda+4":"setMicAlarm",
		"kb:control+nvda+f":"findTrack",
		"kb:nvda+f3":"findTrackNext",
		"kb:shift+nvda+f3":"findTrackPrevious",
		"kb:control+nvda+3":"toggleCartExplorer",
		"kb:alt+nvda+r":"setLibraryScanProgress",
		"kb:control+shift+r":"startScanFromInsertTracks",
		"kb:control+shift+x":"setBrailleTimer",
		"kb:control+NVDA+0":"openConfigDialog",
		"kb:Shift+delete":"deleteTrack",
		"kb:Shift+numpadDelete":"deleteTrack",
		"kb:escape":"escape",
		#"kb:control+nvda+`":"SPLAssistantToggle"
	}<|MERGE_RESOLUTION|>--- conflicted
+++ resolved
@@ -177,7 +177,6 @@
 			if splconfig.SPLConfig["General"]["TrackDial"] and self.appModule.SPLColNumber > 0:
 				# Translators: Spoken when enabling track dial while status message is set to beeps.
 				speech.speakMessage(_("Column {columnNumber}").format(columnNumber = self.appModule.SPLColNumber+1))
-		splconfig._propagateChanges(key="TrackDial")
 	# Translators: Input help mode message for SPL track item.
 	script_toggleTrackDial.__doc__=_("Toggles track dial on and off.")
 	script_toggleTrackDial.category = _("StationPlaylist Studio")
@@ -862,15 +861,8 @@
 		if not splconfig.SPLConfig["General"]["BeepAnnounce"]:
 			splconfig.SPLConfig["General"]["BeepAnnounce"] = True
 		else:
-<<<<<<< HEAD
 			splconfig.SPLConfig["General"]["BeepAnnounce"] = False
 		splconfig.message("BeepAnnounce", splconfig.SPLConfig["General"]["BeepAnnounce"])
-=======
-			splconfig.SPLConfig["BeepAnnounce"] = False
-		splconfig.message("BeepAnnounce", splconfig.SPLConfig["BeepAnnounce"])
-		# 6.1: Due to changes introduced when fixing instant switching bug, make sure to propagate changes to all profiles.
-		splconfig._propagateChanges(key="BeepAnnounce")
->>>>>>> c8768b10
 	# Translators: Input help mode message for a command in Station Playlist Studio.
 	script_toggleBeepAnnounce.__doc__=_("Toggles status announcements between words and beeps.")
 
@@ -889,7 +881,6 @@
 			brailleTimer = "off"
 		splconfig.SPLConfig["General"]["BrailleTimer"] = brailleTimer
 		splconfig.message("BrailleTimer", brailleTimer)
-		splconfig._propagateChanges(key="BrailleTimer")
 	# Translators: Input help mode message for a command in Station Playlist Studio.
 	script_setBrailleTimer.__doc__=_("Toggles between various braille timer settings.")
 
@@ -1104,7 +1095,6 @@
 			libraryScanAnnounce = "off"
 		splconfig.SPLConfig["General"]["LibraryScanAnnounce"] = libraryScanAnnounce
 		splconfig.message("LibraryScanAnnounce", libraryScanAnnounce)
-		splconfig._propagateChanges(key="LibraryScanAnnounce")
 	# Translators: Input help mode message for a command in Station Playlist Studio.
 	script_setLibraryScanProgress.__doc__=_("Toggles library scan progress settings.")
 
