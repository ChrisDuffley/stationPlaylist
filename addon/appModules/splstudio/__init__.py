# StationPlaylist Studio
# An app module and global plugin package for NVDA
# Copyright 2011, 2013-2017, Geoff Shang, Joseph Lee and others, released under GPL.
# The primary function of this appModule is to provide meaningful feedback to users of SplStudio
# by allowing speaking of items which cannot be easily found.
# Version 0.01 - 7 April 2011:
# Initial release: Jamie's focus hack plus auto-announcement of status items.
# Additional work done by Joseph Lee and other contributors.
# For SPL Studio Controller, focus movement, SAM Encoder support and other utilities, see the global plugin version of this app module.

# Minimum version: SPL 5.10, NvDA 2016.4.

import os
import time
import threading
import controlTypes
import appModuleHandler
import api
import scriptHandler
import ui
import nvwave
import speech
import braille
import touchHandler
import gui
import wx
from winUser import user32, sendMessage, OBJID_CLIENT
from NVDAObjects import NVDAObject, NVDAObjectTextInfo
from NVDAObjects.IAccessible import IAccessible, getNVDAObjectFromEvent
from NVDAObjects.behaviors import Dialog
import textInfos
import tones
import splconfig
import splconfui
import splmisc
import splupdate
import addonHandler
addonHandler.initTranslation()
from spldebugging import debugOutput

# Make sure the broadcaster is running a compatible version.
SPLMinVersion = "5.10"

# Cache the handle to main Studio window.
_SPLWin = None

# Threads pool.
micAlarmT = None
micAlarmT2 = None
libScanT = None

# Blacklisted versions of Studio where library scanning functionality is broken.
noLibScanMonitor = []

# Braille and play a sound in response to an alarm or an event.
def messageSound(wavFile, message):
	nvwave.playWaveFile(wavFile)
	braille.handler.message(message)

# A special version for microphone alarm (continuous or not).
def _micAlarmAnnouncer():
		if splconfig.SPLConfig["General"]["AlarmAnnounce"] in ("beep", "both"):
			nvwave.playWaveFile(os.path.join(os.path.dirname(__file__), "SPL_MicAlarm.wav"))
		if splconfig.SPLConfig["General"]["AlarmAnnounce"] in ("message", "both"):
			# Translators: Presented when microphone has been active for a while.
			ui.message(_("Microphone active"))

# Manage microphone alarm announcement.
def micAlarmManager(micAlarmWav, micAlarmMessage):
	messageSound(micAlarmWav, micAlarmMessage)
	# Play an alarm sound (courtesy of Jerry Mader from Mader Radio).
	global micAlarmT2
	# Use a timer to play a tone when microphone was active for more than the specified amount.
	# Mechanics come from Clock add-on.
	if splconfig.SPLConfig["MicrophoneAlarm"]["MicAlarmInterval"]:
		micAlarmT2 = wx.PyTimer(_micAlarmAnnouncer)
		micAlarmT2.Start(splconfig.SPLConfig["MicrophoneAlarm"]["MicAlarmInterval"] * 1000)

# Use SPL Studio API to obtain needed values.
# A thin wrapper around user32.SendMessage and calling a callback if defined.
# Offset is used in some time commands.
# If debugging framework is on, print arg, command and other values.
def studioAPI(arg, command, func=None, ret=False, offset=None):
	if _SPLWin is None:
		debugOutput("SPL: Studio handle not found")
		return
	debugOutput("SPL: Studio API wParem is %s, lParem is %s"%(arg, command))
	val = sendMessage(_SPLWin, 1024, arg, command)
	debugOutput("SPL: Studio API result is %s"%val)
	if ret:
		return val
	if func:
		func(val) if not offset else func(val, offset)

# Check if Studio itself is running.
# This is to make sure custom commands for SPL Assistant comamnds and other app module gestures display appropriate error messages.
def studioIsRunning():
	if _SPLWin is None:
		debugOutput("SPL: Studio handle not found")
		# Translators: A message informing users that Studio is not running so certain commands will not work.
		ui.message(_("Studio main window not found"))
		return False
	return True

# Select a track upon request.
def selectTrack(trackIndex):
	studioAPI(-1, 121)
	studioAPI(trackIndex, 121)

# Category sounds dictionary (key = category, value = tone pitch).
_SPLCategoryTones = {
	"Break Note":415,
	"Timed Break Note":208,
	"<Manual Intro>":600,
}

# Routines for track items themselves (prepare for future work).
class SPLTrackItem(IAccessible):
	"""A base class for providing utility scripts when track entries are focused, such as location text and column navigation."""

	# Keep a record of which column is being looked at.
	_curColumnNumber = None

	def initOverlayClass(self):
		# LTS: Take a greater role in assigning enhanced Columns Explorer command at the expense of limiting where this can be invoked.
		# 8.0: Just assign number row.
		for i in xrange(10):
			self.bindGesture("kb:control+nvda+%s"%(i), "columnExplorer")

	# Locate the real column index for a column header.
	# This is response to a situation where columns were rearranged yet testing shows in-memory arrangement remains the same.
	# Subclasses must provide this function.
	def _origIndexOf(self, columnHeader):
		return None

	# Read selected columns.
	# But first, find where the requested column lives.
	# 8.0: Make this a public function.
	def indexOf(self, columnHeader):
		try:
			return self._origIndexOf(columnHeader)
		except ValueError:
			return None

	def reportFocus(self):
		# initialize column navigation tracker.
		if self.__class__._curColumnNumber is None: self.__class__._curColumnNumber = 0
		# 7.0: Cache column header data structures if meeting track items for the first time.
		# It is better to do it while reporting focus, otherwise Python throws recursion limit exceeded error when initOverlayClass does this.
		if self.appModule._columnHeaders is None:
			self.appModule._columnHeaders = self.parent.children[-1]
		# 7.0: Also cache column header names to improve performance (may need to check for header repositioning later).
		if self.appModule._columnHeaderNames is None:
			self.appModule._columnHeaderNames = [header.name for header in self.appModule._columnHeaders.children]
		if splconfig.SPLConfig["General"]["CategorySounds"]:
			category = self._getColumnContent(self.indexOf("Category"))
			if category in _SPLCategoryTones:
				tones.beep(_SPLCategoryTones[category], 50)
		# LTS: Comments please.
		if splconfig.SPLConfig["General"]["TrackCommentAnnounce"] != "off":
			self.announceTrackComment(0)
		# 6.3: Catch an unusual case where screen order is off yet column order is same as screen order and NvDA is told to announce all columns.
		# 17.04: Even if vertical column commands are performed, build description pieces for consistency.
		if splconfig._shouldBuildDescriptionPieces():
			descriptionPieces = []
			columnsToInclude = splconfig.SPLConfig["ColumnAnnouncement"]["IncludedColumns"]
			for header in splconfig.SPLConfig["ColumnAnnouncement"]["ColumnOrder"]:
				if header in columnsToInclude:
					index = self.indexOf(header)
					if index is None: continue # Header not found, mostly encountered in Studio 5.0x.
					content = self._getColumnContent(index)
					if content:
						descriptionPieces.append("%s: %s"%(header, content))
			self.description = ", ".join(descriptionPieces)
		if self.appModule._announceColumnOnly is None:
			super(IAccessible, self).reportFocus()
		else:
			self.appModule._announceColumnOnly = None
			verticalColumnAnnounce = splconfig.SPLConfig["General"]["VerticalColumnAnnounce"]
			if verticalColumnAnnounce == "Status" or (verticalColumnAnnounce is None and self._curColumnNumber == 0):
				self._leftmostcol()
			else:
				self.announceColumnContent(self._curColumnNumber if verticalColumnAnnounce is None else self.indexOf(verticalColumnAnnounce), header=verticalColumnAnnounce, reportStatus=self.name is not None)
		# 7.0: Let the app module keep a reference to this track.
		self.appModule._focusedTrack = self

	# A friendly way to report track position via location text.
	def _get_locationText(self):
		# Translators: location text for a playlist item (example: item 1 of 10).
		return _("Item {current} of {total}").format(current = self.IAccessibleChildID, total = studioAPI(0, 124, ret=True))

	# Some helper functions to handle corner cases.
	# Each track item provides its own version.
	def _leftmostcol(self):
		pass

	# Locate column content.
	# This is merely the proxy of the module level function defined in the misc module.
	def _getColumnContent(self, col):
		return splmisc._getColumnContent(self, col)

	# Announce column content if any.
	# 7.0: Add an optional header in order to announce correct header information in columns explorer.
	# 17.04: Allow checked status in 5.1x and later to be announced if this is such a case (vertical column navigation).)
	def announceColumnContent(self, colNumber, header=None, reportStatus=False):
		columnHeader = header if header is not None else self.appModule._columnHeaderNames[colNumber]
		columnContent = self._getColumnContent(self.indexOf(columnHeader))
		status = self.name + " " if reportStatus else ""
		if columnContent:
			# Translators: Standard message for announcing column content.
			ui.message(unicode(_("{checkStatus}{header}: {content}")).format(checkStatus = status, header = columnHeader, content = columnContent))
		else:
			# Translators: Spoken when column content is blank.
			speech.speakMessage(_("{checkStatus}{header}: blank").format(checkStatus = status, header = columnHeader))
			# Translators: Brailled to indicate empty column content.
			braille.handler.message(_("{checkStatus}{header}: ()").format(checkStatus = status, header = columnHeader))

	# Now the scripts.

	def script_nextColumn(self, gesture):
		if (self._curColumnNumber+1) == self.appModule._columnHeaders.childCount:
			tones.beep(2000, 100)
		else:
			self.__class__._curColumnNumber +=1
		self.announceColumnContent(self._curColumnNumber)

	def script_prevColumn(self, gesture):
		if self._curColumnNumber <= 0:
			tones.beep(2000, 100)
		else:
			self.__class__._curColumnNumber -=1
		if self._curColumnNumber == 0:
			self._leftmostcol()
		else:
			self.announceColumnContent(self._curColumnNumber)

	def script_firstColumn(self, gesture):
		self.__class__._curColumnNumber = 0
		self._leftmostcol()

	def script_lastColumn(self, gesture):
		self.__class__._curColumnNumber = self.appModule._columnHeaders.childCount-1
		self.announceColumnContent(self._curColumnNumber)

	# Track movement scripts.
	# Detects top/bottom of a playlist if told to do so.

	def script_nextTrack(self, gesture):
		gesture.send()
		if self.IAccessibleChildID == self.parent.childCount-1 and splconfig.SPLConfig["General"]["TopBottomAnnounce"]:
			tones.beep(2000, 100)

	def script_prevTrack(self, gesture):
		gesture.send()
		if self.IAccessibleChildID == 1 and splconfig.SPLConfig["General"]["TopBottomAnnounce"]:
			tones.beep(2000, 100)

	# Vertical column navigation.

	def script_nextRowColumn(self, gesture):
		newTrack = self.next
		if newTrack is None and splconfig.SPLConfig["General"]["TopBottomAnnounce"]:
			tones.beep(2000, 100)
		else:
			self.appModule._announceColumnOnly = True
			newTrack._curColumnNumber = self._curColumnNumber
			newTrack.setFocus(), newTrack.setFocus()
			selectTrack(newTrack.IAccessibleChildID-1)

	def script_prevRowColumn(self, gesture):
		newTrack = self.previous
		if newTrack is None and splconfig.SPLConfig["General"]["TopBottomAnnounce"]:
			tones.beep(2000, 100)
		else:
			self.appModule._announceColumnOnly = True
			newTrack._curColumnNumber = self._curColumnNumber
			newTrack.setFocus(), newTrack.setFocus()
			selectTrack(newTrack.IAccessibleChildID-1)

			# Overlay class version of Columns Explorer.

	def script_columnExplorer(self, gesture):
		# LTS: Just in case Control+NVDA+number row command is pressed...
		# Due to the below formula, columns explorer will be restricted to number commands.
		columnPos = int(gesture.displayName.split("+")[-1])-1
		header = splconfig.SPLConfig["General"]["ExploreColumns"][columnPos]
		column = self.indexOf(header)
		if column is not None:
			self.announceColumnContent(column, header=header)
		else:
			# Translators: Presented when a specific column header is not found.
			ui.message(_("{headerText} not found").format(headerText = header))

# Track comments.

	# Track comment announcer.
	# Levels indicate what should be done.
	# 0 indicates reportFocus, subsequent levels indicate script repeat count+1.
	def announceTrackComment(self, level):
		filename = self._getColumnContent(self.indexOf("Filename"))
		if filename is not None and filename in splconfig.trackComments:
			if level == 0:
				if splconfig.SPLConfig["General"]["TrackCommentAnnounce"] in ("message", "both"):
					ui.message(_("Has comment"))
				if splconfig.SPLConfig["General"]["TrackCommentAnnounce"] in ("beep", "both"):
					tones.beep(1024, 100)
			elif level == 1:
				ui.message(splconfig.trackComments[filename])
			elif level == 2:
				api.copyToClip(splconfig.trackComments[filename])
				# Translators: Presented when track comment has been copied to clipboard.
				ui.message(_("Track comment copied to clipboard"))
			else:
				self._trackCommentsEntry(filename, splconfig.trackComments[filename])
		else:
			if level in (1, 2):
				# Translators: Presented when there is no track comment for the focused track.
				ui.message(_("No comment"))
			elif level >= 3:
				# 16.12: timed break notes shows an odd value for filename (seconds in integers followed by a colon), potentially confusing users.)
				if filename and not filename.endswith(":"):
					self._trackCommentsEntry(filename, "")
				else:
					# Translators: Presented when focused on a track other than an actual track (such as hour marker).
					ui.message(_("Comments cannot be added to this kind of track"))

	# A proxy function to call the track comments entry dialog.
	def _trackCommentsEntry(self, filename, comment):
		dlg = wx.TextEntryDialog(gui.mainFrame,
		_("Track comment"),
		# Translators: The title of the track comments dialog.
		_("Track comment"), defaultValue=comment)
		def callback(result):
			if result == wx.ID_OK:
				if dlg.GetValue() is None: return
				elif dlg.GetValue() == "": del splconfig.trackComments[filename]
				else: splconfig.trackComments[filename] = dlg.GetValue()
		gui.runScriptModalDialog(dlg, callback)

	def script_announceTrackComment(self, gesture):
		self.announceTrackComment(scriptHandler.getLastScriptRepeatCount()+1)
	# Translators: Input help message for track comment announcemnet command in SPL Studio.
	script_announceTrackComment.__doc__ = _("Announces track comment if any. Press twice to copy this information to the clipboard, and press three times to open a dialog to add, change or remove track comments")

	__gestures={
		"kb:control+alt+rightArrow":"nextColumn",
		"kb:control+alt+leftArrow":"prevColumn",
		"kb:control+alt+downArrow":"nextRowColumn",
		"kb:control+alt+upArrow":"prevRowColumn",
		"kb:control+alt+home":"firstColumn",
		"kb:control+alt+end":"lastColumn",
		"kb:downArrow":"nextTrack",
		"kb:upArrow":"prevTrack",
		"kb:Alt+NVDA+C":"announceTrackComment"
	}

class SPL510TrackItem(SPLTrackItem):
	"""Track item for Studio 5.10 and later."""

	def event_stateChange(self):
		# Why is it that NVDA keeps announcing "not selected" when track items are scrolled?
		if controlTypes.STATE_SELECTED not in self.states:
			pass

	def script_select(self, gesture):
		gesture.send()
		speech.speakMessage(self.name)
		braille.handler.handleUpdate(self)

	# Studio 5.10 version of original index finder.
	def _origIndexOf(self, columnHeader):
		return splconfig._SPLDefaults["ColumnAnnouncement"]["ColumnOrder"].index(columnHeader)+1

	# Handle column announcement for SPL 5.10.
	def _leftmostcol(self):
		if not self.name:
			# Translators: Presented when no track status is found in Studio 5.10.
			ui.message(_("Status not found"))
		else:
			# Translators: Status information for a checked track in Studio 5.10.
			ui.message(_("Status: {name}").format(name = self.name))

	__gestures={"kb:space":"select"}

SPLAssistantHelp={
	# Translators: The text of the help command in SPL Assistant layer.
	"off":_("""After entering SPL Assistant, press:
A: Automation.
C: Announce name of the currently playing track.
D: Remaining time for the playlist.
E: Overall metadata streaming status.
Shift+1 through shift+4, shift+0: Metadata streaming status for DSP encoder and four additional URL's.
H: Duration of trakcs in this hour slot.
Shift+H: Duration of remaining trakcs in this hour slot.
I: Listener count.
K: Move to place marker track.
Control+K: Set place marker track.
L: Line-in status.
M: Microphone status.
N: Next track.
P: Playback status.
Shift+P: Pitch for the current track.
R: Record to file.
Shift+R: Monitor library scan.
S: Scheduled time for the track.
Shift+S: Time until the selected track will play.
T: Cart edit/insert mode.
U: Studio up time.
W: Weather and temperature.
Y: Playlist modification.
1 through 0: Announce columns via Columns Explorer (0 is tenth column slot).
F8: Take playlist snapshots such as track count, longest track and so on.
F9: Mark current track as start of track time analysis.
F10: Perform track time analysis.
F12: Switch to an instant switch profile.
Shift+F1: Open online user guide."""),
# Translators: The text of the help command in SPL Assistant layer when JFW layer is active.
	"jfw":_("""After entering SPL Assistant, press:
A: Automation.
C: Toggle cart explorer.
Shift+C: Announce name of the currently playing track.
E: Overall metadata streaming status.
Shift+1 through shift+4, shift+0: Metadata streaming status for DSP encoder and four additional URL's.
Shift+E: Record to file.
F: Track finder.
H: Duration of trakcs in this hour slot.
Shift+H: Duration of remaining trakcs in this hour slot.
K: Move to place marker track.
Control+K: Set place marker track.
L: Listener count.
Shift+L: Line-in status.
M: Microphone status.
N: Next track.
P: Playback status.
Shift+P: Pitch for the current track.
R: Remaining time for the playlist.
Shift+R: Monitor library scan.
S: Scheduled time for the track.
Shift+S: Time until the selected track will play.
T: Cart edit/insert mode.
U: Studio up time.
W: Weather and temperature.
Y: Playlist modification.
1 through 0: Announce columns via Columns Explorer (0 is tenth column slot).
F8: Take playlist snapshots such as track count, longest track and so on.
F9: Mark current track as start of track time analysis.
F10: Perform track time analysis.
F12: Switch to an instant switch profile.
Shift+F1: Open online user guide."""),
# Translators: The text of the help command in SPL Assistant layer when Window-Eyes layer is active.
	"wineyes":_("""After entering SPL Assistant, press:
A: Automation.
C: Toggle cart explorer.
Shift+C: Announce name of the currently playing track.
D: Remaining time for the playlist.
E: Elapsed time.
F: Track finder.
R: Remaining time for the currently playing track.
G: Overall metadata streaming status.
Shift+1 through shift+4, shift+0: Metadata streaming status for DSP encoder and four additional URL's.
H: Duration of trakcs in this hour slot.
Shift+H: Duration of remaining trakcs in this hour slot.
K: Move to place marker track.
Control+K: Set place marker track.
L: Listener count.
Shift+L: Line-in status.
M: Microphone status.
N: Next track.
P: Playback status.
Shift+P: Pitch for the current track.
Shift+E: Record to file.
Shift+R: Monitor library scan.
S: Scheduled time for the track.
Shift+S: Time until the selected track will play.
T: Cart edit/insert mode.
U: Studio up time.
W: Weather and temperature.
Y: Playlist modification.
1 through 0: Announce columns via Columns Explorer (0 is tenth column slot).
F8: Take playlist snapshots such as track count, longest track and so on.
F9: Mark current track as start of track time analysis.
F10: Perform track time analysis.
F12: Switch to an instant switch profile.
Shift+F1: Open online user guide.""")}

# Provide a way to fetch dialog description in reverse order.
# This is used in Studio's About dialog as children are in reverse tab order somehow.
class ReversedDialog(Dialog):
	"""Overrides the description property to obtain dialog text except in reverse order.
	This is employed in Studio's help/About dialog.
	"""

	@classmethod
	def getDialogText(cls,obj,allowFocusedDescendants=True):
		"""This classmethod walks through the children of the given object, and collects up and returns any text that seems to be  part of a dialog's message text.
		@param obj: the object who's children you want to collect the text from
		@type obj: L{IAccessible}
		@param allowFocusedDescendants: if false no text will be returned at all if one of the descendants is focused.
		@type allowFocusedDescendants: boolean
		"""
		children=obj.children
		textList=[]
		childCount=len(children)
		# For these dialogs, children are arranged in reverse tab order (very strange indeed).
		for index in xrange(childCount-1, -1, -1):
			child=children[index]
			childStates=child.states
			childRole=child.role
			#We don't want to handle invisible or unavailable objects
			if controlTypes.STATE_INVISIBLE in childStates or controlTypes.STATE_UNAVAILABLE in childStates:
				continue
			#For particular objects, we want to descend in to them and get their children's message text
			if childRole in (controlTypes.ROLE_PROPERTYPAGE,controlTypes.ROLE_PANE,controlTypes.ROLE_PANEL,controlTypes.ROLE_WINDOW,controlTypes.ROLE_GROUPING,controlTypes.ROLE_PARAGRAPH,controlTypes.ROLE_SECTION,controlTypes.ROLE_TEXTFRAME,controlTypes.ROLE_UNKNOWN):
				#Grab text from descendants, but not for a child which inherits from Dialog and has focusable descendants
				#Stops double reporting when focus is in a property page in a dialog
				childText=cls.getDialogText(child,not isinstance(child,Dialog))
				if childText:
					textList.append(childText)
				elif childText is None:
					return None
				continue
			#If the child is focused  we should just stop and return None
			if not allowFocusedDescendants and controlTypes.STATE_FOCUSED in child.states:
				return None
			# We only want text from certain controls.
			if not (
				 # Static text, labels and links
				 childRole in (controlTypes.ROLE_STATICTEXT,controlTypes.ROLE_LABEL,controlTypes.ROLE_LINK)
				# Read-only, non-multiline edit fields
				or (childRole==controlTypes.ROLE_EDITABLETEXT and controlTypes.STATE_READONLY in childStates and controlTypes.STATE_MULTILINE not in childStates)
			):
				continue
			#We should ignore a text object directly after a grouping object, as it's probably the grouping's description
			if index>0 and children[index-1].role==controlTypes.ROLE_GROUPING:
				continue
			#Like the last one, but a graphic might be before the grouping's description
			if index>1 and children[index-1].role==controlTypes.ROLE_GRAPHIC and children[index-2].role==controlTypes.ROLE_GROUPING:
				continue
			childName=child.name
			if childName and index<(childCount-1) and children[index+1].role not in (controlTypes.ROLE_GRAPHIC,controlTypes.ROLE_STATICTEXT,controlTypes.ROLE_SEPARATOR,controlTypes.ROLE_WINDOW,controlTypes.ROLE_PANE,controlTypes.ROLE_BUTTON) and children[index+1].name==childName:
				# This is almost certainly the label for the next object, so skip it.
				continue
			isNameIncluded=child.TextInfo is NVDAObjectTextInfo or childRole in (controlTypes.ROLE_LABEL,controlTypes.ROLE_STATICTEXT)
			childText=child.makeTextInfo(textInfos.POSITION_ALL).text
			if not childText or childText.isspace() and child.TextInfo is not NVDAObjectTextInfo:
				childText=child.basicText
				isNameIncluded=True
			if not isNameIncluded:
				# The label isn't in the text, so explicitly include it first.
				if childName:
					textList.append(childName)
			if childText:
				textList.append(childText)
		return "\n".join(textList)


class AppModule(appModuleHandler.AppModule):

	# Translators: Script category for Station Playlist commands in input gestures dialog.
	scriptCategory = _("StationPlaylist Studio")
	SPLCurVersion = appModuleHandler.AppModule.productVersion
	_columnHeaders = None
	_columnHeaderNames = None
	_focusedTrack = None
	_announceColumnOnly = None # Used only if vertical column navigation commands are used.

	# Prepare the settings dialog among other things.
	def __init__(self, *args, **kwargs):
		super(AppModule, self).__init__(*args, **kwargs)
		if self.SPLCurVersion < SPLMinVersion:
			raise RuntimeError("Unsupported version of Studio is running, exiting app module")
		# Translators: The sign-on message for Studio app module.
		try:
			ui.message(_("Using SPL Studio version {SPLVersion}").format(SPLVersion = self.SPLCurVersion))
		except IOError, AttributeError:
			pass
		debugOutput("SPL: loading add-on settings")
		splconfig.initConfig()
		# Announce status changes while using other programs.
		# This requires NVDA core support and will be available in 6.0 and later (cannot be ported to earlier versions).
		# For now, handle all background events, but in the end, make this configurable.
		import eventHandler
		if hasattr(eventHandler, "requestEvents"):
			eventHandler.requestEvents(eventName="nameChange", processId=self.processID, windowClassName="TStatusBar")
			eventHandler.requestEvents(eventName="nameChange", processId=self.processID, windowClassName="TStaticText")
			# Also for requests window.
			eventHandler.requestEvents(eventName="show", processId=self.processID, windowClassName="TRequests")
			self.backgroundStatusMonitor = True
		else:
			self.backgroundStatusMonitor = False
		self.prefsMenu = gui.mainFrame.sysTrayIcon.preferencesMenu
		self.SPLSettings = self.prefsMenu.Append(wx.ID_ANY, _("SPL Studio Settings..."), _("SPL settings"))
		gui.mainFrame.sysTrayIcon.Bind(wx.EVT_MENU, splconfui.onConfigDialog, self.SPLSettings)
		# Let me know the Studio window handle.
		# 6.1: Do not allow this thread to run forever (seen when evaluation times out and the app module starts).
		self.noMoreHandle = threading.Event()
		threading.Thread(target=self._locateSPLHwnd).start()
		# Check for add-on update if told to do so.
		# LTS: Only do this if channel hasn't changed.
		if splconfig.SPLConfig["Update"]["AutoUpdateCheck"] or splupdate._updateNow:
			debugOutput("SPL: checking for add-on updates from %s channel"%splupdate.SPLUpdateChannel)
			# 7.0: Have a timer call the update function indirectly.
			import queueHandler
			queueHandler.queueFunction(queueHandler.eventQueue, splconfig.updateInit)
		# Display startup dialogs if any.
		wx.CallAfter(splconfig.showStartupDialogs)

	# Locate the handle for main window for caching purposes.
	def _locateSPLHwnd(self):
		hwnd = user32.FindWindowA("SPLStudio", None)
		while not hwnd:
			time.sleep(1)
			# If the demo copy expires and the app module begins, this loop will spin forever.
			# Make sure this loop catches this case.
			if self.noMoreHandle.isSet():
				self.noMoreHandle.clear()
				self.noMoreHandle = None
				return
			hwnd = user32.FindWindowA("SPLStudio", None)
		# Only this thread will have privilege of notifying handle's existence.
		with threading.Lock() as hwndNotifier:
			global _SPLWin
			_SPLWin = hwnd
		# Remind me to broadcast metadata information.
		if splconfig.SPLConfig["General"]["MetadataReminder"] == "startup":
			self._metadataAnnouncer(reminder=True)

	# Let the global plugin know if SPLController passthrough is allowed.
	def SPLConPassthrough(self):
		return splconfig.SPLConfig["Advanced"]["SPLConPassthrough"]

	def event_NVDAObject_init(self, obj):
		# From 0.01: previously focused item fires focus event when it shouldn't.
		if obj.windowClassName == "TListView" and obj.role in (controlTypes.ROLE_CHECKBOX, controlTypes.ROLE_LISTITEM) and controlTypes.STATE_FOCUSED not in obj.states:
			obj.shouldAllowIAccessibleFocusEvent = False
		# Radio button group names are not recognized as grouping, so work around this.
		elif obj.windowClassName == "TRadioGroup":
			obj.role = controlTypes.ROLE_GROUPING
		# In certain edit fields and combo boxes, the field name is written to the screen, and there's no way to fetch the object for this text. Thus use review position text.
		elif obj.windowClassName in ("TEdit", "TComboBox") and not obj.name:
			import review
			fieldName, fieldObj  = review.getScreenPosition(obj)
			fieldName.expand(textInfos.UNIT_LINE)
			if obj.windowClassName == "TComboBox":
				obj.name = fieldName.text.replace(obj.windowText, "")
			else:
				obj.name = fieldName.text

	# Some controls which needs special routines.
	def chooseNVDAObjectOverlayClasses(self, obj, clsList):
		role = obj.role
		windowStyle = obj.windowStyle
		if obj.windowClassName == "TTntListView.UnicodeClass" and role == controlTypes.ROLE_LISTITEM and abs(windowStyle - 1443991625)%0x100000 == 0:
			clsList.insert(0, SPL510TrackItem)
		# 7.2: Recognize known dialogs.
		elif obj.windowClassName in ("TDemoRegForm", "TOpenPlaylist"):
			clsList.insert(0, Dialog)
		# For About dialog in Studio 5.1x and later.
		elif obj.windowClassName == "TAboutForm" and self.SPLCurVersion >= "5.1":
			clsList.insert(0, ReversedDialog)

	# Keep an eye on library scans in insert tracks window.
	libraryScanning = False
	scanCount = 0
	# Prevent NVDA from announcing scheduled time multiple times.
	scheduledTimeCache = ""

	# Automatically announce mic, line in, etc changes
	# These items are static text items whose name changes.
	# Note: There are two status bars, hence the need to exclude Up time so it doesn't announce every minute.
	# Unfortunately, Window handles and WindowControlIDs seem to change, so can't be used.
	# Only announce changes if told to do so via the following function.
	def _TStatusBarChanged(self, obj):
		name = obj.name
		if name.startswith("  Up time:"):
			return False
		elif name.startswith("Scheduled for"):
			if self.scheduledTimeCache == name: return False
			self.scheduledTimeCache = name
			return splconfig.SPLConfig["SayStatus"]["SayScheduledFor"]
		elif "Listener" in name:
			return splconfig.SPLConfig["SayStatus"]["SayListenerCount"]
		elif name.startswith("Cart") and obj.IAccessibleChildID == 3:
			return splconfig.SPLConfig["SayStatus"]["SayPlayingCartName"]
		return True

	# Now the actual event.
	def event_nameChange(self, obj, nextHandler):
		# Do not let NvDA get name for None object when SPL window is maximized.
		if not obj.name:
			return
		# Only announce changes in status bar objects when told to do so.
		if obj.windowClassName == "TStatusBar" and self._TStatusBarChanged(obj):
			# Special handling for Play Status
			if obj.IAccessibleChildID == 1:
				if "Play status" in obj.name:
					# Strip off "  Play status: " for brevity only in main playlist window.
					ui.message(obj.name.split(":")[1][1:])
				elif "Loading" in obj.name:
					if splconfig.SPLConfig["General"]["LibraryScanAnnounce"] not in ("off", "ending"):
						# If library scan is in progress, announce its progress when told to do so.
						self.scanCount+=1
						if self.scanCount%100 == 0:
							self._libraryScanAnnouncer(obj.name[1:obj.name.find("]")], splconfig.SPLConfig["General"]["LibraryScanAnnounce"])
					if not self.libraryScanning:
						if self.productVersion not in noLibScanMonitor: self.libraryScanning = True
				elif "match" in obj.name:
					if splconfig.SPLConfig["General"]["LibraryScanAnnounce"] != "off" and self.libraryScanning:
						if splconfig.SPLConfig["General"]["BeepAnnounce"]: tones.beep(370, 100)
						else:
							# Translators: Presented when library scan is complete.
							ui.message(_("Scan complete with {scanCount} items").format(scanCount = obj.name.split()[3]))
					if self.libraryScanning: self.libraryScanning = False
					self.scanCount = 0
			else:
				# 16.12: Because cart edit text shows cart insert status, exclude this from toggle state announcement.
				if obj.name.endswith((" On", " Off")) and not obj.name.startswith("Cart "):
					self._toggleMessage(obj.name)
				else:
					ui.message(obj.name)
				if self.cartExplorer or splconfig.SPLConfig["MicrophoneAlarm"]["MicAlarm"]:
					# Activate mic alarm or announce when cart explorer is active.
					self.doExtraAction(obj.name)
		# Monitor the end of track and song intro time and announce it.
		elif obj.windowClassName == "TStaticText": # For future extensions.
			if obj.simplePrevious is not None:
				if obj.simplePrevious.name == "Remaining Time":
					# End of track for SPL 5.x.
					if splconfig.SPLConfig["General"]["BrailleTimer"] in ("outro", "both") and api.getForegroundObject().processID == self.processID:
						braille.handler.message(obj.name)
					if (obj.name == "00:{0:02d}".format(splconfig.SPLConfig["IntroOutroAlarms"]["EndOfTrackTime"])
					and splconfig.SPLConfig["IntroOutroAlarms"]["SayEndOfTrack"]):
						self.alarmAnnounce(obj.name, 440, 200)
				elif obj.simplePrevious.name == "Remaining Song Ramp":
					# Song intro for SPL 5.x.
					if splconfig.SPLConfig["General"]["BrailleTimer"] in ("intro", "both") and api.getForegroundObject().processID == self.processID:
						braille.handler.message(obj.name)
					if (obj.name == "00:{0:02d}".format(splconfig.SPLConfig["IntroOutroAlarms"]["SongRampTime"])
					and splconfig.SPLConfig["IntroOutroAlarms"]["SaySongRamp"]):
						self.alarmAnnounce(obj.name, 512, 400, intro=True)
				# Hack: auto scroll in Studio itself might be broken (according to Brian Hartgen), so force NVDA to announce currently playing track automatically if told to do so.
				try:
					if obj == self.status(self.SPLCurrentTrackTitle).firstChild.firstChild:
						if ((splconfig.SPLConfig["SayStatus"]["SayPlayingTrackName"] == "auto" and self.SPLCurVersion < "5.11")
						or (splconfig.SPLConfig["SayStatus"]["SayPlayingTrackName"] == "background" and api.getForegroundObject().windowClassName != "TStudioForm")):
							ui.message(obj.name)
				except AttributeError:
					pass
		nextHandler()

	# JL's additions

	# Handle toggle messages.
	def _toggleMessage(self, msg):
		if splconfig.SPLConfig["General"]["MessageVerbosity"] != "beginner":
			msg = msg.split()[-1]
		if splconfig.SPLConfig["General"]["BeepAnnounce"]:
			# User wishes to hear beeps instead of words. The beeps are power on and off sounds from PAC Mate Omni.
			if msg.endswith("Off"):
				if splconfig.SPLConfig["General"]["MessageVerbosity"] == "beginner":
					wavFile = os.path.join(os.path.dirname(__file__), "SPL_off.wav")
					try:
						messageSound(wavFile, msg)
					except:
						pass
				else:
					tones.beep(500, 100)
					braille.handler.message(msg)
			elif msg.endswith("On"):
				if splconfig.SPLConfig["General"]["MessageVerbosity"] == "beginner":
					wavFile = os.path.join(os.path.dirname(__file__), "SPL_on.wav")
					try:
						messageSound(wavFile, msg)
					except:
						pass
				else:
					tones.beep(1000, 100)
					braille.handler.message(msg)
		else:
			ui.message(msg)

	# Perform extra action in specific situations (mic alarm, for example).
	def doExtraAction(self, status):
		# Be sure to only deal with cart mode changes if Cart Explorer is on.
		# Optimization: Return early if the below condition is true.
		if self.cartExplorer and status.startswith("Cart") and status.endswith((" On", " Off")):
			# 17.01: The best way to detect Cart Edit off is consulting file modification time.
			# Automatically reload cart information if this is the case.
			if status in ("Cart Edit Off", "Cart Insert On"):
				self.carts = splmisc.cartExplorerRefresh(api.getForegroundObject().name, self.carts)
			# Translators: Presented when cart modes are toggled while cart explorer is on.
			ui.message(_("Cart explorer is active"))
			return
		# Microphone alarm and alarm interval if defined.
		micAlarm = splconfig.SPLConfig["MicrophoneAlarm"]["MicAlarm"]
		if micAlarm:
			# Play an alarm sound (courtesy of Jerry Mader from Mader Radio).
			global micAlarmT, micAlarmT2
			micAlarmWav = os.path.join(os.path.dirname(__file__), "SPL_MicAlarm.wav")
			# Translators: Presented when microphone was on for more than a specified time in microphone alarm dialog.
			micAlarmMessage = _("Warning: Microphone active")
			# Use a timer to play a tone when microphone was active for more than the specified amount.
			if status == "Microphone On":
				micAlarmT = threading.Timer(micAlarm, micAlarmManager, args=[micAlarmWav, micAlarmMessage])
				try:
					micAlarmT.start()
				except RuntimeError:
					micAlarmT = threading.Timer(micAlarm, messageSound, args=[micAlarmWav, micAlarmMessage])
					micAlarmT.start()
			elif status == "Microphone Off":
				if micAlarmT is not None: micAlarmT.cancel()
				micAlarmT = None
				if micAlarmT2 is not None: micAlarmT2.Stop()
				micAlarmT2 = None

	# Alarm announcement: Alarm notification via beeps, speech or both.
	def alarmAnnounce(self, timeText, tone, duration, intro=False):
		if splconfig.SPLConfig["General"]["AlarmAnnounce"] in ("beep", "both"):
			tones.beep(tone, duration)
		if splconfig.SPLConfig["General"]["AlarmAnnounce"] in ("message", "both"):
			alarmTime = int(timeText.split(":")[1])
			if intro:
				# Translators: Presented when end of introduction is approaching (example output: 5 sec left in track introduction).
				ui.message(_("Warning: {seconds} sec left in track introduction").format(seconds = str(alarmTime)))
			else:
				# Translators: Presented when end of track is approaching.
				ui.message(_("Warning: {seconds} sec remaining").format(seconds = str(alarmTime)))


	# Hacks for gain focus events.
	def event_gainFocus(self, obj, nextHandler):
		if self.deletedFocusObj or (obj.windowClassName == "TListView" and obj.role == 0):
			self.deletedFocusObj = False
			return
		nextHandler()

	# Add or remove SPL-specific touch commands.
	# Code comes from Enhanced Touch Gestures add-on from the same author.
	# This may change if NVDA core decides to abandon touch mode concept.

	def event_appModule_gainFocus(self):
		if touchHandler.handler:
			if "SPL" not in touchHandler.availableTouchModes:
				touchHandler.availableTouchModes.append("SPL")
				# Add the human-readable representation also.
				touchHandler.touchModeLabels["spl"] = _("SPL mode")

	def event_appModule_loseFocus(self):
		if touchHandler.handler:
			# Switch to object mode.
			touchHandler.handler._curTouchMode = touchHandler.availableTouchModes[1]
			if "SPL" in touchHandler.availableTouchModes:
				# If we have too many touch modes, pop all except the original entries.
				for mode in touchHandler.availableTouchModes:
					if mode == "SPL": touchHandler.availableTouchModes.pop()
			try:
				del touchHandler.touchModeLabels["spl"]
			except KeyError:
				pass

	# React to show events from certain windows.

	def event_show(self, obj, nextHandler):
		if obj.windowClassName == "TRequests" and splconfig.SPLConfig["General"]["RequestsAlert"]:
			nvwave.playWaveFile(os.path.join(os.path.dirname(__file__), "SPL_Requests.wav"))
		nextHandler()

	# Save configuration when terminating.
	def terminate(self):
		super(AppModule, self).terminate()
		debugOutput("SPL: terminating app module")
		# 6.3: Memory leak results if encoder flag sets and other encoder support maps aren't cleaned up.
		# This also could have allowed a hacker to modify the flags set (highly unlikely) so NvDA could get confused next time Studio loads.
		import sys
		if "globalPlugins.splUtils.encoders" in sys.modules:
			import globalPlugins.splUtils.encoders
			globalPlugins.splUtils.encoders.cleanup()
		debugOutput("SPL: saving add-on settings")
		splconfig.saveConfig()
		# reset column number for column navigation commands.
		if self._focusedTrack: self._focusedTrack.__class__._curColumnNumber = None
		# Delete focused track reference.
		self._focusedTrack = None
		try:
			self.prefsMenu.RemoveItem(self.SPLSettings)
		except (RuntimeError, AttributeError, wx.PyDeadObjectError):
			pass
		# Tell the handle finder thread it's time to leave this world.
		self.noMoreHandle.set()
		# Manually clear the following dictionaries.
		self.carts.clear()
		self._cachedStatusObjs.clear()
		# Don't forget to reset timestamps for cart files.
		splmisc._cartEditTimestamps = [0, 0, 0, 0]
		# Just to make sure:
		global _SPLWin
		if _SPLWin: _SPLWin = None

	# Script sections (for ease of maintenance):
	# Time-related: elapsed time, end of track alarm, etc.
	# Misc scripts: track finder and others.
	# SPL Assistant layer: status commands.

	# A few time related scripts (elapsed time, remaining time, etc.).

	# Specific to time scripts using Studio API.
	# 6.0: Split this into two functions: the announcer (below) and formatter.
	# 7.0: The ms (millisecond) argument will be used when announcing playlist remainder.
	# 16.12: Include hours by default unless told not to do so.
	def announceTime(self, t, offset = None, ms=True, includeHours=None):
		if t <= 0:
			ui.message("00:00")
		else:
			ui.message(self._ms2time(t, offset = offset, ms=ms, includeHours=includeHours))

	# Formatter: given time in milliseconds, convert it to human-readable format.
	# 7.0: There will be times when one will deal with time in seconds.
	# 16.12: For some cases, do not include hour slot when trying to conform to what Studio displays.)
	def _ms2time(self, t, offset = None, ms=True, includeHours=None):
		if t <= 0:
			return "00:00"
		else:
			if ms:
				t = (t/1000) if not offset else (t/1000)+offset
			mm, ss = divmod(t, 60)
			if mm > 59 and (includeHours or (includeHours is None and splconfig.SPLConfig["General"]["TimeHourAnnounce"])):
				hh, mm = divmod(mm, 60)
				# Hour value is also filled with leading zero's.
				# 6.1: Optimize the string builder so it can return just one string.
				t0 = str(hh).zfill(2)
				t1 = str(mm).zfill(2)
				t2 = str(ss).zfill(2)
				return ":".join([t0, t1, t2])
			else:
				t1 = str(mm).zfill(2)
				t2 = str(ss).zfill(2)
				return ":".join([t1, t2])

	# Scripts which rely on API.
	def script_sayRemainingTime(self, gesture):
		if studioIsRunning(): studioAPI(3, 105, self.announceTime, offset=1)
	# Translators: Input help mode message for a command in Station Playlist Studio.
	script_sayRemainingTime.__doc__=_("Announces the remaining track time.")

	def script_sayElapsedTime(self, gesture):
		if studioIsRunning(): studioAPI(0, 105, self.announceTime)
	# Translators: Input help mode message for a command in Station Playlist Studio.
	script_sayElapsedTime.__doc__=_("Announces the elapsed time for the currently playing track.")

	def script_sayBroadcasterTime(self, gesture):
		if not studioIsRunning(): return
		# Says things such as "25 minutes to 2" and "5 past 11".
		# #29: Also announces top of hour timer (mm:ss), the clock next to broadcaster time.
		# Parse the local time and say it similar to how Studio presents broadcaster time.
		localtime = time.localtime()
		# For both broadcaster time and top of hour, minute is needed.
		m = localtime[4]
		if scriptHandler.getLastScriptRepeatCount() == 0:
			h = localtime[3]
			if h not in (0, 12):
				h %= 12
			if m == 0:
				if h == 0: h+=12
				# Messages in this method should not be translated.
				ui.message("{hour} o'clock".format(hour = h))
			elif 1 <= m <= 30:
				if h == 0: h+=12
				ui.message("{minute} min past {hour}".format(minute = m, hour = h))
			else:
				if h == 12: h = 1
				m = 60-m
				ui.message("{minute} min to {hour}".format(minute = m, hour = h+1))
		else:
			self.announceTime(3600-(m*60+localtime[5]), ms=False)
	# Translators: Input help mode message for a command in Station Playlist Studio.
	script_sayBroadcasterTime.__doc__=_("Announces broadcaster time. If pressed twice, reports minutes and seconds left to top of the hour.")

	def script_sayCompleteTime(self, gesture):
		if not studioIsRunning(): return
		import winKernel
		# Says complete time in hours, minutes and seconds via kernel32's routines.
		ui.message(winKernel.GetTimeFormat(winKernel.LOCALE_USER_DEFAULT, 0, None, None))
	# Translators: Input help mode message for a command in Station Playlist Studio.
	script_sayCompleteTime.__doc__=_("Announces time including seconds.")

	# Invoke the common alarm dialog.
	# The below invocation function is also used for error handling purposes.
	# Levels indicate which dialog to show (0 = all, 1 = outro, 2 = intro, 3 = microphone).

	def alarmDialog(self, level):
		if splconfui._configDialogOpened:
			# Translators: Presented when the add-on config dialog is opened.
			wx.CallAfter(gui.messageBox, _("The add-on settings dialog is opened. Please close the settings dialog first."), _("Error"), wx.OK|wx.ICON_ERROR)
			return
		try:
			d = splconfui.AlarmsCenter(gui.mainFrame, level)
			gui.mainFrame.prePopup()
			d.Raise()
			d.Show()
			gui.mainFrame.postPopup()
			splconfui._alarmDialogOpened = True
		except RuntimeError:
			wx.CallAfter(splconfig._alarmError)

	# Set the end of track alarm time between 1 and 59 seconds.

	def script_setEndOfTrackTime(self, gesture):
		self.alarmDialog(1)
	# Translators: Input help mode message for a command in Station Playlist Studio.
	script_setEndOfTrackTime.__doc__=_("Sets end of track alarm (default is 5 seconds).")

	# Set song ramp (introduction) time between 1 and 9 seconds.

	def script_setSongRampTime(self, gesture):
		self.alarmDialog(2)
	# Translators: Input help mode message for a command in Station Playlist Studio.
	script_setSongRampTime.__doc__=_("Sets song intro alarm (default is 5 seconds).")

	# Tell NVDA to play a sound when mic was active for a long time, as well as contorl the alarm interval.
	# 8.0: This dialog will let users configure mic alarm interval as well.

	def script_setMicAlarm(self, gesture):
		self.alarmDialog(3)
	# Translators: Input help mode message for a command in Station Playlist Studio.
	script_setMicAlarm.__doc__=_("Sets microphone alarm (default is 5 seconds).")

	# SPL Config management among others.

	def script_openConfigDialog(self, gesture):
		wx.CallAfter(splconfui.onConfigDialog, None)
	# Translators: Input help mode message for a command in Station Playlist Studio.
	script_openConfigDialog.__doc__=_("Opens SPL Studio add-on configuration dialog.")

	def script_openWelcomeDialog(self, gesture):
		gui.mainFrame.prePopup()
		splconfig.WelcomeDialog(gui.mainFrame).Show()
		gui.mainFrame.postPopup()
	# Translators: Input help mode message for a command in Station Playlist Studio.
	script_openWelcomeDialog.__doc__=_("Opens SPL Studio add-on welcome dialog.")

	# Other commands (track finder and others)

	# Braille timer.
	# Announce end of track and other info via braille.

	def script_setBrailleTimer(self, gesture):
		brailleTimer = splconfig.SPLConfig["General"]["BrailleTimer"]
		if brailleTimer == "off":
			brailleTimer = "outro"
		elif brailleTimer == "outro":
			brailleTimer = "intro"
		elif brailleTimer == "intro":
			brailleTimer = "both"
		else:
			brailleTimer = "off"
		splconfig.SPLConfig["General"]["BrailleTimer"] = brailleTimer
		splconfig.message("BrailleTimer", brailleTimer)
	# Translators: Input help mode message for a command in Station Playlist Studio.
	script_setBrailleTimer.__doc__=_("Toggles between various braille timer settings.")

	# The track finder utility for find track script and other functions
	# Perform a linear search to locate the track name and/or description which matches the entered value.
	# Also, find column content for a specific column if requested.
	# 6.0: Split this routine into two functions, with the while loop moving to a function of its own.
	# This new function will be used by track finder and place marker locator.
	# 17.08: now it is a list that records search history.
	findText = None

	def trackFinder(self, text, obj, directionForward=True, column=None):
		speech.cancelSpeech()
		# #32 (17.06/15.8 LTS): Update search text even if the track with the search term in columns does not exist.
<<<<<<< HEAD
		# #27 (17.08): especially if the search history is empty.
		# Thankfully, track finder dialog will populate the first item, but it is better to check a second time for debugging purposes.
		if self.findText is None: self.findText = []
		if text not in self.findText: self.findText.insert(0, text)
		if column is None:
=======
		if self.findText != text: self.findText = text
		# #33 (17.06/15.8-LTS): In case the track is NULL (seen when attempting to perform forward search from the last track and what not), this function should fail instead of raiting attribute error.
		if obj is not None and column is None:
>>>>>>> 1ca43873
			column = [obj.indexOf("Artist"), obj.indexOf("Title")]
		track = self._trackLocator(text, obj=obj, directionForward=directionForward, columns=column)
		if track:
			# We need to fire set focus event twice and exit this routine (return if 5.0x).
			# 16.10.1/15.2 LTS: Just select this track in order to prevent a dispute between NVDA and SPL in regards to focused track.
			# 16.11: Call setFocus if it is post-5.01, as SPL API can be used to select the desired track.
			selectTrack(track.IAccessibleChildID-1)
			track.setFocus(), track.setFocus()
		else:
			wx.CallAfter(gui.messageBox,
			# Translators: Standard dialog message when an item one wishes to search is not found (copy this from main nvda.po).
			_("Search string not found."),
			# Translators: Standard error title for find error (copy this from main nvda.po).
			_("Find error"),wx.OK|wx.ICON_ERROR)

	# Split from track finder in 2015.
	# Return a track with the given search criteria.
	# Column is a list of columns to be searched (if none, it'll be artist and title).
	def _trackLocator(self, text, obj=api.getFocusObject(), directionForward=True, columns=None):
		nextTrack = "next" if directionForward else "previous"
		while obj is not None:
			# Do not use column content attribute, because sometimes NVDA will say it isn't a track item when in fact it is.
			# If this happens, use the module level version of column content getter.
			# Optimization: search column texts.
			for column in columns:
				columnText = splmisc._getColumnContent(obj, column)
				if columnText and text in columnText:
					return obj
			obj = getattr(obj, nextTrack)
		return None

	# Find a specific track based on a searched text.
	# But first, check if track finder can be invoked.
	# Attempt level specifies which track finder to open (0 = Track Finder, 1 = Column Search, 2 = Time range).
	def _trackFinderCheck(self, attemptLevel):
		if not studioIsRunning(): return False
		if api.getForegroundObject().windowClassName != "TStudioForm":
			if attemptLevel == 0:
				# Translators: Presented when a user attempts to find tracks but is not at the track list.
				ui.message(_("Track finder is available only in track list."))
			elif attemptLevel == 1:
				# Translators: Presented when a user attempts to find tracks but is not at the track list.
				ui.message(_("Column search is available only in track list."))
			elif attemptLevel == 2:
				# Translators: Presented when a user attempts to find tracks but is not at the track list.
				ui.message(_("Time range finder is available only in track list."))
			return False
		# 17.06/15.8-LTS: use Studio API to find out if a playlist is even loaded, otherwise Track Finder will fail to notice a playlist.
		elif api.getForegroundObject().windowClassName == "TStudioForm" and not studioAPI(0, 124, ret=True):
			# Translators: Presented when a user wishes to find a track but didn't add any tracks.
			ui.message(_("You need to add at least one track to find tracks."))
			return False
		return True

	def trackFinderGUI(self, columnSearch=False):
		try:
			# Translators: Title for track finder dialog.
			if not columnSearch: title = _("Find track")
			# Translators: Title for column search dialog.
			else: title = _("Column search")
<<<<<<< HEAD
			d = splmisc.SPLFindDialog(gui.mainFrame, api.getFocusObject(), self.findText[0] if self.findText and len(self.findText) else "", title, columnSearch = columnSearch)
=======
			startObj =  api.getFocusObject()
			if api.getForegroundObject().windowClassName == "TStudioForm" and startObj.role == controlTypes.ROLE_LIST:
				startObj = startObj.firstChild
			d = splmisc.SPLFindDialog(gui.mainFrame, startObj, self.findText, title, columnSearch = columnSearch)
>>>>>>> 1ca43873
			gui.mainFrame.prePopup()
			d.Raise()
			d.Show()
			gui.mainFrame.postPopup()
			splmisc._findDialogOpened = True
		except RuntimeError:
			wx.CallAfter(splmisc._finderError)

	def script_findTrack(self, gesture):
		if self._trackFinderCheck(0): self.trackFinderGUI()
	# Translators: Input help mode message for a command in Station Playlist Studio.
	script_findTrack.__doc__=_("Finds a track in the track list.")

	def script_columnSearch(self, gesture):
		if self._trackFinderCheck(1): self.trackFinderGUI(columnSearch=True)
	# Translators: Input help mode message for a command in Station Playlist Studio.
	script_columnSearch.__doc__=_("Finds text in columns.")

	# Find next and previous scripts.

	def script_findTrackNext(self, gesture):
		if self._trackFinderCheck(0):
<<<<<<< HEAD
			if self.findText is None: self.trackFinderGUI()
			else: self.trackFinder(self.findText[0], obj=api.getFocusObject().next)
=======
			if self.findText == "": self.trackFinderGUI()
			else:
				startObj = api.getFocusObject()
				if api.getForegroundObject().windowClassName == "TStudioForm" and startObj.role == controlTypes.ROLE_LIST:
					startObj = startObj.firstChild
				self.trackFinder(self.findText, obj=startObj.next)
>>>>>>> 1ca43873
	# Translators: Input help mode message for a command in Station Playlist Studio.
	script_findTrackNext.__doc__=_("Finds the next occurrence of the track with the name in the track list.")

	def script_findTrackPrevious(self, gesture):
		if self._trackFinderCheck(0):
<<<<<<< HEAD
			if self.findText is None: self.trackFinderGUI()
			else: self.trackFinder(self.findText[0], obj=api.getFocusObject().previous, directionForward=False)
=======
			if self.findText == "": self.trackFinderGUI()
			else:
				startObj = api.getFocusObject()
				if api.getForegroundObject().windowClassName == "TStudioForm" and startObj.role == controlTypes.ROLE_LIST:
					startObj = startObj.lastChild
				self.trackFinder(self.findText, obj=startObj.previous, directionForward=False)
>>>>>>> 1ca43873
	# Translators: Input help mode message for a command in Station Playlist Studio.
	script_findTrackPrevious.__doc__=_("Finds previous occurrence of the track with the name in the track list.")

	# Time range finder.
	# Locate a track with duration falling between min and max.

	def script_timeRangeFinder(self, gesture):
		if self._trackFinderCheck(2):
			try:
				d = splmisc.SPLTimeRangeDialog(gui.mainFrame, api.getFocusObject(), studioAPI)
				gui.mainFrame.prePopup()
				d.Raise()
				d.Show()
				gui.mainFrame.postPopup()
				splmisc._findDialogOpened = True
			except RuntimeError:
				wx.CallAfter(splmisc._finderError)
	# Translators: Input help mode message for a command in Station Playlist Studio.
	script_timeRangeFinder.__doc__=_("Locates track with duration within a time range")

	# Cart explorer
	cartExplorer = False
	carts = {} # The carts dictionary (key = cart gesture, item = cart name).

	# Assigning carts.

	def buildFNCarts(self):
		# Used xrange, as it is much faster; change this to range if NvDA core decides to use Python 3.
		for i in xrange(12):
			self.bindGesture("kb:f%s"%(i+1), "cartExplorer")
			self.bindGesture("kb:shift+f%s"%(i+1), "cartExplorer")
			self.bindGesture("kb:control+f%s"%(i+1), "cartExplorer")
			self.bindGesture("kb:alt+f%s"%(i+1), "cartExplorer")

	def buildNumberCarts(self):
		for i in xrange(10):
			self.bindGesture("kb:%s"%(i), "cartExplorer")
			self.bindGesture("kb:shift+%s"%(i), "cartExplorer")
			self.bindGesture("kb:control+%s"%(i), "cartExplorer")
			self.bindGesture("kb:alt+%s"%(i), "cartExplorer")
		# Take care of dash and equals.
		self.bindGesture("kb:-", "cartExplorer"), self.bindGesture("kb:=", "cartExplorer")
		self.bindGesture("kb:shift+-", "cartExplorer"), self.bindGesture("kb:shift+=", "cartExplorer")
		self.bindGesture("kb:control+-", "cartExplorer"), self.bindGesture("kb:control+=", "cartExplorer")
		self.bindGesture("kb:alt+-", "cartExplorer"), self.bindGesture("kb:alt+=", "cartExplorer")

	def cartsBuilder(self, build=True):
		# A function to build and return cart commands.
		if build:
			self.buildFNCarts()
			self.buildNumberCarts()
		else:
			self.clearGestureBindings()
			self.bindGestures(self.__gestures)

	def script_toggleCartExplorer(self, gesture):
		if not studioIsRunning(): return
		if not self.cartExplorer:
			# Prevent cart explorer from being engaged outside of playlist viewer.
			# Todo for 6.0: Let users set cart banks.
			fg = api.getForegroundObject()
			if fg.windowClassName != "TStudioForm":
				# Translators: Presented when cart explorer cannot be entered.
				ui.message(_("You are not in playlist viewer, cannot enter cart explorer"))
				return
			self.carts = splmisc.cartExplorerInit(fg.name)
			if self.carts["faultyCarts"]:
				# Translators: presented when cart explorer could not be switched on.
				ui.message(_("Some or all carts could not be assigned, cannot enter cart explorer"))
				return
			else:
				self.cartExplorer = True
				self.cartsBuilder()
				# Translators: Presented when cart explorer is on.
				ui.message(_("Entering cart explorer"))
		else:
			self.cartExplorer = False
			self.cartsBuilder(build=False)
			self.carts.clear()
			splmisc._cartEditTimestamps = None
			# Translators: Presented when cart explorer is off.
			ui.message(_("Exiting cart explorer"))
	# Translators: Input help mode message for a command in Station Playlist Studio.
	script_toggleCartExplorer.__doc__=_("Toggles cart explorer to learn cart assignments.")

	def script_cartExplorer(self, gesture):
		if api.getForegroundObject().windowClassName != "TStudioForm":
			gesture.send()
			return
		if scriptHandler.getLastScriptRepeatCount() >= 1: gesture.send()
		else:
			if gesture.displayName in self.carts: ui.message(self.carts[gesture.displayName])
			elif self.carts["standardLicense"] and (len(gesture.displayName) == 1 or gesture.displayName[-2] == "+"):
				# Translators: Presented when cart command is unavailable.
				ui.message(_("Cart command unavailable"))
			else:
				# Translators: Presented when there is no cart assigned to a cart command.
				ui.message(_("Cart unassigned"))

	# Library scan announcement
	# Announces progress of a library scan (launched from insert tracks dialog by pressing Control+Shift+R or from rescan option from Options dialog).

	def script_setLibraryScanProgress(self, gesture):
		libraryScanAnnounce = splconfig.SPLConfig["General"]["LibraryScanAnnounce"]
		if libraryScanAnnounce == "off":
			libraryScanAnnounce = "ending"
		elif libraryScanAnnounce == "ending":
			libraryScanAnnounce = "progress"
		elif libraryScanAnnounce == "progress":
			libraryScanAnnounce = "numbers"
		else:
			libraryScanAnnounce = "off"
		splconfig.SPLConfig["General"]["LibraryScanAnnounce"] = libraryScanAnnounce
		splconfig.message("LibraryScanAnnounce", libraryScanAnnounce)
	# Translators: Input help mode message for a command in Station Playlist Studio.
	script_setLibraryScanProgress.__doc__=_("Toggles library scan progress settings.")

	def script_startScanFromInsertTracks(self, gesture):
		gesture.send()
		fg = api.getForegroundObject()
		if fg.windowClassName == "TTrackInsertForm":
			# Translators: Presented when library scan has started.
			ui.message(_("Scan start"))
			if self.productVersion not in noLibScanMonitor: self.libraryScanning = True

	# Report library scan (number of items scanned) in the background.
	def monitorLibraryScan(self):
		global libScanT
		if libScanT and libScanT.isAlive() and api.getForegroundObject().windowClassName == "TTrackInsertForm":
			return
		if studioAPI(1, 32, ret=True) < 0:
			self.libraryScanning = False
			return
		time.sleep(0.1)
		if api.getForegroundObject().windowClassName == "TTrackInsertForm" and self.productVersion in noLibScanMonitor:
			self.libraryScanning = False
			return
		# 17.04: Library scan may have finished while this thread was sleeping.
		if studioAPI(1, 32, ret=True) < 0:
			self.libraryScanning = False
			# Translators: Presented when library scanning is finished.
			ui.message(_("{itemCount} items in the library").format(itemCount = studioAPI(0, 32, ret=True)))
		else:
			libScanT = threading.Thread(target=self.libraryScanReporter)
			libScanT.daemon = True
			libScanT.start()

	def libraryScanReporter(self):
		scanIter = 0
		# 17.04: Use the constant directly, as 5.10 and later provides a convenient method to detect completion of library scans.
		scanCount = studioAPI(1, 32, ret=True)
		while scanCount >= 0:
			if not self.libraryScanning: return
			time.sleep(1)
			# Do not continue if we're back on insert tracks form or library scan is finished.
			if api.getForegroundObject().windowClassName == "TTrackInsertForm" or not self.libraryScanning:
				return
			# Scan count may have changed during sleep.
			scanCount = studioAPI(1, 32, ret=True)
			if scanCount < 0:
				break
			scanIter+=1
			if scanIter%5 == 0 and splconfig.SPLConfig["General"]["LibraryScanAnnounce"] not in ("off", "ending"):
				self._libraryScanAnnouncer(scanCount, splconfig.SPLConfig["General"]["LibraryScanAnnounce"])
		self.libraryScanning = False
		if self.backgroundStatusMonitor: return
		if splconfig.SPLConfig["General"]["LibraryScanAnnounce"] != "off":
			if splconfig.SPLConfig["General"]["BeepAnnounce"]:
				tones.beep(370, 100)
			else:
				# Translators: Presented after library scan is done.
				ui.message(_("Scan complete with {itemCount} items").format(itemCount = studioAPI(0, 32, ret=True)))

	# Take care of library scanning announcement.
	def _libraryScanAnnouncer(self, count, announcementType):
		if announcementType == "progress":
			# Translators: Presented when library scan is in progress.
			tones.beep(550, 100) if splconfig.SPLConfig["General"]["BeepAnnounce"] else ui.message(_("Scanning"))
		elif announcementType == "numbers":
			if splconfig.SPLConfig["General"]["BeepAnnounce"]:
				tones.beep(550, 100)
				# No need to provide translatable string - just use index.
				ui.message("{0}".format(count))
			else: ui.message(_("{itemCount} items scanned").format(itemCount = count))

	# Place markers.
	placeMarker = None

	# Is the place marker set on this track?
	# Track argument is None (only useful for debugging purposes).
	def isPlaceMarkerTrack(self, track=None):
		if track is None: track = api.getFocusObject()
		index = track.indexOf("Filename")
		filename = track._getColumnContent(index)
		if self.placeMarker == (index, filename):
			return True
		return False

	# Used in delete track workaround routine.
	def preTrackRemoval(self):
		if self.isPlaceMarkerTrack(track=api.getFocusObject()):
			self.placeMarker = None

	# Metadata streaming manager
	# Obtains information on metadata streaming for each URL, notifying the broadcaster if told to do so upon startup.
	# Also allows broadcasters to toggle metadata streaming.

	# First, the reminder function.
	# 7.0: Calls the module-level version.
	def _metadataAnnouncer(self, reminder=False):
		splmisc._metadataAnnouncer(reminder=reminder, handle=_SPLWin)

	# The script version to open the manage metadata URL's dialog.
	def script_manageMetadataStreams(self, gesture):
		# Do not even think about opening this dialog if handle to Studio isn't found.
		if _SPLWin is None:
			# Translators: Presented when streaming dialog cannot be shown.
			ui.message(_("Cannot open metadata streaming dialog"))
			return
		if splconfui._configDialogOpened or splconfui._metadataDialogOpened:
			# Translators: Presented when the add-on config dialog is opened.
			wx.CallAfter(gui.messageBox, _("The add-on settings dialog or the metadata streaming dialog is opened. Please close the opened dialog first."), _("Error"), wx.OK|wx.ICON_ERROR)
			return
		try:
			# Passing in the function object is enough to change the dialog UI.
			d = splconfui.MetadataStreamingDialog(gui.mainFrame, func=studioAPI)
			gui.mainFrame.prePopup()
			d.Raise()
			d.Show()
			gui.mainFrame.postPopup()
			splconfui._metadataDialogOpened = True
		except RuntimeError:
			wx.CallAfter(splconfig._alarmError)
	# Translators: Input help mode message for a command in Station Playlist Studio.
	script_manageMetadataStreams.__doc__=_("Opens a dialog to quickly enable or disable metadata streaming.")

	# Track time analysis/Playlist snapshots
	# Return total length of the selected tracks upon request.
	# Analysis command (SPL Assistant) will be assignable.
	# Also gather various data about the playlist.
	_analysisMarker = None

	# Trakc time analysis and playlist snapshots require main playlist viewer to be the foreground window.
	def _trackAnalysisAllowed(self):
		if not studioIsRunning():
			return False
		if api.getForegroundObject().windowClassName != "TStudioForm":
			# Translators: Presented when track time anlaysis cannot be performed because user is not focused on playlist viewer.
			ui.message(_("Not in playlist viewer, cannot perform track time analysis or gather playlist snapshot statistics"))
			return False
		return True

	# Return total duration of a range of tracks.
	# This is used in track time analysis when multiple tracks are selected.
	# This is also called from playlist duration scripts.
	def playlistDuration(self, start=None, end=None):
		if start is None: start = api.getFocusObject()
		duration = start.indexOf("Duration")
		totalDuration = 0
		obj = start
		while obj not in (None, end):
			# Technically segue.
			segue = obj._getColumnContent(duration)
			if segue not in (None, "00:00"):
				hms = segue.split(":")
				totalDuration += (int(hms[-2])*60) + int(hms[-1])
				if len(hms) == 3: totalDuration += int(hms[0])*3600
			obj = obj.next
		return totalDuration

	# Segue version of this will be used in some places (the below is the raw duration).)
	def playlistDurationRaw(self, start, end):
		# Take care of errors such as the following.
		if start < 0 or end > studioAPI(0, 124, ret=True)-1:
			raise ValueError("Track range start or end position out of range")
			return
		totalLength = 0
		if start == end:
			filename = studioAPI(start, 211, ret=True)
			totalLength = studioAPI(filename, 30, ret=True)
		else:
			for track in xrange(start, end+1):
				filename = studioAPI(track, 211, ret=True)
				totalLength+=studioAPI(filename, 30, ret=True)
		return totalLength

	# Playlist snapshots
	# Data to be gathered comes from a set of flags.
	# By default, playlist duration (including shortest and average), category summary and other statistics will be gathered.
	def playlistSnapshots(self, obj, end, snapshotFlags=None):
		# Track count and total duration are always included.
		snapshot = {}
		if snapshotFlags is None:
			snapshotFlags = [flag for flag in splconfig.SPLConfig["PlaylistSnapshots"] if splconfig.SPLConfig["PlaylistSnapshots"][flag]]
		duration = obj.indexOf("Duration")
		title = obj.indexOf("Title")
		artist = obj.indexOf("Artist")
		artists = []
		min, max = None, None
		minTitle, maxTitle = None, None
		totalDuration = 0
		category = obj.indexOf("Category")
		categories = []
		genre = obj.indexOf("Genre")
		genres = []
		# A specific version of the playlist duration loop is needed in order to gather statistics.
		while obj not in (None, end):
			segue = obj._getColumnContent(duration)
			trackTitle = obj._getColumnContent(title)
			categories.append(obj._getColumnContent(category))
			# Don't record artist and genre information for an hour marker (reported by a broadcaster).
			if categories[-1] != "Hour Marker":
				artists.append(obj._getColumnContent(artist))
				genres.append(obj._getColumnContent(genre))
			# Shortest and longest tracks.
			# #22: assign min to the first segue in order to not forget title of the shortest track.
			if segue and (min is None or segue < min):
				min = segue
				minTitle = trackTitle
			if segue and segue > max:
				max = segue
				maxTitle = trackTitle
			if segue not in (None, "00:00"):
				hms = segue.split(":")
				totalDuration += (int(hms[-2])*60) + int(hms[-1])
				if len(hms) == 3: totalDuration += int(hms[0])*3600
			obj = obj.next
		if end is None: snapshot["PlaylistItemCount"] = studioAPI(0, 124, ret=True)
		snapshot["PlaylistTrackCount"] = len(artists)
		snapshot["PlaylistDurationTotal"] = self._ms2time(totalDuration, ms=False)
		if "DurationMinMax" in snapshotFlags:
			snapshot["PlaylistDurationMin"] = "%s (%s)"%(minTitle, min)
			snapshot["PlaylistDurationMax"] = "%s (%s)"%(maxTitle, max)
		if "DurationAverage" in snapshotFlags:
			snapshot["PlaylistDurationAverage"] = self._ms2time(totalDuration/snapshot["PlaylistTrackCount"], ms=False)
		if "CategoryCount" in snapshotFlags or "ArtistCount" in snapshotFlags or "GenreCount" in snapshotFlags:
			import collections
			if "CategoryCount" in snapshotFlags: snapshot["PlaylistCategoryCount"] = collections.Counter(categories)
			if "ArtistCount" in snapshotFlags: snapshot["PlaylistArtistCount"] = collections.Counter(artists)
			if "GenreCount" in snapshotFlags: snapshot["PlaylistGenreCount"] = collections.Counter(genres)
		return snapshot

# Output formatter for playlist snapshots.
# Pressed once will speak and/or braille it, pressing twice or more will output this info to an HTML file.
	def playlistSnapshotOutput(self, snapshot, scriptCount):
		# Translators: one of the results for playlist snapshots feature for announcing total number of items in a playlist.
		statusInfo = [_("Items: {playlistItemCount}").format(playlistItemCount = snapshot["PlaylistItemCount"])]
		# Translators: one of the results for playlist snapshots feature for announcing total number of tracks in a playlist.
		statusInfo.append(_("Tracks: {playlistTrackCount}").format(playlistTrackCount = snapshot["PlaylistTrackCount"]))
		# Translators: one of the results for playlist snapshots feature for announcing total duration of a playlist.
		statusInfo.append(_("Duration: {playlistTotalDuration}").format(playlistTotalDuration = snapshot["PlaylistDurationTotal"]))
		if "PlaylistDurationMin" in snapshot:
			# Translators: one of the results for playlist snapshots feature for announcing shortest track name and duration of a playlist.
			statusInfo.append(_("Shortest: {playlistShortestTrack}").format(playlistShortestTrack = snapshot["PlaylistDurationMin"]))
			# Translators: one of the results for playlist snapshots feature for announcing longest track name and duration of a playlist.
			statusInfo.append(_("Longest: {playlistLongestTrack}").format(playlistLongestTrack = snapshot["PlaylistDurationMax"]))
		if "PlaylistDurationAverage" in snapshot:
			# Translators: one of the results for playlist snapshots feature for announcing average duration for tracks in a playlist.
			statusInfo.append(_("Average: {playlistAverageDuration}").format(playlistAverageDuration = snapshot["PlaylistDurationAverage"]))
		if "PlaylistArtistCount" in snapshot:
			artistCount = splconfig.SPLConfig["PlaylistSnapshots"]["ArtistCountLimit"]
			artists = snapshot["PlaylistArtistCount"].most_common(None if not artistCount else artistCount)
			if scriptCount == 0:
				# Translators: one of the results for playlist snapshots feature for announcing top artist in a playlist.
				statusInfo.append(_("Top artist: %s (%s)")%(artists[0][:]))
			elif scriptCount == 1:
				artistList = []
				# Translators: one of the results for playlist snapshots feature, a heading for a group of items.
				header = _("Top artists:")
				for item in artists:
					artist, count = item
					if artist is None:
						info = _("No artist information ({artistCount})").format(artistCount = count)
					else:
						info = _("{artistName} ({artistCount})").format(artistName = artist, artistCount = count)
					artistList.append("<li>%s</li>"%info)
				statusInfo.append("".join([header, "<ol>", "\n".join(artistList), "</ol>"]))
		if "PlaylistCategoryCount" in snapshot:
			categoryCount = splconfig.SPLConfig["PlaylistSnapshots"]["CategoryCountLimit"]
			categories = snapshot["PlaylistCategoryCount"].most_common(None if not categoryCount else categoryCount)
			if scriptCount == 0:
				# Translators: one of the results for playlist snapshots feature for announcing top track category in a playlist.
				statusInfo.append(_("Top category: %s (%s)")%(categories[0][:]))
			elif scriptCount == 1:
				categoryList = []
				# Translators: one of the results for playlist snapshots feature, a heading for a group of items.
				header = _("Categories:")
				for item in categories:
					category, count = item
					category = category.replace("<", "")
					category = category.replace(">", "")
					info = _("{categoryName} ({categoryCount})").format(categoryName = category, categoryCount = count)
					categoryList.append("<li>%s</li>"%info)
				statusInfo.append("".join([header, "<ol>", "\n".join(categoryList), "</ol>"]))
		if "PlaylistGenreCount" in snapshot:
			genreCount = splconfig.SPLConfig["PlaylistSnapshots"]["GenreCountLimit"]
			genres = snapshot["PlaylistGenreCount"].most_common(None if not genreCount else genreCount)
			if scriptCount == 0:
				# Translators: one of the results for playlist snapshots feature for announcing top genre in a playlist.
				statusInfo.append(_("Top genre: %s (%s)")%(genres[0][:]))
			elif scriptCount == 1:
				genreList = []
				# Translators: one of the results for playlist snapshots feature, a heading for a group of items.
				header = _("Top genres:")
				for item in genres:
					genre, count = item
					if genre is None:
						info = _("No genre information ({genreCount})").format(genreCount = count)
					else:
						info = _("{genreName} ({genreCount})").format(genreName = genre, genreCount = count)
					genreList.append("<li>%s</li>"%info)
				statusInfo.append("".join([header, "<ol>", "\n".join(genreList), "</ol>"]))
		if scriptCount == 0:
			ui.message(", ".join(statusInfo))
		else:
			# Translators: The title of a window for displaying playlist snapshots information.
			ui.browseableMessage("<p>".join(statusInfo),title=_("Playlist snapshots"), isHtml=True)

	# Some handlers for native commands.

	# In Studio 5.0x, when deleting a track, NVDA announces wrong track item due to focus bouncing (not the case in 5.10 and later).
	# The below hack is sensitive to changes in NVDA core.
	deletedFocusObj = False

	def script_deleteTrack(self, gesture):
		self.preTrackRemoval()
		gesture.send()

	# When Escape is pressed, activate background library scan if conditions are right.
	def script_escape(self, gesture):
		gesture.send()
		if self.libraryScanning:
			if not libScanT or (libScanT and not libScanT.isAlive()):
				self.monitorLibraryScan()

	# The developer would like to get feedback from you.
	def script_sendFeedbackEmail(self, gesture):
		os.startfile("mailto:joseph.lee22590@gmail.com")
	script_sendFeedbackEmail.__doc__="Opens the default email client to send an email to the add-on developer"

	# SPL Assistant: reports status on playback, operation, etc.
	# Used layer command approach to save gesture assignments.
	# Most were borrowed from JFW and Window-Eyes layer scripts.

	# Set up the layer script environment.
	def getScript(self, gesture):
		if not self.SPLAssistant:
			return appModuleHandler.AppModule.getScript(self, gesture)
		script = appModuleHandler.AppModule.getScript(self, gesture)
		if not script:
			script = self.script_error
		# Just use finally function from the global plugin to reduce code duplication.
		import globalPlugins.splUtils
		return globalPlugins.splUtils.finally_(script, self.finish)

	def finish(self):
		self.SPLAssistant = False
		self.clearGestureBindings()
		self.bindGestures(self.__gestures)
		if self.cartExplorer:
			self.buildFNCarts()
			self.buildNumberCarts()

	def script_error(self, gesture):
		tones.beep(120, 100)
		self.finish()

	# SPL Assistant flag.
	SPLAssistant = False

	# The SPL Assistant layer driver.

	def script_SPLAssistantToggle(self, gesture):
		# Enter the layer command if an only if we're in the track list to allow easier gesture assignment.
		# 7.0: This requirement has been relaxed (commands themselves will check for specific conditions).
		# Also, do not bother if the app module is not running.
		if scriptHandler.getLastScriptRepeatCount() > 0:
			gesture.send()
			self.finish()
			return
		try:
			# 7.0: Don't bother if handle to Studio isn't found.
			if _SPLWin is None:
				# Translators: Presented when SPL Assistant cannot be invoked.
				ui.message(_("Failed to locate Studio main window, cannot enter SPL Assistant"))
				return
			if self.SPLAssistant:
				self.script_error(gesture)
				return
			# To prevent entering wrong gesture while the layer is active.
			self.clearGestureBindings()
			# 7.0: choose the required compatibility layer.
			if splconfig.SPLConfig["Advanced"]["CompatibilityLayer"] == "off": self.bindGestures(self.__SPLAssistantGestures)
			elif splconfig.SPLConfig["Advanced"]["CompatibilityLayer"] == "jfw": self.bindGestures(self.__SPLAssistantJFWGestures)
			elif splconfig.SPLConfig["Advanced"]["CompatibilityLayer"] == "wineyes": self.bindGestures(self.__SPLAssistantWEGestures)
			# 7.0: Certain commands involving number row.
			# 8.0: Also assign encoder status commands in addition to columns explorer.
			for i in xrange(5):
				self.bindGesture("kb:%s"%(i), "columnExplorer")
				self.bindGesture("kb:shift+%s"%(i), "metadataEnabled")
			for i in xrange(5, 10):
				self.bindGesture("kb:%s"%(i), "columnExplorer")
			self.SPLAssistant = True
			tones.beep(512, 50)
			if splconfig.SPLConfig["Advanced"]["CompatibilityLayer"] == "jfw": ui.message("JAWS")
			elif splconfig.SPLConfig["Advanced"]["CompatibilityLayer"] == "wineyes": ui.message("Window-Eyes")
		except WindowsError:
			return
	# Translators: Input help mode message for a layer command in Station Playlist Studio.
	script_SPLAssistantToggle.__doc__=_("The SPL Assistant layer command. See the add-on guide for more information on available commands.")


	# Status table keys
	SPLPlayStatus = 0
	SPLSystemStatus = 1
	SPLScheduledToPlay = 3
	SPLNextTrackTitle = 4
	SPLCurrentTrackTitle = 5
	SPLTemperature = 6
	SPLScheduled = 7

	# Table of child constants based on versions
	# These are scattered throughout the screen, so one can use foreground.getChild(index) to fetch them (getChild tip from Jamie Teh (NV Access)).
	# Because 5.x (an perhaps future releases) uses different screen layout, look up the needed constant from the table below (row = info needed, column = version).
	statusObjs={
		SPLPlayStatus: 6, # Play status, mic, etc.
		SPLSystemStatus: -2, # The second status bar containing system status such as up time.
		SPLScheduledToPlay: 19, # In case the user selects one or more tracks in a given hour.
		SPLScheduled: 20, # Time when the selected track will begin.
		SPLNextTrackTitle: 8, # Name and duration of the next track if any.
		SPLCurrentTrackTitle: 9, # Name of the currently playing track.
		SPLTemperature: 7, # Temperature for the current city.
	}

	_cachedStatusObjs = {}

	# Called in the layer commands themselves.
	# 16.11: in Studio 5.20, it is possible to obtain some of these via the API, hence the API method is used.
	def status(self, infoIndex):
		# Look up the cached objects first for faster response.
		if not infoIndex in self._cachedStatusObjs:
			fg = api.getForegroundObject()
			if fg is not None and fg.windowClassName != "TStudioForm":
				# 6.1: Allow gesture-based functions to look up status information even if Studio window isn't focused.
				fg = getNVDAObjectFromEvent(user32.FindWindowA("TStudioForm", None), OBJID_CLIENT, 0)
			statusObj = self.statusObjs[infoIndex]
			# 7.0: sometimes (especially when first loaded), OBJID_CLIENT fails, so resort to retrieving focused object instead.
			if fg is not None and fg.childCount > 1:
				self._cachedStatusObjs[infoIndex] = fg.getChild(statusObj)
			else: return api.getFocusObject()
		return self._cachedStatusObjs[infoIndex]

	# Status flags for Studio 5.20 API.
	_statusBarMessages=(
		("Play status: Stopped","Play status: Playing"),
		("Automation Off","Automation On"),
		("Microphone Off","Microphone On"),
		("Line-In Off","Line-In On"),
		("Record to file Off","Record to file On"),
	)

	# In the layer commands below, sayStatus function is used if screen objects or API must be used (API is for Studio 5.20 and later).
	def sayStatus(self, index):
		if self.SPLCurVersion < "5.20":
			status = self.status(self.SPLPlayStatus).getChild(index).name
		else:
			status = self._statusBarMessages[index][studioAPI(index, 39, ret=True)]
		ui.message(status if splconfig.SPLConfig["General"]["MessageVerbosity"] == "beginner" else status.split()[-1])

	# The layer commands themselves.

	def script_sayPlayStatus(self, gesture):
		self.sayStatus(0)

	def script_sayAutomationStatus(self, gesture):
		self.sayStatus(1)

	def script_sayMicStatus(self, gesture):
		self.sayStatus(2)

	def script_sayLineInStatus(self, gesture):
		self.sayStatus(3)

	def script_sayRecToFileStatus(self, gesture):
		self.sayStatus(4)

	def script_sayCartEditStatus(self, gesture):
		# 16.12: Because cart edit status also shows cart insert status, verbosity control will not apply.
		if self.productVersion >= "5.20":
			cartEdit = studioAPI(5, 39, ret=True)
			cartInsert = studioAPI(6, 39, ret=True)
			if cartEdit: ui.message("Cart Edit On")
			elif not cartEdit and cartInsert: ui.message("Cart Insert On")
			else: ui.message("Cart Edit Off")
		else:
			ui.message(self.status(self.SPLPlayStatus).getChild(5).name)

	def script_sayHourTrackDuration(self, gesture):
		studioAPI(0, 27, self.announceTime)

	def script_sayHourRemaining(self, gesture):
		# 7.0: Split from playlist remaining script (formerly the playlist remainder command).
		studioAPI(1, 27, self.announceTime)

	def script_sayPlaylistRemainingDuration(self, gesture):
		obj = api.getFocusObject() if api.getForegroundObject().windowClassName == "TStudioForm" else self._focusedTrack
		if obj is None:
			ui.message("Please return to playlist viewer before invoking this command.")
			return
		if obj.role == controlTypes.ROLE_LIST:
			ui.message("00:00")
			return
		self.announceTime(self.playlistDuration(start=obj), ms=False)

	def script_sayPlaylistModified(self, gesture):
		try:
			obj = self.status(self.SPLSystemStatus).getChild(5)
			ui.message(obj.name)
		except IndexError:
			# Translators: Presented when playlist modification is unavailable (for Studio 4.33 and earlier)
			ui.message(_("Playlist modification not available"))

	def script_sayNextTrackTitle(self, gesture):
		if not studioIsRunning():
			self.finish()
			return
		try:
			obj = self.status(self.SPLNextTrackTitle).firstChild
			# Translators: Presented when there is no information for the next track.
			ui.message(_("No next track scheduled or no track is playing")) if obj.name is None else ui.message(obj.name)
		except RuntimeError:
			# Translators: Presented when next track information is unavailable.
			ui.message(_("Cannot find next track information"))
		finally:
			self.finish()
	# Translators: Input help mode message for a command in Station Playlist Studio.
	script_sayNextTrackTitle.__doc__=_("Announces title of the next track if any")

	def script_sayCurrentTrackTitle(self, gesture):
		if not studioIsRunning():
			self.finish()
			return
		try:
			obj = self.status(self.SPLCurrentTrackTitle).firstChild
			# Translators: Presented when there is no information for the current track.
			ui.message(_("Cannot locate current track information or no track is playing")) if obj.name is None else ui.message(obj.name)
		except RuntimeError:
			# Translators: Presented when current track information is unavailable.
			ui.message(_("Cannot find current track information"))
		finally:
			self.finish()
	# Translators: Input help mode message for a command in Station Playlist Studio.
	script_sayCurrentTrackTitle.__doc__=_("Announces title of the currently playing track")

	def script_sayTemperature(self, gesture):
		if not studioIsRunning():
			self.finish()
			return
		try:
			obj = self.status(self.SPLTemperature).firstChild
			# Translators: Presented when there is no weather or temperature information.
			ui.message(_("Weather and temperature not configured")) if obj.name is None else ui.message(obj.name)
		except RuntimeError:
			# Translators: Presented when temperature information cannot be found.
			ui.message(_("Weather information not found"))
		finally:
			self.finish()
	# Translators: Input help mode message for a command in Station Playlist Studio.
	script_sayTemperature.__doc__=_("Announces temperature and weather information")

	def script_sayUpTime(self, gesture):
		obj = self.status(self.SPLSystemStatus).firstChild
		ui.message(obj.name)

	def script_sayScheduledTime(self, gesture):
		# 7.0: Scheduled is the time originally specified in Studio, scheduled to play is broadcast time based on current time.
		# 16.12: use Studio API if using 5.20.
		if self.productVersion >= "5.20":
			# Sometimes, hour markers return seconds.999 due to rounding error, hence this must be taken care of here.
			trackStarts = divmod(studioAPI(3, 27, ret=True), 1000)
			# For this method, all three components of time display (hour, minute, second) must be present.
			# In case it is midnight (0.0 but sometimes shown as 86399.999 due to rounding error), just say "midnight".
			if trackStarts in ((86399, 999), (0, 0)): ui.message("00:00:00")
			else: self.announceTime(trackStarts[0]+1 if trackStarts[1] == 999 else trackStarts[0], ms=False)
		else:
			obj = self.status(self.SPLScheduled).firstChild
			ui.message(obj.name)

	def script_sayScheduledToPlay(self, gesture):
		# 7.0: This script announces length of time remaining until the selected track will play.
		# 16.12: Use Studio 5.20 API (faster and more reliable).
		if self.productVersion >= "5.20":
			# This is the only time hour announcement should not be used in order to conform to what's displayed on screen.
			self.announceTime(studioAPI(4, 27, ret=True), includeHours=False)
		else:
			obj = self.status(self.SPLScheduledToPlay).firstChild
			ui.message(obj.name)

	def script_sayListenerCount(self, gesture):
		obj = self.status(self.SPLSystemStatus).getChild(3)
		# Translators: Presented when there is no listener count information.
		ui.message(obj.name) if obj.name is not None else ui.message(_("Listener count not found"))

	def script_sayTrackPitch(self, gesture):
		try:
			obj = self.status(self.SPLSystemStatus).getChild(4)
			ui.message(obj.name)
		except IndexError:
			# Translators: Presented when there is no information on song pitch (for Studio 4.33 and earlier).
			ui.message(_("Song pitch not available"))

	# Few toggle/misc scripts that may be excluded from the layer later.

	def script_libraryScanMonitor(self, gesture):
		if not self.libraryScanning:
			if studioAPI(1, 32, ret=True) < 0:
				ui.message(_("{itemCount} items in the library").format(itemCount = studioAPI(0, 32, ret=True)))
				return
			self.libraryScanning = True
			# Translators: Presented when attempting to start library scan.
			ui.message(_("Monitoring library scan"))
			self.monitorLibraryScan()
		else:
			# Translators: Presented when library scan is already in progress.
			ui.message(_("Scanning is in progress"))

	def script_markTrackForAnalysis(self, gesture):
		self.finish()
		if self._trackAnalysisAllowed():
			focus = api.getFocusObject()
			if focus.role == controlTypes.ROLE_LIST:
				# Translators: Presented when track time analysis cannot be activated.
				ui.message(_("No tracks were added, cannot perform track time analysis"))
				return
			if scriptHandler.getLastScriptRepeatCount() == 0:
				self._analysisMarker = focus.IAccessibleChildID-1
				# Translators: Presented when track time analysis is turned on.
				ui.message(_("Track time analysis activated"))
			else:
				self._analysisMarker = None
				# Translators: Presented when track time analysis is turned off.
				ui.message(_("Track time analysis deactivated"))
	# Translators: Input help mode message for a command in Station Playlist Studio.
	script_markTrackForAnalysis.__doc__=_("Marks focused track as start marker for track time analysis")

	def script_trackTimeAnalysis(self, gesture):
		self.finish()
		if self._trackAnalysisAllowed():
			focus = api.getFocusObject()
			if focus.role == controlTypes.ROLE_LIST:
				ui.message(_("No tracks were added, cannot perform track time analysis"))
				return
			if self._analysisMarker is None:
				# Translators: Presented when track time analysis cannot be used because start marker is not set.
				ui.message(_("No track selected as start of analysis marker, cannot perform time analysis"))
				return
			trackPos = focus.IAccessibleChildID-1
			analysisBegin = min(self._analysisMarker, trackPos)
			analysisEnd = max(self._analysisMarker, trackPos)
			analysisRange = analysisEnd-analysisBegin+1
			totalLength = self.playlistDurationRaw(analysisBegin, analysisEnd)
			if analysisRange == 1:
				self.announceTime(totalLength)
			else:
				# Translators: Presented when time analysis is done for a number of tracks (example output: Tracks: 3, totaling 5:00).
				ui.message(_("Tracks: {numberOfSelectedTracks}, totaling {totalTime}").format(numberOfSelectedTracks = analysisRange, totalTime = self._ms2time(totalLength)))
	# Translators: Input help mode message for a command in Station Playlist Studio.
	script_trackTimeAnalysis.__doc__=_("Announces total length of tracks between analysis start marker and the current track")

	def script_takePlaylistSnapshots(self, gesture):
		if not studioIsRunning():
			self.finish()
			return
		obj = api.getFocusObject() if api.getForegroundObject().windowClassName == "TStudioForm" else self._focusedTrack
		if obj is None:
			ui.message("Please return to playlist viewer before invoking this command.")
			self.finish()
			return
		if obj.role == controlTypes.ROLE_LIST:
			ui.message(_("You need to add tracks before invoking this command"))
			self.finish()
			return
		scriptCount = scriptHandler.getLastScriptRepeatCount()
		# Display the decorated HTML window on the first press if told to do so.
		if splconfig.SPLConfig["PlaylistSnapshots"]["ShowResultsWindowOnFirstPress"]:
			scriptCount += 1
		# Never allow this to be invoked more than twice, as it causes performance degredation and multiple HTML windows are opened.
		if scriptCount >= 2:
			self.finish()
			return
		# Speak and braille on the first press, display a decorated HTML message for subsequent presses.
		self.playlistSnapshotOutput(self.playlistSnapshots(obj.parent.firstChild, None), scriptCount)
		self.finish()
	# Translators: Input help mode message for a command in Station Playlist Studio.
	script_takePlaylistSnapshots.__doc__=_("Presents playlist snapshot information such as number of tracks and top artists")

	def script_switchProfiles(self, gesture):
		splconfig.triggerProfileSwitch() if splconfig._triggerProfileActive else splconfig.instantProfileSwitch()

	def script_setPlaceMarker(self, gesture):
		obj = api.getFocusObject()
		try:
			index = obj.indexOf("Filename")
		except AttributeError:
			# Translators: Presented when place marker cannot be set.
			ui.message(_("No tracks found, cannot set place marker"))
			return
		filename = obj._getColumnContent(index)
		if filename:
			self.placeMarker = (index, filename)
			# Translators: Presented when place marker track is set.
			ui.message(_("place marker set"))
		else:
			# Translators: Presented when attempting to place a place marker on an unsupported track.
			ui.message(_("This track cannot be used as a place marker track"))

	def script_findPlaceMarker(self, gesture):
		# 7.0: Place marker command will still be restricted to playlist viewer in order to prevent focus bouncing.
		if api.getForegroundObject().windowClassName != "TStudioForm":
			# Translators: Presented when attempting to move to a place marker track when not focused in playlist viewer.
			ui.message(_("You cannot move to a place marker track outside of playlist viewer."))
			return
		if self.placeMarker is None:
			# Translators: Presented when no place marker is found.
			ui.message(_("No place marker found"))
		else:
			track = self._trackLocator(self.placeMarker[1], obj=api.getFocusObject().parent.firstChild, columns=[self.placeMarker[0]])
			# 16.11: Just like Track Finder, use select track function to select the place marker track.
			selectTrack(track.IAccessibleChildID-1)
			track.setFocus(), track.setFocus()

	def script_metadataStreamingAnnouncer(self, gesture):
		# 8.0: Call the module-level function directly.
		self._metadataAnnouncer()

	# Gesture(s) for the following script cannot be changed by users.
	def script_metadataEnabled(self, gesture):
		url = int(gesture.displayName[-1])
		if studioAPI(url, 36, ret=True):
			# 0 is DSP encoder status, others are servers.
			if url:
				# Translators: Status message for metadata streaming.
				status = _("Metadata streaming on URL {URLPosition} enabled").format(URLPosition = url)
			else:
				# Translators: Status message for metadata streaming.
				status = _("Metadata streaming on DSP encoder enabled")
		else:
			if url:
				# Translators: Status message for metadata streaming.
				status = _("Metadata streaming on URL {URLPosition} disabled").format(URLPosition = url)
			else:
				# Translators: Status message for metadata streaming.
				status = _("Metadata streaming on DSP encoder disabled")
		ui.message(status)

	def script_columnExplorer(self, gesture):
		focus = api.getFocusObject()
		if not isinstance(focus, SPLTrackItem):
			# Translators: Presented when attempting to announce specific columns but the focused item isn't a track.
			ui.message(_("Not a track"))
		else:
					# LTS: Call the overlay class version.
			focus.script_columnExplorer(gesture)
		self.finish()

	def script_layerHelp(self, gesture):
		compatibility = splconfig.SPLConfig["Advanced"]["CompatibilityLayer"]
		# Translators: The title for SPL Assistant help dialog.
		if compatibility == "off": title = _("SPL Assistant help")
		# Translators: The title for SPL Assistant help dialog.
		elif compatibility == "jfw": title = _("SPL Assistant help for JAWS layout")
		# Translators: The title for SPL Assistant help dialog.
		elif compatibility == "wineyes": title = _("SPL Assistant help for Window-Eyes layout")
		wx.CallAfter(gui.messageBox, SPLAssistantHelp[compatibility], title)

	def script_openOnlineDoc(self, gesture):
		os.startfile("https://github.com/josephsl/stationplaylist/wiki/SPLDevAddonGuide")

	def script_updateCheck(self, gesture):
		self.finish()
		if splupdate._SPLUpdateT is not None and splupdate._SPLUpdateT.IsRunning(): splupdate._SPLUpdateT.Stop()
		# Display the update check progress dialog (inspired by add-on installation dialog in NvDA Core).
		# #9 (7.5): Do this if and only if update channel hasn't changed, otherwise we're stuck here forever.
		if not splupdate._pendingChannelChange:
			splupdate._progressDialog = gui.IndeterminateProgressDialog(gui.mainFrame,
			# Translators: The title of the dialog presented while checking for add-on updates.
			_("Add-on update check"),
			# Translators: The message displayed while checking for newer version of Studio add-on.
			_("Checking for new version of Studio add-on..."))
		threading.Thread(target=splupdate.updateChecker, kwargs={"continuous":splconfig.SPLConfig["Update"]["AutoUpdateCheck"], "confUpdateInterval":splconfig.SPLConfig["Update"]["UpdateInterval"]}).start()


	__SPLAssistantGestures={
		"kb:p":"sayPlayStatus",
		"kb:a":"sayAutomationStatus",
		"kb:m":"sayMicStatus",
		"kb:l":"sayLineInStatus",
		"kb:r":"sayRecToFileStatus",
		"kb:t":"sayCartEditStatus",
		"kb:h":"sayHourTrackDuration",
		"kb:shift+h":"sayHourRemaining",
		"kb:d":"sayPlaylistRemainingDuration",
		"kb:y":"sayPlaylistModified",
		"kb:u":"sayUpTime",
		"kb:n":"sayNextTrackTitle",
		"kb:c":"sayCurrentTrackTitle",
		"kb:w":"sayTemperature",
		"kb:i":"sayListenerCount",
		"kb:s":"sayScheduledTime",
		"kb:shift+s":"sayScheduledToPlay",
		"kb:shift+p":"sayTrackPitch",
		"kb:shift+r":"libraryScanMonitor",
		"kb:f8":"takePlaylistSnapshots",
		"kb:f9":"markTrackForAnalysis",
		"kb:f10":"trackTimeAnalysis",
		"kb:f12":"switchProfiles",
		"kb:f":"findTrack",
		"kb:Control+k":"setPlaceMarker",
		"kb:k":"findPlaceMarker",
		"kb:e":"metadataStreamingAnnouncer",
		"kb:f1":"layerHelp",
		"kb:shift+f1":"openOnlineDoc",
		"kb:control+shift+u":"updateCheck",
	}

	__SPLAssistantJFWGestures={
		"kb:p":"sayPlayStatus",
		"kb:a":"sayAutomationStatus",
		"kb:m":"sayMicStatus",
		"kb:shift+l":"sayLineInStatus",
		"kb:shift+e":"sayRecToFileStatus",
		"kb:t":"sayCartEditStatus",
		"kb:h":"sayHourTrackDuration",
		"kb:shift+h":"sayHourRemaining",
		"kb:r":"sayPlaylistRemainingDuration",
		"kb:y":"sayPlaylistModified",
		"kb:u":"sayUpTime",
		"kb:n":"sayNextTrackTitle",
		"kb:shift+c":"sayCurrentTrackTitle",
		"kb:c":"toggleCartExplorer",
		"kb:w":"sayTemperature",
		"kb:l":"sayListenerCount",
		"kb:s":"sayScheduledTime",
		"kb:shift+s":"sayScheduledToPlay",
		"kb:shift+p":"sayTrackPitch",
		"kb:shift+r":"libraryScanMonitor",
		"kb:f8":"takePlaylistSnapshots",
		"kb:f9":"markTrackForAnalysis",
		"kb:f10":"trackTimeAnalysis",
		"kb:f12":"switchProfiles",
		"kb:f":"findTrack",
		"kb:Control+k":"setPlaceMarker",
		"kb:k":"findPlaceMarker",
		"kb:e":"metadataStreamingAnnouncer",
		"kb:f1":"layerHelp",
		"kb:shift+f1":"openOnlineDoc",
	}

	__SPLAssistantWEGestures={
		"kb:p":"sayPlayStatus",
		"kb:a":"sayAutomationStatus",
		"kb:m":"sayMicStatus",
		"kb:shift+l":"sayLineInStatus",
		"kb:shift+e":"sayRecToFileStatus",
		"kb:t":"sayCartEditStatus",
		"kb:e":"sayElapsedTime",
		"kb:r":"sayRemainingTime",
		"kb:h":"sayHourTrackDuration",
		"kb:shift+h":"sayHourRemaining",
		"kb:d":"sayPlaylistRemainingDuration",
		"kb:y":"sayPlaylistModified",
		"kb:u":"sayUpTime",
		"kb:n":"sayNextTrackTitle",
		"kb:shift+c":"sayCurrentTrackTitle",
		"kb:c":"toggleCartExplorer",
		"kb:w":"sayTemperature",
		"kb:l":"sayListenerCount",
		"kb:s":"sayScheduledTime",
		"kb:shift+s":"sayScheduledToPlay",
		"kb:shift+p":"sayTrackPitch",
		"kb:shift+r":"libraryScanMonitor",
		"kb:f8":"takePlaylistSnapshots",
		"kb:f9":"markTrackForAnalysis",
		"kb:f10":"trackTimeAnalysis",
		"kb:f12":"switchProfiles",
		"kb:f":"findTrack",
		"kb:Control+k":"setPlaceMarker",
		"kb:k":"findPlaceMarker",
		"kb:g":"metadataStreamingAnnouncer",
		"kb:f1":"layerHelp",
		"kb:shift+f1":"openOnlineDoc",
		"kb:control+shift+u":"updateCheck",
	}

	__gestures={
		"kb:control+alt+t":"sayRemainingTime",
		"ts(SPL):2finger_flickDown":"sayRemainingTime",
		"kb:alt+shift+t":"sayElapsedTime",
		"kb:shift+nvda+f12":"sayBroadcasterTime",
		"ts(SPL):2finger_flickUp":"sayBroadcasterTime",
		"kb:alt+nvda+1":"setEndOfTrackTime",
		"ts(SPL):2finger_flickRight":"setEndOfTrackTime",
		"kb:alt+nvda+2":"setSongRampTime",
		"ts(SPL):2finger_flickLeft":"setSongRampTime",
		"kb:alt+nvda+4":"setMicAlarm",
		"kb:control+nvda+f":"findTrack",
		"kb:nvda+f3":"findTrackNext",
		"kb:shift+nvda+f3":"findTrackPrevious",
		"kb:alt+nvda+3":"toggleCartExplorer",
		"kb:alt+nvda+r":"setLibraryScanProgress",
		"kb:control+shift+r":"startScanFromInsertTracks",
		"kb:control+shift+x":"setBrailleTimer",
		"kb:alt+NVDA+0":"openConfigDialog",
		"kb:alt+NVDA+f1":"openWelcomeDialog",
		"kb:Shift+delete":"deleteTrack",
		"kb:Shift+numpadDelete":"deleteTrack",
		"kb:escape":"escape",
		"kb:control+nvda+-":"sendFeedbackEmail",
	}<|MERGE_RESOLUTION|>--- conflicted
+++ resolved
@@ -1069,17 +1069,12 @@
 	def trackFinder(self, text, obj, directionForward=True, column=None):
 		speech.cancelSpeech()
 		# #32 (17.06/15.8 LTS): Update search text even if the track with the search term in columns does not exist.
-<<<<<<< HEAD
 		# #27 (17.08): especially if the search history is empty.
 		# Thankfully, track finder dialog will populate the first item, but it is better to check a second time for debugging purposes.
 		if self.findText is None: self.findText = []
 		if text not in self.findText: self.findText.insert(0, text)
-		if column is None:
-=======
-		if self.findText != text: self.findText = text
-		# #33 (17.06/15.8-LTS): In case the track is NULL (seen when attempting to perform forward search from the last track and what not), this function should fail instead of raiting attribute error.
+		# #33 (17.06/15.8-LTS): In case the track is NULL (seen when attempting to perform forward search from the last track and what not), this function should fail instead of raising attribute error.
 		if obj is not None and column is None:
->>>>>>> 1ca43873
 			column = [obj.indexOf("Artist"), obj.indexOf("Title")]
 		track = self._trackLocator(text, obj=obj, directionForward=directionForward, columns=column)
 		if track:
@@ -1140,14 +1135,10 @@
 			if not columnSearch: title = _("Find track")
 			# Translators: Title for column search dialog.
 			else: title = _("Column search")
-<<<<<<< HEAD
-			d = splmisc.SPLFindDialog(gui.mainFrame, api.getFocusObject(), self.findText[0] if self.findText and len(self.findText) else "", title, columnSearch = columnSearch)
-=======
 			startObj =  api.getFocusObject()
 			if api.getForegroundObject().windowClassName == "TStudioForm" and startObj.role == controlTypes.ROLE_LIST:
 				startObj = startObj.firstChild
-			d = splmisc.SPLFindDialog(gui.mainFrame, startObj, self.findText, title, columnSearch = columnSearch)
->>>>>>> 1ca43873
+			d = splmisc.SPLFindDialog(gui.mainFrame, startObj, self.findText[0] if self.findText and len(self.findText) else "", title, columnSearch = columnSearch)
 			gui.mainFrame.prePopup()
 			d.Raise()
 			d.Show()
@@ -1170,33 +1161,23 @@
 
 	def script_findTrackNext(self, gesture):
 		if self._trackFinderCheck(0):
-<<<<<<< HEAD
 			if self.findText is None: self.trackFinderGUI()
-			else: self.trackFinder(self.findText[0], obj=api.getFocusObject().next)
-=======
-			if self.findText == "": self.trackFinderGUI()
 			else:
 				startObj = api.getFocusObject()
 				if api.getForegroundObject().windowClassName == "TStudioForm" and startObj.role == controlTypes.ROLE_LIST:
 					startObj = startObj.firstChild
-				self.trackFinder(self.findText, obj=startObj.next)
->>>>>>> 1ca43873
+				self.trackFinder(self.findText[0], obj=startObj.next)
 	# Translators: Input help mode message for a command in Station Playlist Studio.
 	script_findTrackNext.__doc__=_("Finds the next occurrence of the track with the name in the track list.")
 
 	def script_findTrackPrevious(self, gesture):
 		if self._trackFinderCheck(0):
-<<<<<<< HEAD
 			if self.findText is None: self.trackFinderGUI()
-			else: self.trackFinder(self.findText[0], obj=api.getFocusObject().previous, directionForward=False)
-=======
-			if self.findText == "": self.trackFinderGUI()
 			else:
 				startObj = api.getFocusObject()
 				if api.getForegroundObject().windowClassName == "TStudioForm" and startObj.role == controlTypes.ROLE_LIST:
 					startObj = startObj.lastChild
-				self.trackFinder(self.findText, obj=startObj.previous, directionForward=False)
->>>>>>> 1ca43873
+				self.trackFinder(self.findText[0], obj=startObj.previous, directionForward=False)
 	# Translators: Input help mode message for a command in Station Playlist Studio.
 	script_findTrackPrevious.__doc__=_("Finds previous occurrence of the track with the name in the track list.")
 
