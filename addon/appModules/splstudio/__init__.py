# StationPlaylist Studio
# An app module and global plugin package for NVDA
# Copyright 2011, 2013-2016, Geoff Shang, Joseph Lee and others, released under GPL.
# The primary function of this appModule is to provide meaningful feedback to users of SplStudio
# by allowing speaking of items which cannot be easily found.
# Version 0.01 - 7 April 2011:
# Initial release: Jamie's focus hack plus auto-announcement of status items.
# Additional work done by Joseph Lee and other contributors.
# For SPL Studio Controller, focus movement, SAM Encoder support and other utilities, see the global plugin version of this app module.

# Minimum version: SPL 5.00, NvDA 2015.3.

from functools import wraps
import os
import time
import threading
import controlTypes
import appModuleHandler
import api
import review
import eventHandler
import scriptHandler
import queueHandler
import ui
import nvwave
import speech
import braille
import touchHandler
import gui
import wx
from winUser import user32, sendMessage, OBJID_CLIENT
import winKernel
from NVDAObjects.IAccessible import IAccessible, getNVDAObjectFromEvent
import textInfos
import tones
import splconfig
import splconfui
import splmisc
import splupdate
import addonHandler
addonHandler.initTranslation()


# The finally function for status announcement scripts in this module (source: Tyler Spivey's code).
def finally_(func, final):
	"""Calls final after func, even if it fails."""
	def wrap(f):
		@wraps(f)
		def new(*args, **kwargs):
			try:
				func(*args, **kwargs)
			finally:
				final()
		return new
	return wrap(final)

# Make sure the broadcaster is running a compatible version.
SPLMinVersion = "5.00"

# Cache the handle to main Studio window.
_SPLWin = None

# Threads pool.
micAlarmT = None
micAlarmT2 = None
libScanT = None

# Blacklisted versions of Studio where library scanning functionality is broken.
noLibScanMonitor = []

# Braille and play a sound in response to an alarm or an event.
def messageSound(wavFile, message):
	nvwave.playWaveFile(wavFile)
	braille.handler.message(message)

# A special version for microphone alarm (continuous or not).
def _micAlarmAnnouncer():
		if splconfig.SPLConfig["General"]["AlarmAnnounce"] in ("beep", "both"):
			nvwave.playWaveFile(os.path.join(os.path.dirname(__file__), "SPL_MicAlarm.wav"))
		if splconfig.SPLConfig["General"]["AlarmAnnounce"] in ("message", "both"):
			# Translators: Presented when microphone has been active for a while.
			ui.message(_("Microphone active"))

# Manage microphone alarm announcement.
def micAlarmManager(micAlarmWav, micAlarmMessage):
	messageSound(micAlarmWav, micAlarmMessage)
	# Play an alarm sound (courtesy of Jerry Mader from Mader Radio).
	global micAlarmT2
	# Use a timer to play a tone when microphone was active for more than the specified amount.
	# Mechanics come from Clock add-on.
	if splconfig.SPLConfig["MicrophoneAlarm"]["MicAlarmInterval"]:
		micAlarmT2 = wx.PyTimer(_micAlarmAnnouncer)
		micAlarmT2.Start(splconfig.SPLConfig["MicrophoneAlarm"]["MicAlarmInterval"] * 1000)

# Call SPL API to obtain needed values.
# A thin wrapper around user32.SendMessage and calling a callback if defined.
# Offset is used in some time commands.
def statusAPI(arg, command, func=None, ret=False, offset=None):
	if _SPLWin is None: return
	val = sendMessage(_SPLWin, 1024, arg, command)
	if ret:
		return val
	if func:
		func(val) if not offset else func(val, offset)

# Category sounds dictionary (key = cateogry, value = tone pitch).
_SPLCategoryTones = {
	"Break Note":415,
	"Timed Break Note":208,
	"<Manual Intro>":600,
}

# Routines for track items themselves (prepare for future work).
class SPLTrackItem(IAccessible):
	"""Track item for earlier versions of Studio such as 5.00.
	A base class for providing utility scripts when track entries are focused, such as track dial."""

	def initOverlayClass(self):
		if splconfig.SPLConfig["General"]["TrackDial"]:
			self.bindGesture("kb:rightArrow", "nextColumn")
			self.bindGesture("kb:leftArrow", "prevColumn")

	# Locate the real column index for a column header.
	# This is response to a situation where columns were rearranged yet testing shows in-memory arrangement remains the same.
	# Subclasses must provide this function.
	def _origIndexOf(self, columnHeader):
		return splconfig._SPLDefaults7["General"]["ExploreColumns"].index(columnHeader)

	# Read selected columns.
	# But first, find where the requested column lives.
	# 8.0: Make this a public function.
	def _indexOf(self, columnHeader):
		# Handle both 5.0x and 5.10 column headers.
		try:
			return self._origIndexOf(columnHeader)
		except ValueError:
			return None

	def reportFocus(self):
		# 7.0: Cache column header data structures if meeting track items for the first time.
		# It is better to do it while reporting focus, otherwise Python throws recursion limit exceeded error when initOverlayClass does this.
		# Cache header column.
		if self.appModule._columnHeaders is None:
			self.appModule._columnHeaders = self.parent.children[-1]
		# 7.0: Also cache column header names to improve performance (may need to check for header repositioning later).
		if self.appModule._columnHeaderNames is None:
			self.appModule._columnHeaderNames = [header.name for header in self.appModule._columnHeaders.children]
		if splconfig.SPLConfig["General"]["CategorySounds"]:
			category = self._getColumnContent(self._indexOf("Category"))
			if category in _SPLCategoryTones:
				tones.beep(_SPLCategoryTones[category], 50)
		# 6.3: Catch an unusual case where screen order is off yet column order is same as screen order and NvDA is told to announce all columns.
		if splconfig._shouldBuildDescriptionPieces():
			descriptionPieces = []
			for header in splconfig.SPLConfig["ColumnAnnouncement"]["ColumnOrder"]:
				# Artist field should not be included in Studio 5.0x, as the checkbox serves this role.
				if header == "Artist" and self.appModule.productVersion.startswith("5.0"):
					continue
				if header in splconfig.SPLConfig["ColumnAnnouncement"]["IncludedColumns"]:
					index = self._indexOf(header)
					if index is None: continue # Header not found, mostly encountered in Studio 5.0x.
					content = self._getColumnContent(index)
					if content:
						descriptionPieces.append("%s: %s"%(header, content))
			self.description = ", ".join(descriptionPieces)
		super(IAccessible, self).reportFocus()

	# Track Dial: using arrow keys to move through columns.
	# This is similar to enhanced arrow keys in other screen readers.

	def script_toggleTrackDial(self, gesture):
		if not splconfig.SPLConfig["General"]["TrackDial"]:
			splconfig.SPLConfig["General"]["TrackDial"] = True
			self.bindGesture("kb:rightArrow", "nextColumn")
			self.bindGesture("kb:leftArrow", "prevColumn")
			# Translators: Reported when track dial is on.
			dialText = _("Track Dial on")
			if self.appModule.SPLColNumber > 0:
				# Translators: Announced when located on a column other than the leftmost column while using track dial.
				dialText+= _(", located at column {columnHeader}").format(columnHeader = self.appModule.SPLColNumber+1)
			dialTone = 780
		else:
			splconfig.SPLConfig["General"]["TrackDial"] = False
			try:
				self.removeGestureBinding("kb:rightArrow")
				self.removeGestureBinding("kb:leftArrow")
			except KeyError:
				pass
			# Translators: Reported when track dial is off.
			dialText = _("Track Dial off")
			dialTone = 390
		if not splconfig.SPLConfig["General"]["BeepAnnounce"]:
			ui.message(dialText)
		else:
			tones.beep(dialTone, 100)
			braille.handler.message(dialText)
			if splconfig.SPLConfig["General"]["TrackDial"] and self.appModule.SPLColNumber > 0:
				# Translators: Spoken when enabling track dial while status message is set to beeps.
				speech.speakMessage(_("Column {columnNumber}").format(columnNumber = self.appModule.SPLColNumber+1))
	# Translators: Input help mode message for SPL track item.
	script_toggleTrackDial.__doc__=_("Toggles track dial on and off.")
	script_toggleTrackDial.category = _("StationPlaylist Studio")

	# Some helper functions to handle corner cases.
	# Each track item provides its own version.
	def _leftmostcol(self):
		if self.appModule._columnHeaders is None:
			self.appModule._columnHeaders = self.parent.children[-1]
		leftmost = self.appModule._columnHeaders.firstChild.name
		if not self.name or self.name == "":
			# Translators: Announced when leftmost column has no text while track dial is active.
			ui.message(_("{leftmostColumn} not found").format(leftmostColumn = leftmost))
		else:
			# Translators: Standard message for announcing column content.
			ui.message(_("{leftmostColumn}: {leftmostContent}").format(leftmostColumn = leftmost, leftmostContent = self.name))

	# Locate column content.
	# This is merely the proxy of the module level function defined in the misc module.
	def _getColumnContent(self, col):
		return splmisc._getColumnContent(self, col)

	# Announce column content if any.
	# 7.0: Add an optional header in order to announce correct header information in columns explorer.
	def announceColumnContent(self, colNumber, header=None):
		columnHeader = header if header is not None else self.appModule._columnHeaderNames[colNumber]
		columnContent = self._getColumnContent(self._indexOf(columnHeader))
		if columnContent:
			# Translators: Standard message for announcing column content.
			ui.message(unicode(_("{header}: {content}")).format(header = columnHeader, content = columnContent))
		else:
			# Translators: Spoken when column content is blank.
			speech.speakMessage(_("{header}: blank").format(header = columnHeader))
			# Translators: Brailled to indicate empty column content.
			braille.handler.message(_("{header}: ()").format(header = columnHeader))

	# Now the scripts.

	def script_nextColumn(self, gesture):
		if (self.appModule.SPLColNumber+1) == self.appModule._columnHeaders.childCount:
			tones.beep(2000, 100)
		else:
			self.appModule.SPLColNumber +=1
		self.announceColumnContent(self.appModule.SPLColNumber)

	def script_prevColumn(self, gesture):
		if self.appModule.SPLColNumber <= 0:
			tones.beep(2000, 100)
		else:
			self.appModule.SPLColNumber -=1
		if self.appModule.SPLColNumber == 0:
			self._leftmostcol()
		else:
			self.announceColumnContent(self.appModule.SPLColNumber)

	__gestures={
		#"kb:control+`":"toggleTrackDial",
	}

class SPL510TrackItem(SPLTrackItem):
	"""Track item for Studio 5.10 and later."""

	def event_stateChange(self):
		# Why is it that NVDA keeps announcing "not selected" when track items are scrolled?
		if controlTypes.STATE_SELECTED not in self.states:
			pass

	def script_select(self, gesture):
		gesture.send()
		speech.speakMessage(self.name)
		braille.handler.handleUpdate(self)

	# Studio 5.10 version of original index finder.
	def _origIndexOf(self, columnHeader):
		return splconfig._SPLDefaults7["ColumnAnnouncement"]["ColumnOrder"].index(columnHeader)+1

	# Handle track dial for SPL 5.10.
	def _leftmostcol(self):
		if not self.name:
			# Translators: Presented when no track status is found in Studio 5.10.
			ui.message(_("Status not found"))
		else:
			# Translators: Status information for a checked track in Studio 5.10.
			ui.message(_("Status: {name}").format(name = self.name))

	__gestures={"kb:space":"select"}

SPLAssistantHelp={
	# Translators: The text of the help command in SPL Assistant layer.
	"off":_("""After entering SPL Assistant, press:
A: Automation.
C: Announce name of the currently playing track.
D: Remaining time for the playlist.
E: Overall metadata streaming status.
Shift+1 through shift+4, shift+0: Metadata streaming status for DSP encoder and four additional URL's.
H: Duration of trakcs in this hour slot.
Shift+H: Duration of remaining trakcs in this hour slot.
I: Listener count.
K: Move to place marker track.
Control+K: Set place marker track.
L: Line-in status.
M: Microphone status.
N: Next track.
P: Playback status.
Shift+P: Pitch for the current track.
R: Record to file.
Shift+R: Monitor library scan.
S: Scheduled time for the track.
Shift+S: Time until the selected track will play.
T: Cart edit mode.
U: Studio up time.
W: Weather and temperature.
Y: Playlist modification.
1 through 0 (6 for Studio 5.01 and earlier): Announce columns via Columns Explorer (0 is tenth column slot).
F9: Mark current track as start of track time analysis.
F10: Perform track time analysis.
F12: Switch to an instant switch profile.
Shift+F1: Open online user guide."""),
# Translators: The text of the help command in SPL Assistant layer when JFW layer is active.
	"jfw":_("""After entering SPL Assistant, press:
A: Automation.
C: Toggle cart explorer.
Shift+C: Announce name of the currently playing track.
E: Overall metadata streaming status.
Shift+1 through shift+4, shift+0: Metadata streaming status for DSP encoder and four additional URL's.
Shift+E: Record to file.
F: Track finder.
H: Duration of trakcs in this hour slot.
Shift+H: Duration of remaining trakcs in this hour slot.
K: Move to place marker track.
Control+K: Set place marker track.
L: Listener count.
Shift+L: Line-in status.
M: Microphone status.
N: Next track.
P: Playback status.
Shift+P: Pitch for the current track.
R: Remaining time for the playlist.
Shift+R: Monitor library scan.
S: Scheduled time for the track.
Shift+S: Time until the selected track will play.
T: Cart edit mode.
U: Studio up time.
W: Weather and temperature.
Y: Playlist modification.
1 through 0 (6 for Studio 5.01 and earlier): Announce columns via Columns Explorer (0 is tenth column slot).
F9: Mark current track as start of track time analysis.
F10: Perform track time analysis.
F12: Switch to an instant switch profile.
Shift+F1: Open online user guide."""),
# Translators: The text of the help command in SPL Assistant layer when Window-Eyes layer is active.
	"wineyes":_("""After entering SPL Assistant, press:
A: Automation.
C: Toggle cart explorer.
Shift+C: Announce name of the currently playing track.
D: Remaining time for the playlist.
E: Elapsed time.
F: Track finder.
R: Remaining time for the currently playing track.
G: Overall metadata streaming status.
Shift+1 through shift+4, shift+0: Metadata streaming status for DSP encoder and four additional URL's.
H: Duration of trakcs in this hour slot.
Shift+H: Duration of remaining trakcs in this hour slot.
K: Move to place marker track.
Control+K: Set place marker track.
L: Listener count.
Shift+L: Line-in status.
M: Microphone status.
N: Next track.
P: Playback status.
Shift+P: Pitch for the current track.
Shift+E: Record to file.
Shift+R: Monitor library scan.
S: Scheduled time for the track.
Shift+S: Time until the selected track will play.
T: Cart edit mode.
U: Studio up time.
W: Weather and temperature.
Y: Playlist modification.
1 through 0 (6 for Studio 5.01 and earlier): Announce columns via Columns Explorer (0 is tenth column slot).
F9: Mark current track as start of track time analysis.
F10: Perform track time analysis.
F12: Switch to an instant switch profile.
Shift+F1: Open online user guide.""")}


class AppModule(appModuleHandler.AppModule):

	# Translators: Script category for Station Playlist commands in input gestures dialog.
	scriptCategory = _("StationPlaylist Studio")
	SPLCurVersion = appModuleHandler.AppModule.productVersion
	_columnHeaders = None
	_columnHeaderNames = None

	# Prepare the settings dialog among other things.
	def __init__(self, *args, **kwargs):
		super(AppModule, self).__init__(*args, **kwargs)
		if self.SPLCurVersion < SPLMinVersion:
			raise RuntimeError("Unsupported version of Studio is running, exiting app module")
		# Translators: The sign-on message for Studio app module.
		try:
			ui.message(_("Using SPL Studio version {SPLVersion}").format(SPLVersion = self.SPLCurVersion))
		except IOError, AttributeError:
			pass
		splconfig.initConfig()
		# Announce status changes while using other programs.
		# This requires NVDA core support and will be available in 6.0 and later (cannot be ported to earlier versions).
		# For now, handle all background events, but in the end, make this configurable.
		if hasattr(eventHandler, "requestEvents"):
			eventHandler.requestEvents(eventName="nameChange", processId=self.processID, windowClassName="TStatusBar")
			eventHandler.requestEvents(eventName="nameChange", processId=self.processID, windowClassName="TStaticText")
			self.backgroundStatusMonitor = True
		else:
			self.backgroundStatusMonitor = False
		self.prefsMenu = gui.mainFrame.sysTrayIcon.preferencesMenu
		self.SPLSettings = self.prefsMenu.Append(wx.ID_ANY, _("SPL Studio Settings..."), _("SPL settings"))
		gui.mainFrame.sysTrayIcon.Bind(wx.EVT_MENU, splconfui.onConfigDialog, self.SPLSettings)
		# Let me know the Studio window handle.
		# 6.1: Do not allow this thread to run forever (seen when evaluation times out and the app module starts).
		self.noMoreHandle = threading.Event()
		threading.Thread(target=self._locateSPLHwnd).start()
		# Check for add-on update if told to do so.
		if splconfig.SPLConfig["Update"]["AutoUpdateCheck"]:
			# 7.0: Have a timer call the update function indirectly.
			queueHandler.queueFunction(queueHandler.eventQueue, splconfig.updateInit)
		# Display startup dialogs if any.
		wx.CallAfter(splconfig.showStartupDialogs)
		# Cache start and end range for column exploration.
		splconfig.SPLConfig["ColumnExpRange"] = (1, 7) if self.SPLCurVersion < "5.1" else (0, 10)

	# Locate the handle for main window for caching purposes.
	def _locateSPLHwnd(self):
		hwnd = user32.FindWindowA("SPLStudio", None)
		while not hwnd:
			time.sleep(1)
			# If the demo copy expires and the app module begins, this loop will spin forever.
			# Make sure this loop catches this case.
			if self.noMoreHandle.isSet():
				self.noMoreHandle.clear()
				self.noMoreHandle = None
				return
			hwnd = user32.FindWindowA("SPLStudio", None)
		# Only this thread will have privilege of notifying handle's existence.
		with threading.Lock() as hwndNotifier:
			global _SPLWin
			_SPLWin = hwnd
		# Remind me to broadcast metadata information.
		if splconfig.SPLConfig["General"]["MetadataReminder"] == "startup":
			self._metadataAnnouncer(reminder=True)

	# Let the global plugin know if SPLController passthrough is allowed.
	def SPLConPassthrough(self):
		return splconfig.SPLConfig["Advanced"]["SPLConPassthrough"]

	def event_NVDAObject_init(self, obj):
		# From 0.01: previously focused item fires focus event when it shouldn't.
		if obj.windowClassName == "TListView" and obj.role in (controlTypes.ROLE_CHECKBOX, controlTypes.ROLE_LISTITEM) and controlTypes.STATE_FOCUSED not in obj.states:
			obj.shouldAllowIAccessibleFocusEvent = False
		# Radio button group names are not recognized as grouping, so work around this.
		elif obj.windowClassName == "TRadioGroup":
			obj.role = controlTypes.ROLE_GROUPING
		# In certain edit fields and combo boxes, the field name is written to the screen, and there's no way to fetch the object for this text. Thus use review position text.
		elif obj.windowClassName in ("TEdit", "TComboBox") and not obj.name:
			fieldName, fieldObj  = review.getScreenPosition(obj)
			fieldName.expand(textInfos.UNIT_LINE)
			if obj.windowClassName == "TComboBox":
				obj.name = fieldName.text.replace(obj.windowText, "")
			else:
				obj.name = fieldName.text

	# Some controls which needs special routines.
	def chooseNVDAObjectOverlayClasses(self, obj, clsList):
		# 7.0: Do (chained) Bitwise and between window style and expected style(s).
		if obj.windowStyle & 0x100000 and obj.windowStyle & 0x8000:
			if obj.windowClassName == "TTntListView.UnicodeClass" and obj.role == controlTypes.ROLE_LISTITEM and obj.windowStyle & 0x1000:
				clsList.insert(0, SPL510TrackItem)
			elif obj.windowClassName == "TListView" and obj.role == controlTypes.ROLE_CHECKBOX:
				clsList.insert(0, SPLTrackItem)

	# Keep an eye on library scans in insert tracks window.
	libraryScanning = False
	scanCount = 0
	# For 5.0X and earlier: prevent NVDA from announcing scheduled time multiple times.
	scheduledTimeCache = ""
	# Track Dial (A.K.A. enhanced arrow keys)
	SPLColNumber = 0

	# Automatically announce mic, line in, etc changes
	# These items are static text items whose name changes.
	# Note: There are two status bars, hence the need to exclude Up time so it doesn't announce every minute.
	# Unfortunately, Window handles and WindowControlIDs seem to change, so can't be used.
	# Only announce changes if told to do so via the following function.
	def _TStatusBarChanged(self, obj):
		name = obj.name
		if name.startswith("  Up time:"):
			return False
		elif name.startswith("Scheduled for"):
			if self.scheduledTimeCache == name: return False
			self.scheduledTimeCache = name
			return splconfig.SPLConfig["SayStatus"]["SayScheduledFor"]
		elif "Listener" in name:
			return splconfig.SPLConfig["SayStatus"]["SayListenerCount"]
		elif name.startswith("Cart") and obj.IAccessibleChildID == 3:
			return splconfig.SPLConfig["SayStatus"]["SayPlayingCartName"]
		return True

	# Now the actual event.
	def event_nameChange(self, obj, nextHandler):
		# Do not let NvDA get name for None object when SPL window is maximized.
		if not obj.name:
			return
		# Only announce changes in status bar objects when told to do so.
		if obj.windowClassName == "TStatusBar" and self._TStatusBarChanged(obj):
			# Special handling for Play Status
			if obj.IAccessibleChildID == 1:
				if "Play status" in obj.name:
					# Strip off "  Play status: " for brevity only in main playlist window.
					ui.message(obj.name.split(":")[1][1:])
				elif "Loading" in obj.name:
					if splconfig.SPLConfig["General"]["LibraryScanAnnounce"] not in ("off", "ending"):
						# If library scan is in progress, announce its progress when told to do so.
						self.scanCount+=1
						if self.scanCount%100 == 0:
							self._libraryScanAnnouncer(obj.name[1:obj.name.find("]")], splconfig.SPLConfig["General"]["LibraryScanAnnounce"])
					if not self.libraryScanning:
						if self.productVersion not in noLibScanMonitor:
							if not self.backgroundStatusMonitor: self.libraryScanning = True
				elif "match" in obj.name:
					if splconfig.SPLConfig["General"]["LibraryScanAnnounce"] != "off" and self.libraryScanning:
						if splconfig.SPLConfig["General"]["BeepAnnounce"]: tones.beep(370, 100)
						else:
							# Translators: Presented when library scan is complete.
							ui.message(_("Scan complete with {scanCount} items").format(scanCount = obj.name.split()[3]))
					if self.libraryScanning: self.libraryScanning = False
					self.scanCount = 0
			else:
				if obj.name.endswith((" On", " Off")):
					self._toggleMessage(obj.name)
				else:
					ui.message(obj.name)
				if self.cartExplorer or int(splconfig.SPLConfig["MicrophoneAlarm"]["MicAlarm"]):
					# Activate mic alarm or announce when cart explorer is active.
					self.doExtraAction(obj.name)
		# Monitor the end of track and song intro time and announce it.
		elif obj.windowClassName == "TStaticText": # For future extensions.
			if obj.simplePrevious != None:
				if obj.simplePrevious.name == "Remaining Time":
					# End of track for SPL 5.x.
					if splconfig.SPLConfig["General"]["BrailleTimer"] in ("outro", "both") and api.getForegroundObject().processID == self.processID: #and "00:00" < obj.name <= self.SPLEndOfTrackTime:
						braille.handler.message(obj.name)
					if (obj.name == "00:{0:02d}".format(splconfig.SPLConfig["IntroOutroAlarms"]["EndOfTrackTime"])
					and splconfig.SPLConfig["IntroOutroAlarms"]["SayEndOfTrack"]):
						self.alarmAnnounce(obj.name, 440, 200)
				elif obj.simplePrevious.name == "Remaining Song Ramp":
					# Song intro for SPL 5.x.
					if splconfig.SPLConfig["General"]["BrailleTimer"] in ("intro", "both") and api.getForegroundObject().processID == self.processID: #and "00:00" < obj.name <= self.SPLSongRampTime:
						braille.handler.message(obj.name)
					if (obj.name == "00:{0:02d}".format(splconfig.SPLConfig["IntroOutroAlarms"]["SongRampTime"])
					and splconfig.SPLConfig["IntroOutroAlarms"]["SaySongRamp"]):
						self.alarmAnnounce(obj.name, 512, 400, intro=True)
				# Hack: auto scroll in Studio itself might be broken (according to Brian Hartgen), so force NVDA to announce currently playing track automatically if told to do so.
				elif obj == self.status(self.SPLCurrentTrackTitle).firstChild.firstChild:
					if ((splconfig.SPLConfig["SayStatus"]["SayPlayingTrackName"] == "True" and self.SPLCurVersion < "5.11")
					or (splconfig.SPLConfig["SayStatus"]["SayPlayingTrackName"] == "Background" and api.getForegroundObject().windowClassName != "TStudioForm")):
						ui.message(obj.name)
		nextHandler()

	# JL's additions

	# Handle toggle messages.
	def _toggleMessage(self, msg):
		if splconfig.SPLConfig["General"]["MessageVerbosity"] != "beginner":
			msg = msg.split()[-1]
		if splconfig.SPLConfig["General"]["BeepAnnounce"]:
			# User wishes to hear beeps instead of words. The beeps are power on and off sounds from PAC Mate Omni.
			if msg.endswith("Off"):
				if splconfig.SPLConfig["General"]["MessageVerbosity"] == "beginner":
					wavFile = os.path.join(os.path.dirname(__file__), "SPL_off.wav")
					try:
						messageSound(wavFile, msg)
					except:
						pass
				else:
					tones.beep(500, 100)
					braille.handler.message(msg)
			elif msg.endswith("On"):
				if splconfig.SPLConfig["General"]["MessageVerbosity"] == "beginner":
					wavFile = os.path.join(os.path.dirname(__file__), "SPL_on.wav")
					try:
						messageSound(wavFile, msg)
					except:
						pass
				else:
					tones.beep(1000, 100)
					braille.handler.message(msg)
		else:
			ui.message(msg)

	# Perform extra action in specific situations (mic alarm, for example).
	def doExtraAction(self, status):
		micAlarm = splconfig.SPLConfig["MicrophoneAlarm"]["MicAlarm"]
		if self.cartExplorer:
			if status == "Cart Edit On":
				# Translators: Presented when cart edit mode is toggled on while cart explorer is on.
				ui.message(_("Cart explorer is active"))
			elif status == "Cart Edit Off":
				# Translators: Presented when cart edit mode is toggled off while cart explorer is on.
				ui.message(_("Please reenter cart explorer to view updated cart assignments"))
		if micAlarm:
			# Play an alarm sound (courtesy of Jerry Mader from Mader Radio).
			global micAlarmT, micAlarmT2
			micAlarmWav = os.path.join(os.path.dirname(__file__), "SPL_MicAlarm.wav")
			# Translators: Presented when microphone was on for more than a specified time in microphone alarm dialog.
			micAlarmMessage = _("Warning: Microphone active")
			# Use a timer to play a tone when microphone was active for more than the specified amount.
			if status == "Microphone On":
				micAlarmT = threading.Timer(micAlarm, micAlarmManager, args=[micAlarmWav, micAlarmMessage])
				try:
					micAlarmT.start()
				except RuntimeError:
					micAlarmT = threading.Timer(micAlarm, messageSound, args=[micAlarmWav, micAlarmMessage])
					micAlarmT.start()
			elif status == "Microphone Off":
				if micAlarmT is not None: micAlarmT.cancel()
				micAlarmT = None
				if micAlarmT2 is not None: micAlarmT2.Stop()
				micAlarmT2 = None

	# Alarm announcement: Alarm notification via beeps, speech or both.
	def alarmAnnounce(self, timeText, tone, duration, intro=False):
		if splconfig.SPLConfig["General"]["AlarmAnnounce"] in ("beep", "both"):
			tones.beep(tone, duration)
		if splconfig.SPLConfig["General"]["AlarmAnnounce"] in ("message", "both"):
			alarmTime = int(timeText.split(":")[1])
			if intro:
				# Translators: Presented when end of introduction is approaching (example output: 5 sec left in track introduction).
				ui.message(_("Warning: {seconds} sec left in track introduction").format(seconds = str(alarmTime)))
			else:
				# Translators: Presented when end of track is approaching.
				ui.message(_("Warning: {seconds} sec remaining").format(seconds = str(alarmTime)))


	# Hacks for gain focus events.
	def event_gainFocus(self, obj, nextHandler):
		if self.deletedFocusObj or (obj.windowClassName == "TListView" and obj.role == 0):
			self.deletedFocusObj = False
			return
		nextHandler()

	# Add or remove SPL-specific touch commands.
	# Code comes from Enhanced Touch Gestures add-on from the same author.
	# This may change if NVDA core decides to abandon touch mode concept.

	def event_appModule_gainFocus(self):
		if touchHandler.handler:
			if "SPL" not in touchHandler.availableTouchModes:
				touchHandler.availableTouchModes.append("SPL")
				# Add the human-readable representation also.
				touchHandler.touchModeLabels["spl"] = _("SPL mode")

	def event_appModule_loseFocus(self):
		if touchHandler.handler:
			# Switch to object mode.
			touchHandler.handler._curTouchMode = touchHandler.availableTouchModes[1]
			if "SPL" in touchHandler.availableTouchModes:
				# If we have too many touch modes, pop all except the original entries.
				for mode in touchHandler.availableTouchModes:
					if mode == "SPL": touchHandler.availableTouchModes.pop()
			try:
				del touchHandler.touchModeLabels["spl"]
			except KeyError:
				pass


	# Save configuration when terminating.
	def terminate(self):
		super(AppModule, self).terminate()
		# 6.3: Memory leak results if encoder flag sets and other encoder support maps aren't cleaned up.
		# This also could have allowed a hacker to modify the flags set (highly unlikely) so NvDA could get confused next time Studio loads.
		import sys
		if "globalPlugins.SPLStudioUtils.encoders" in sys.modules:
			import globalPlugins.SPLStudioUtils.encoders
			globalPlugins.SPLStudioUtils.encoders.cleanup()
		splconfig.saveConfig()
		try:
			self.prefsMenu.RemoveItem(self.SPLSettings)
		except AttributeError, wx.PyDeadObjectError:
			pass
		# Tell the handle finder thread it's time to leave this world.
		self.noMoreHandle.set()
		# Manually clear the following dictionaries.
		self.carts.clear()
		self._cachedStatusObjs.clear()
		# Just to make sure:
		global _SPLWin
		if _SPLWin: _SPLWin = None


	# Script sections (for ease of maintenance):
	# Time-related: elapsed time, end of track alarm, etc.
	# Misc scripts: track finder and others.
	# SPL Assistant layer: status commands.

	# A few time related scripts (elapsed time, remaining time, etc.).

	# Specific to time scripts using Studio API.
	# 6.0: Split this into two functions: the announcer (below) and formatter.
	# 7.0: The ms (millisecond) argument will be used when announcing playlist remainder.
	def announceTime(self, t, offset = None, ms=True):
		if t <= 0:
			ui.message("00:00")
		else:
			ui.message(self._ms2time(t, offset = offset, ms=ms))

	# Formatter: given time in milliseconds, convert it to human-readable format.
	# 7.0: There will be times when one will deal with time in seconds.
	def _ms2time(self, t, offset = None, ms=True):
		if t <= 0:
			return "00:00"
		else:
			if ms:
				t = (t/1000) if not offset else (t/1000)+offset
			mm, ss = divmod(t, 60)
			if mm > 59 and splconfig.SPLConfig["General"]["TimeHourAnnounce"]:
				hh, mm = divmod(mm, 60)
				# Hour value is also filled with leading zero's.
				# 6.1: Optimize the string builder so it can return just one string.
				t0 = str(hh).zfill(2)
				t1 = str(mm).zfill(2)
				t2 = str(ss).zfill(2)
				return ":".join([t0, t1, t2])
			else:
				t1 = str(mm).zfill(2)
				t2 = str(ss).zfill(2)
				return ":".join([t1, t2])

	# Scripts which rely on API.
	def script_sayRemainingTime(self, gesture):
		statusAPI(3, 105, self.announceTime, offset=1)
	# Translators: Input help mode message for a command in Station Playlist Studio.
	script_sayRemainingTime.__doc__=_("Announces the remaining track time.")

	def script_sayElapsedTime(self, gesture):
		statusAPI(0, 105, self.announceTime)
	# Translators: Input help mode message for a command in Station Playlist Studio.
	script_sayElapsedTime.__doc__=_("Announces the elapsed time for the currently playing track.")

	def script_sayBroadcasterTime(self, gesture):
		# Says things such as "25 minutes to 2" and "5 past 11".
		# Parse the local time and say it similar to how Studio presents broadcaster time.
		h, m = time.localtime()[3], time.localtime()[4]
		if h not in (0, 12):
			h %= 12
		if m == 0:
			if h == 0: h+=12
			# Messages in this method should not be translated.
			broadcasterTime = "{hour} o'clock".format(hour = h)
		elif 1 <= m <= 30:
			if h == 0: h+=12
			broadcasterTime = "{minute} min past {hour}".format(minute = m, hour = h)
		else:
			if h == 12: h = 1
			m = 60-m
			broadcasterTime = "{minute} min to {hour}".format(minute = m, hour = h+1)
		ui.message(broadcasterTime)
	# Translators: Input help mode message for a command in Station Playlist Studio.
	script_sayBroadcasterTime.__doc__=_("Announces broadcaster time.")

	def script_sayCompleteTime(self, gesture):
		# Says complete time in hours, minutes and seconds via kernel32's routines.
		ui.message(winKernel.GetTimeFormat(winKernel.LOCALE_USER_DEFAULT, 0, None, None))
	# Translators: Input help mode message for a command in Station Playlist Studio.
	script_sayCompleteTime.__doc__=_("Announces time including seconds.")

	# Invoke the common alarm dialog.
	# The below invocation function is also used for error handling purposes.

	def alarmDialog(self, setting, toggleSetting, title, alarmPrompt, alarmToggleLabel, min, max):
<<<<<<< HEAD
		if splconfui._configDialogOpened:
=======
		if splconfig._configDialogOpened:
>>>>>>> 1385f162
			# Translators: Presented when the add-on config dialog is opened.
			wx.CallAfter(gui.messageBox, _("The add-on settings dialog is opened. Please close the settings dialog first."), _("Error"), wx.OK|wx.ICON_ERROR)
			return
		try:
			d = splconfig.SPLAlarmDialog(gui.mainFrame, setting, toggleSetting, title, alarmPrompt, alarmToggleLabel, min, max)
			gui.mainFrame.prePopup()
			d.Raise()
			d.Show()
			gui.mainFrame.postPopup()
			splconfig._alarmDialogOpened = True
		except RuntimeError:
			wx.CallAfter(splconfig._alarmError)

	# Set the end of track alarm time between 1 and 59 seconds.

	def script_setEndOfTrackTime(self, gesture):
		timeVal = splconfig.SPLConfig["IntroOutroAlarms"]["EndOfTrackTime"]
		self.alarmDialog("EndOfTrackTime", "SayEndOfTrack",
		# Translators: The title of end of track alarm dialog.
		_("End of track alarm"),
		# Translators: A dialog message to set end of track alarm (curAlarmSec is the current end of track alarm in seconds).
		_("Enter &end of track alarm time in seconds (currently {curAlarmSec})").format(curAlarmSec = timeVal),
		# Translators: A check box to toggle notification of end of track alarm.
		_("&Notify when end of track is approaching"), 1, 59)
	# Translators: Input help mode message for a command in Station Playlist Studio.
	script_setEndOfTrackTime.__doc__=_("sets end of track alarm (default is 5 seconds).")

	# Set song ramp (introduction) time between 1 and 9 seconds.

	def script_setSongRampTime(self, gesture):
		rampVal = splconfig.SPLConfig["IntroOutroAlarms"]["SongRampTime"]
		self.alarmDialog("SongRampTime", "SaySongRamp",
		# Translators: The title of song intro alarm dialog.
		_("Song intro alarm"),
		# Translators: A dialog message to set song ramp alarm (curRampSec is the current intro monitoring alarm in seconds).
		_("Enter song &intro alarm time in seconds (currently {curRampSec})").format(curRampSec = rampVal),
		# Translators: A check box to toggle notification of end of intro alarm.
		_("&Notify when end of introduction is approaching"), 1, 9)
	# Translators: Input help mode message for a command in Station Playlist Studio.
	script_setSongRampTime.__doc__=_("sets song intro alarm (default is 5 seconds).")

	# Tell NVDA to play a sound when mic was active for a long time.

	def script_setMicAlarm(self, gesture):
		if splconfig._configDialogOpened:
			wx.CallAfter(gui.messageBox, _("The add-on settings dialog is opened. Please close the settings dialog first."), _("Error"), wx.OK|wx.ICON_ERROR)
			return
		elif splconfig._alarmDialogOpened:
			wx.CallAfter(splconfig._alarmError)
			return
		micAlarm = splconfig.SPLConfig["MicrophoneAlarm"]["MicAlarm"]
		if micAlarm:
			# Translators: A dialog message to set microphone active alarm (curAlarmSec is the current mic monitoring alarm in seconds).
			timeMSG = _("Enter microphone alarm time in seconds (currently {curAlarmSec}, 0 disables the alarm)").format(curAlarmSec = micAlarm)
		else:
			# Translators: A dialog message when microphone alarm is disabled (set to 0).
			timeMSG = _("Enter microphone alarm time in seconds (currently disabled, 0 disables the alarm)")
		dlg = wx.NumberEntryDialog(gui.mainFrame,
		timeMSG, "",
		# Translators: The title of mic alarm dialog.
		_("Microphone alarm"),
		long(micAlarm), 0, 7200)
		splconfig._alarmDialogOpened = True
		def callback(result):
			splconfig._alarmDialogOpened = False
			if result == wx.ID_OK:
				if not user32.FindWindowA("SPLStudio", None): return
				newVal = dlg.GetValue()
				if micAlarm != newVal:
					splconfig.SPLConfig["MicrophoneAlarm"]["MicAlarm"] = newVal
				# Apply microphone alarm setting to the active profile.
				splconfig.applySections(SPLConfig["ActiveIndex"], "MicrophoneAlarm/MicAlarm")
		gui.runScriptModalDialog(dlg, callback)
	# Translators: Input help mode message for a command in Station Playlist Studio.
	script_setMicAlarm.__doc__=_("Sets microphone alarm (default is 5 seconds).")

	# SPL Config management.

	def script_openConfigDialog(self, gesture):
		wx.CallAfter(splconfig.onConfigDialog, None)
	# Translators: Input help mode message for a command in Station Playlist Studio.
	script_openConfigDialog.__doc__=_("Opens SPL Studio add-on configuration dialog.")

	# Other commands (track finder and others)

	# Toggle whether beeps should be heard instead of toggle announcements.

	def script_toggleBeepAnnounce(self, gesture):
		if not splconfig.SPLConfig["General"]["BeepAnnounce"]:
			splconfig.SPLConfig["General"]["BeepAnnounce"] = True
		else:
			splconfig.SPLConfig["General"]["BeepAnnounce"] = False
		splconfig.message("BeepAnnounce", splconfig.SPLConfig["General"]["BeepAnnounce"])
	# Translators: Input help mode message for a command in Station Playlist Studio.
	script_toggleBeepAnnounce.__doc__=_("Toggles status announcements between words and beeps.")

	# Braille timer.
	# Announce end of track and other info via braille.

	def script_setBrailleTimer(self, gesture):
		brailleTimer = splconfig.SPLConfig["General"]["BrailleTimer"]
		if brailleTimer == "off":
			brailleTimer = "outro"
		elif brailleTimer == "outro":
			brailleTimer = "intro"
		elif brailleTimer == "intro":
			brailleTimer = "both"
		else:
			brailleTimer = "off"
		splconfig.SPLConfig["General"]["BrailleTimer"] = brailleTimer
		splconfig.message("BrailleTimer", brailleTimer)
	# Translators: Input help mode message for a command in Station Playlist Studio.
	script_setBrailleTimer.__doc__=_("Toggles between various braille timer settings.")

	# The track finder utility for find track script and other functions
	# Perform a linear search to locate the track name and/or description which matches the entered value.
	# Also, find column content for a specific column if requested.
	# 6.0: Split this routine into two functions, with the while loop moving to a function of its own.
	# This new function will be used by track finder and place marker locator.
	findText = ""

	def trackFinder(self, text, obj, directionForward=True, column=None):
		speech.cancelSpeech()
		if column is None: 
			column = [obj._indexOf("Artist"), obj._indexOf("Title")]
		track = self._trackLocator(text, obj=obj, directionForward=directionForward, columns=column)
		if track:
			if self.findText != text: self.findText = text
			# We need to fire set focus event twice and exit this routine.
			track.setFocus(), track.setFocus()
		else:
			wx.CallAfter(gui.messageBox,
			# Translators: Standard dialog message when an item one wishes to search is not found (copy this from main nvda.po).
			_("Search string not found."),
			# Translators: Standard error title for find error (copy this from main nvda.po).
			_("Find error"),wx.OK|wx.ICON_ERROR)

	# Split from track finder in 2015.
	# Return a track with the given search criteria.
	# Column is a list of columns to be searched (if none, it'll be artist and title).
	def _trackLocator(self, text, obj=api.getFocusObject(), directionForward=True, columns=None):
		nextTrack = "next" if directionForward else "previous"
		while obj is not None:
			# Do not use column content attribute, because sometimes NVDA will say it isn't a track item when in fact it is.
			# If this happens, use the module level version of column content getter.
			# Optimization: search column texts.
			for column in columns:
				columnText = splmisc._getColumnContent(obj, column)
				if columnText and text in columnText:
					return obj
			obj = getattr(obj, nextTrack)
		return None

		# Find a specific track based on a searched text.
	# But first, check if track finder can be invoked.
	# Attempt level specifies which track finder to open (0 = Track Finder, 1 = Column Search, 2 = Time range).
	def _trackFinderCheck(self, attemptLevel):
		if api.getForegroundObject().windowClassName != "TStudioForm":
			if attemptLevel == 0:
				# Translators: Presented when a user attempts to find tracks but is not at the track list.
				ui.message(_("Track finder is available only in track list."))
			elif attemptLevel == 1:
				# Translators: Presented when a user attempts to find tracks but is not at the track list.
				ui.message(_("Column search is available only in track list."))
			elif attemptLevel == 2:
				# Translators: Presented when a user attempts to find tracks but is not at the track list.
				ui.message(_("Time range finder is available only in track list."))
			return False
		elif api.getForegroundObject().windowClassName == "TStudioForm" and api.getFocusObject().role == controlTypes.ROLE_LIST:
			# Translators: Presented when a user wishes to find a track but didn't add any tracks.
			ui.message(_("You need to add at least one track to find tracks."))
			return False
		return True

	def trackFinderGUI(self, columnSearch=False):
		try:
			# Translators: Title for track finder dialog.
			if not columnSearch: title = _("Find track")
			# Translators: Title for column search dialog.
			else: title = _("Column search")
			d = splmisc.SPLFindDialog(gui.mainFrame, api.getFocusObject(), self.findText, title, columnSearch = columnSearch)
			gui.mainFrame.prePopup()
			d.Raise()
			d.Show()
			gui.mainFrame.postPopup()
			splmisc._findDialogOpened = True
		except RuntimeError:
			wx.CallAfter(splmisc._finderError)

	def script_findTrack(self, gesture):
		if self._trackFinderCheck(0): self.trackFinderGUI()
	# Translators: Input help mode message for a command in Station Playlist Studio.
	script_findTrack.__doc__=_("Finds a track in the track list.")

	def script_columnSearch(self, gesture):
		if self._trackFinderCheck(1): self.trackFinderGUI(columnSearch=True)
	# Translators: Input help mode message for a command in Station Playlist Studio.
	script_columnSearch.__doc__=_("Finds text in columns.")

	# Find next and previous scripts.

	def script_findTrackNext(self, gesture):
		if self._trackFinderCheck(0):
			if self.findText == "": self.trackFinderGUI()
			else: self.trackFinder(self.findText, obj=api.getFocusObject().next)
	# Translators: Input help mode message for a command in Station Playlist Studio.
	script_findTrackNext.__doc__=_("Finds the next occurrence of the track with the name in the track list.")

	def script_findTrackPrevious(self, gesture):
		if self._trackFinderCheck(0):
			if self.findText == "": self.trackFinderGUI()
			else: self.trackFinder(self.findText, obj=api.getFocusObject().previous, directionForward=False)
	# Translators: Input help mode message for a command in Station Playlist Studio.
	script_findTrackPrevious.__doc__=_("Finds previous occurrence of the track with the name in the track list.")

	# Time range finder.
	# Locate a track with duration falling between min and max.

	def script_timeRangeFinder(self, gesture):
		if self._trackFinderCheck(2):
			try:
				d = splmisc.SPLTimeRangeDialog(gui.mainFrame, api.getFocusObject(), statusAPI)
				gui.mainFrame.prePopup()
				d.Raise()
				d.Show()
				gui.mainFrame.postPopup()
				splmisc._findDialogOpened = True
			except RuntimeError:
				wx.CallAfter(splmisc._finderError)
	# Translators: Input help mode message for a command in Station Playlist Studio.
	script_timeRangeFinder.__doc__=_("Locates track with duration within a time range")

	# Cart explorer
	cartExplorer = False
	carts = {} # The carts dictionary (key = cart gesture, item = cart name).

	# Assigning carts.

	def buildFNCarts(self):
		# Used xrange, as it is much faster; change this to range if NvDA core decides to use Python 3.
		for i in xrange(12):
			self.bindGesture("kb:f%s"%(i+1), "cartExplorer")
			self.bindGesture("kb:shift+f%s"%(i+1), "cartExplorer")
			self.bindGesture("kb:control+f%s"%(i+1), "cartExplorer")
			self.bindGesture("kb:alt+f%s"%(i+1), "cartExplorer")

	def buildNumberCarts(self):
		for i in xrange(10):
			self.bindGesture("kb:%s"%(i), "cartExplorer")
			self.bindGesture("kb:shift+%s"%(i), "cartExplorer")
			self.bindGesture("kb:control+%s"%(i), "cartExplorer")
			self.bindGesture("kb:alt+%s"%(i), "cartExplorer")
		# Take care of dash and equals.
		self.bindGesture("kb:-", "cartExplorer"), self.bindGesture("kb:=", "cartExplorer")
		self.bindGesture("kb:shift+-", "cartExplorer"), self.bindGesture("kb:shift+=", "cartExplorer")
		self.bindGesture("kb:control+-", "cartExplorer"), self.bindGesture("kb:control+=", "cartExplorer")
		self.bindGesture("kb:alt+-", "cartExplorer"), self.bindGesture("kb:alt+=", "cartExplorer")

	def cartsBuilder(self, build=True):
		# A function to build and return cart commands.
		if build:
			self.buildFNCarts()
			self.buildNumberCarts()
		else:
			self.clearGestureBindings()
			self.bindGestures(self.__gestures)

	def script_toggleCartExplorer(self, gesture):
		if not self.cartExplorer:
			# Prevent cart explorer from being engaged outside of playlist viewer.
			# Todo for 6.0: Let users set cart banks.
			fg = api.getForegroundObject()
			if fg.windowClassName != "TStudioForm":
				# Translators: Presented when cart explorer cannot be entered.
				ui.message(_("You are not in playlist viewer, cannot enter cart explorer"))
				return
			self.carts = splmisc.cartExplorerInit(fg.name)
			if self.carts["faultyCarts"]:
				# Translators: presented when cart explorer could not be switched on.
				ui.message(_("Some or all carts could not be assigned, cannot enter cart explorer"))
				return
			else:
				self.cartExplorer = True
				self.cartsBuilder()
				# Translators: Presented when cart explorer is on.
				ui.message(_("Entering cart explorer"))
		else:
			self.cartExplorer = False
			self.cartsBuilder(build=False)
			self.carts.clear()
			# Translators: Presented when cart explorer is off.
			ui.message(_("Exiting cart explorer"))
	# Translators: Input help mode message for a command in Station Playlist Studio.
	script_toggleCartExplorer.__doc__=_("Toggles cart explorer to learn cart assignments.")

	def script_cartExplorer(self, gesture):
		if api.getForegroundObject().windowClassName != "TStudioForm":
			gesture.send()
			return
		if scriptHandler.getLastScriptRepeatCount() >= 1: gesture.send()
		else:
			if gesture.displayName in self.carts: ui.message(self.carts[gesture.displayName])
			elif self.carts["standardLicense"] and (len(gesture.displayName) == 1 or gesture.displayName[-2] == "+"):
				# Translators: Presented when cart command is unavailable.
				ui.message(_("Cart command unavailable"))
			else:
				# Translators: Presented when there is no cart assigned to a cart command.
				ui.message(_("Cart unassigned"))

	# Library scan announcement
	# Announces progress of a library scan (launched from insert tracks dialog by pressing Control+Shift+R or from rescan option from Options dialog).

	def script_setLibraryScanProgress(self, gesture):
		libraryScanAnnounce = splconfig.SPLConfig["General"]["LibraryScanAnnounce"]
		if libraryScanAnnounce == "off":
			libraryScanAnnounce = "ending"
		elif libraryScanAnnounce == "ending":
			libraryScanAnnounce = "progress"
		elif libraryScanAnnounce == "progress":
			libraryScanAnnounce = "numbers"
		else:
			libraryScanAnnounce = "off"
		splconfig.SPLConfig["General"]["LibraryScanAnnounce"] = libraryScanAnnounce
		splconfig.message("LibraryScanAnnounce", libraryScanAnnounce)
	# Translators: Input help mode message for a command in Station Playlist Studio.
	script_setLibraryScanProgress.__doc__=_("Toggles library scan progress settings.")

	def script_startScanFromInsertTracks(self, gesture):
		gesture.send()
		fg = api.getForegroundObject()
		if fg.windowClassName == "TTrackInsertForm":
			# Translators: Presented when library scan has started.
			ui.message(_("Scan start"))
			if self.productVersion not in noLibScanMonitor: self.libraryScanning = True

	# Report library scan (number of items scanned) in the background.
	def monitorLibraryScan(self):
		global libScanT
		if libScanT and libScanT.isAlive() and api.getForegroundObject().windowClassName == "TTrackInsertForm":
			return
		parem = 0 if self.SPLCurVersion < "5.10" else 1
		countA = statusAPI(parem, 32, ret=True)
		if countA == 0:
			self.libraryScanning = False
			return
		time.sleep(0.1)
		if api.getForegroundObject().windowClassName == "TTrackInsertForm" and self.productVersion in noLibScanMonitor:
			self.libraryScanning = False
			return
		countB = statusAPI(parem, 32, ret=True)
		if countA == countB:
			self.libraryScanning = False
			if self.SPLCurVersion >= "5.10":
				countB = statusAPI(0, 32, ret=True)
			# Translators: Presented when library scanning is finished.
			ui.message(_("{itemCount} items in the library").format(itemCount = countB))
		else:
			libScanT = threading.Thread(target=self.libraryScanReporter, args=(_SPLWin, countA, countB, parem))
			libScanT.daemon = True
			libScanT.start()

	def libraryScanReporter(self, _SPLWin, countA, countB, parem):
		scanIter = 0
		while countA != countB:
			if not self.libraryScanning: return
			countA = countB
			time.sleep(1)
			# Do not continue if we're back on insert tracks form or library scan is finished.
			if api.getForegroundObject().windowClassName == "TTrackInsertForm" or not self.libraryScanning:
				return
			countB, scanIter = statusAPI(parem, 32, ret=True), scanIter+1
			if countB < 0:
				break
			if scanIter%5 == 0 and splconfig.SPLConfig["General"]["LibraryScanAnnounce"] not in ("off", "ending"):
				self._libraryScanAnnouncer(countB, splconfig.SPLConfig["General"]["LibraryScanAnnounce"])
		self.libraryScanning = False
		if self.backgroundStatusMonitor: return
		if splconfig.SPLConfig["General"]["LibraryScanAnnounce"] != "off":
			if splconfig.SPLConfig["General"]["BeepAnnounce"]:
				tones.beep(370, 100)
			else:
				# Translators: Presented after library scan is done.
				ui.message(_("Scan complete with {itemCount} items").format(itemCount = countB))

	# Take care of library scanning announcement.
	def _libraryScanAnnouncer(self, count, announcementType):
		if announcementType == "progress":
			# Translators: Presented when library scan is in progress.
			tones.beep(550, 100) if splconfig.SPLConfig["General"]["BeepAnnounce"] else ui.message(_("Scanning"))
		elif announcementType == "numbers":
			if splconfig.SPLConfig["General"]["BeepAnnounce"]:
				tones.beep(550, 100)
				# No need to provide translatable string - just use index.
				ui.message("{0}".format(count))
			else: ui.message(_("{itemCount} items scanned").format(itemCount = count))

	# Place markers.
	placeMarker = None

	# Is the place marker set on this track?
	# Track argument is None (only useful for debugging purposes).
	def isPlaceMarkerTrack(self, track=None):
		if track is None: track = api.getFocusObject()
		index = track._indexOf("Filename")
		filename = track._getColumnContent(index)
		if self.placeMarker == (index, filename):
			return True
		return False

	# Used in delete track workaround routine.
	def preTrackRemoval(self):
		if self.isPlaceMarkerTrack(track=api.getFocusObject()):
			self.placeMarker = None

	# Metadata streaming manager
	# Obtains information on metadata streaming for each URL, notifying the broadcaster if told to do so upon startup.
	# Also allows broadcasters to toggle metadata streaming.

	# First, the reminder function.
	def _metadataAnnouncer(self, reminder=False):
		# If told to remind and connect, metadata streaming will be enabled at this time.
		# 6.0: Call Studio API twice - once to set, once more to obtain the needed information.
		# 6.2/7.0: When Studio API is called, add the value into the stream count list also.
		if reminder:
			for url in xrange(5):
				dataLo = 0x00010000 if splconfig.SPLConfig["MetadataStreaming"]["MetadataEnabled"][url] else 0xffff0000
				statusAPI(dataLo | url, 36)
		dsp = 1 if statusAPI(0, 36, ret=True) == 1 else 0
		streamCount = []
		for pos in xrange(1, 5):
			checked = statusAPI(pos, 36, ret=True)
			if checked == 1: streamCount.append(pos)
		# Announce streaming status when told to do so.
		status = None
		if not len(streamCount):
			# Translators: Status message for metadata streaming.
			if not dsp: status = _("No metadata streaming URL's defined")
			# Translators: Status message for metadata streaming.
			else: status = _("Metadata streaming configured for DSP encoder")
		elif len(streamCount) == 1:
			# Translators: Status message for metadata streaming.
			if dsp: status = _("Metadata streaming configured for DSP encoder and URL {URL}").format(URL = streamCount[0])
			# Translators: Status message for metadata streaming.
			else: status = _("Metadata streaming configured for URL {URL}").format(URL = streamCount[0])
		else:
			urltext = ", ".join([str(stream) for stream in streamCount])
			# Translators: Status message for metadata streaming.
			if dsp: status = _("Metadata streaming configured for DSP encoder and URL's {URL}").format(URL = urltext)
			# Translators: Status message for metadata streaming.
			else: status = _("Metadata streaming configured for URL's {URL}").format(URL = urltext)
		if reminder:
			time.sleep(2)
			speech.cancelSpeech()
			queueHandler.queueFunction(queueHandler.eventQueue, ui.message, status)
			nvwave.playWaveFile(os.path.join(os.path.dirname(__file__), "SPL_Metadata.wav"))
		else: ui.message(status)

	# The script version to open the manage metadata URL's dialog.
	def script_manageMetadataStreams(self, gesture):
		# Do not even think about opening this dialog if handle to Studio isn't found.
		if _SPLWin is None:
			# Translators: Presented when stremaing dialog cannot be shown.
			ui.message(_("Cannot open metadata streaming dialog"))
			return
		if splconfui._configDialogOpened or splconfui._metadataDialogOpened:
			# Translators: Presented when the add-on config dialog is opened.
			wx.CallAfter(gui.messageBox, _("The add-on settings dialog or the metadata streaming dialog is opened. Please close the opened dialog first."), _("Error"), wx.OK|wx.ICON_ERROR)
			return
		try:
			# Passing in the function object is enough to change the dialog UI.
			d = splconfui.MetadataStreamingDialog(gui.mainFrame, func=statusAPI)
			gui.mainFrame.prePopup()
			d.Raise()
			d.Show()
			gui.mainFrame.postPopup()
			splconfui._metadataDialogOpened = True
		except RuntimeError:
			wx.CallAfter(splconfig._alarmError)
	# Translators: Input help mode message for a command in Station Playlist Studio.
	script_manageMetadataStreams.__doc__=_("Opens a dialog to quickly enable or disable metadata streaming.")

	# Track time analysis
	# Return total length of the selected tracks upon request.
	# Analysis command (SPL Assistant) will be assignable.
	_analysisMarker = None

	# Trakc time analysis requires main playlist viewer to be the foreground window.
	def _trackAnalysisAllowed(self):
		if api.getForegroundObject().windowClassName != "TStudioForm":
			# Translators: Presented when track time anlaysis cannot be performed because user is not focused on playlist viewer.
			ui.message(_("Not in playlist viewer, cannot perform track time analysis"))
			return False
		return True

	# Return total duration of a range of tracks.
	# This is used in track time analysis when multiple tracks are selected.
	# This is also called from playlist duration scripts.
	def totalTime(self, start, end):
		# Take care of errors such as the following.
		if start < 0 or end > statusAPI(0, 124, ret=True)-1:
			raise ValueError("Track range start or end position out of range")
			return
		totalLength = 0
		if start == end:
			filename = statusAPI(start, 211, ret=True)
			totalLength = statusAPI(filename, 30, ret=True)
		else:
			for track in xrange(start, end+1):
				filename = statusAPI(track, 211, ret=True)
				totalLength+=statusAPI(filename, 30, ret=True)
		return totalLength

	# Some handlers for native commands.

	# In Studio 5.0x, when deleting a track, NVDA announces wrong track item due to focus bouncing.
	# The below hack is sensitive to changes in NVDA core.
	deletedFocusObj = False

	def script_deleteTrack(self, gesture):
		self.preTrackRemoval()
		gesture.send()
		if self.productVersion.startswith("5.0"):
			if api.getForegroundObject().windowClassName == "TStudioForm":
				focus = api.getFocusObject()
				if focus.IAccessibleChildID < focus.parent.childCount:
					self.deletedFocusObj = True
					focus.setFocus()
					self.deletedFocusObj = False
					focus.setFocus()

	# When Escape is pressed, activate background library scan if conditions are right.
	def script_escape(self, gesture):
		gesture.send()
		if self.libraryScanning:
			if not libScanT or (libScanT and not libScanT.isAlive()):
				self.monitorLibraryScan()

	# The developer would like to get feedback from you.
	def script_sendFeedbackEmail(self, gesture):
		os.startfile("mailto:joseph.lee22590@gmail.com")
	script_sendFeedbackEmail.__doc__="Opens the default email client to send an email to the add-on developer"


	# SPL Assistant: reports status on playback, operation, etc.
	# Used layer command approach to save gesture assignments.
	# Most were borrowed from JFW and Window-Eyes layer scripts.

	# Set up the layer script environment.
	def getScript(self, gesture):
		if not self.SPLAssistant:
			return appModuleHandler.AppModule.getScript(self, gesture)
		script = appModuleHandler.AppModule.getScript(self, gesture)
		if not script:
			script = finally_(self.script_error, self.finish)
		return finally_(script, self.finish)

	def finish(self):
		self.SPLAssistant = False
		self.clearGestureBindings()
		self.bindGestures(self.__gestures)
		if self.cartExplorer:
			self.buildFNCarts()
			self.buildNumberCarts()

	def script_error(self, gesture):
		tones.beep(120, 100)
		self.finish()

	# SPL Assistant flag.
	SPLAssistant = False

	# The SPL Assistant layer driver.

	def script_SPLAssistantToggle(self, gesture):
		# Enter the layer command if an only if we're in the track list to allow easier gesture assignment.
		# Also, do not bother if the app module is not running.
		try:
			fg = api.getForegroundObject()
			if fg.windowClassName != "TStudioForm":
				gesture.send()
				return
			if self.SPLAssistant:
				self.script_error(gesture)
				return
			# To prevent entering wrong gesture while the layer is active.
			self.clearGestureBindings()
			# 7.0: choose the required compatibility layer.
			if splconfig.SPLConfig["Advanced"]["CompatibilityLayer"] == "off": self.bindGestures(self.__SPLAssistantGestures)
			elif splconfig.SPLConfig["Advanced"]["CompatibilityLayer"] == "jfw": self.bindGestures(self.__SPLAssistantJFWGestures)
			elif splconfig.SPLConfig["Advanced"]["CompatibilityLayer"] == "wineyes": self.bindGestures(self.__SPLAssistantWEGestures)
			# 7.0: Certain commands involving number row.
			# 7.x only: Take care of both Studio 5.0x and 5.1x.
			# 8.0: Remove tuple unpack routine below, as all ten keys are available.
			start, end = splconfig.SPLConfig["ColumnExpRange"]
			for i in xrange(start, end):
				self.bindGesture("kb:%s"%(i), "columnExplorer")
			self.SPLAssistant = True
			tones.beep(512, 50)
			if splconfig.SPLConfig["Advanced"]["CompatibilityLayer"] == "jfw": ui.message("JAWS")
			elif splconfig.SPLConfig["Advanced"]["CompatibilityLayer"] == "wineyes": ui.message("Window-Eyes")
		except WindowsError:
			return
	# Translators: Input help mode message for a layer command in Station Playlist Studio.
	script_SPLAssistantToggle.__doc__=_("The SPL Assistant layer command. See the add-on guide for more information on available commands.")


	# Status table keys
	SPLPlayStatus = 0
	SPLSystemStatus = 1
	SPLScheduledToPlay = 3
	SPLNextTrackTitle = 4
	SPLCurrentTrackTitle = 5
	SPLTemperature = 6
	SPLScheduled = 7

	# Table of child constants based on versions
	# These are scattered throughout the screen, so one can use foreground.children[index] to fetch them.
	# Because 5.x (an perhaps future releases) uses different screen layout, look up the needed constant from the table below (row = info needed, column = version).
	statusObjs={
		SPLPlayStatus:[5, 6], # Play status, mic, etc.
		SPLSystemStatus:[-3, -2], # The second status bar containing system status such as up time.
		SPLScheduledToPlay:[18, 19], # In case the user selects one or more tracks in a given hour.
		SPLScheduled:[19, 20], # Time when the selected track will begin.
		SPLNextTrackTitle:[7, 8], # Name and duration of the next track if any.
		SPLCurrentTrackTitle:[8, 9], # Name of the currently playing track.
		SPLTemperature:[6, 7], # Temperature for the current city.
	}

	_cachedStatusObjs = {}

	# Called in the layer commands themselves.
	def status(self, infoIndex):
		# Look up the cached objects first for faster response.
		if not infoIndex in self._cachedStatusObjs:
			fg = api.getForegroundObject()
			if fg.windowClassName != "TStudioForm":
				# 6.1: Allow gesture-based functions to look up status information even if Studio window isn't focused.
				fg = getNVDAObjectFromEvent(user32.FindWindowA("TStudioForm", None), OBJID_CLIENT, 0)
			if not self.productVersion >= "5.10": statusObj = self.statusObjs[infoIndex][0]
			else: statusObj = self.statusObjs[infoIndex][1]
			self._cachedStatusObjs[infoIndex] = fg.children[statusObj]
		return self._cachedStatusObjs[infoIndex]

	# The layer commands themselves.

	def script_sayPlayStatus(self, gesture):
		# Please do not translate the following messages.
		if statusAPI(0, 104, ret=True):
			msg = "Play status: Playing" if splconfig.SPLConfig["General"]["MessageVerbosity"] == "beginner" else "Playing"
		else:
			msg = "Play status: Stopped" if splconfig.SPLConfig["General"]["MessageVerbosity"] == "beginner" else "Stopped"
		ui.message(msg)

	def script_sayAutomationStatus(self, gesture):
		obj = self.status(self.SPLPlayStatus).children[1]
		msg = obj.name if splconfig.SPLConfig["General"]["MessageVerbosity"] == "beginner" else obj.name.split()[-1]
		ui.message(msg)

	def script_sayMicStatus(self, gesture):
		obj = self.status(self.SPLPlayStatus).children[2]
		msg = obj.name if splconfig.SPLConfig["General"]["MessageVerbosity"] == "beginner" else obj.name.split()[-1]
		ui.message(msg)

	def script_sayLineInStatus(self, gesture):
		obj = self.status(self.SPLPlayStatus).children[3]
		msg = obj.name if splconfig.SPLConfig["General"]["MessageVerbosity"] == "beginner" else obj.name.split()[-1]
		ui.message(msg)

	def script_sayRecToFileStatus(self, gesture):
		obj = self.status(self.SPLPlayStatus).children[4]
		msg = obj.name if splconfig.SPLConfig["General"]["MessageVerbosity"] == "beginner" else obj.name.split()[-1]
		ui.message(msg)

	def script_sayCartEditStatus(self, gesture):
		obj = self.status(self.SPLPlayStatus).children[5]
		msg = obj.name if splconfig.SPLConfig["General"]["MessageVerbosity"] == "beginner" else obj.name.split()[-1]
		ui.message(msg)

	def script_sayHourTrackDuration(self, gesture):
		statusAPI(0, 27, self.announceTime)

	def script_sayHourRemaining(self, gesture):
		# 7.0: Split from playlist remaining script (formerly the playlist remainder command).
		statusAPI(1, 27, self.announceTime)

	def script_sayPlaylistRemainingDuration(self, gesture):
		obj = api.getFocusObject()
		if obj.role == controlTypes.ROLE_LIST:
			ui.message("00:00")
			return
		col = obj._indexOf("Duration")
		totalDuration = 0
		while obj is not None:
			segue = obj._getColumnContent(col)
			if segue is not None:
				hms = segue.split(":")
				totalDuration += (int(hms[0])*3600) + (int(hms[1])*60) + int(hms[2]) if len(hms) == 3 else (int(hms[0])*60) + int(hms[1])
			obj = obj.next
		self.announceTime(totalDuration, ms=False)

	def script_sayPlaylistModified(self, gesture):
		try:
			obj = self.status(self.SPLSystemStatus).children[5]
			ui.message(obj.name)
		except IndexError:
			# Translators: Presented when playlist modification is unavailable (for Studio 4.33 and earlier)
			ui.message(_("Playlist modification not available"))

	def script_sayNextTrackTitle(self, gesture):
		try:
			obj = self.status(self.SPLNextTrackTitle).firstChild
			# Translators: Presented when there is no information for the next track.
			ui.message(_("No next track scheduled or no track is playing")) if obj.name is None else ui.message(obj.name)
		except RuntimeError:
			# Translators: Presented when next track information is unavailable.
			ui.message(_("Cannot find next track information"))
		finally:
			self.finish()
	# Translators: Input help mode message for a command in Station Playlist Studio.
	script_sayNextTrackTitle.__doc__=_("Announces title of the next track if any")

	def script_sayCurrentTrackTitle(self, gesture):
		try:
			obj = self.status(self.SPLCurrentTrackTitle).firstChild
			# Translators: Presented when there is no information for the current track.
			ui.message(_("Cannot locate current track information or no track is playing")) if obj.name is None else ui.message(obj.name)
		except RuntimeError:
			# Translators: Presented when current track information is unavailable.
			ui.message(_("Cannot find current track information"))
		finally:
			self.finish()
	# Translators: Input help mode message for a command in Station Playlist Studio.
	script_sayCurrentTrackTitle.__doc__=_("Announces title of the currently playing track")

	def script_sayTemperature(self, gesture):
		try:
			obj = self.status(self.SPLTemperature).firstChild
			# Translators: Presented when there is no weather or temperature information.
			ui.message(_("Weather and temperature not configured")) if obj.name is None else ui.message(obj.name)
		except RuntimeError:
			# Translators: Presented when temperature information cannot be found.
			ui.message(_("Weather information not found"))
		finally:
			self.finish()
	# Translators: Input help mode message for a command in Station Playlist Studio.
	script_sayTemperature.__doc__=_("Announces temperature and weather information")

	def script_sayUpTime(self, gesture):
		obj = self.status(self.SPLSystemStatus).firstChild
		ui.message(obj.name)

	def script_sayScheduledTime(self, gesture):
		# 7.0: Scheduled is the time originally specified in Studio, scheduled to play is broadcast time based on current time.
		obj = self.status(self.SPLScheduled).firstChild
		ui.message(obj.name)

	def script_sayScheduledToPlay(self, gesture):
		# 7.0: This script announces length of time remaining until the selected track will play.
		obj = self.status(self.SPLScheduledToPlay).firstChild
		ui.message(obj.name)

	def script_sayListenerCount(self, gesture):
		obj = self.status(self.SPLSystemStatus).children[3]
		# Translators: Presented when there is no listener count information.
		ui.message(obj.name) if obj.name is not None else ui.message(_("Listener count not found"))

	def script_sayTrackPitch(self, gesture):
		try:
			obj = self.status(self.SPLSystemStatus).children[4]
			ui.message(obj.name)
		except IndexError:
			# Translators: Presented when there is no information on song pitch (for Studio 4.33 and earlier).
			ui.message(_("Song pitch not available"))

	# Few toggle/misc scripts that may be excluded from the layer later.

	def script_libraryScanMonitor(self, gesture):
		if not self.libraryScanning:
			if self.productVersion >= "5.10":
				scanning = statusAPI(1, 32, ret=True)
				if scanning < 0:
					items = statusAPI(0, 32, ret=True)
					ui.message(_("{itemCount} items in the library").format(itemCount = items))
					return
			self.libraryScanning = True
			# Translators: Presented when attempting to start library scan.
			ui.message(_("Monitoring library scan"))
			self.monitorLibraryScan()
		else:
			# Translators: Presented when library scan is already in progress.
			ui.message(_("Scanning is in progress"))

	def script_markTrackForAnalysis(self, gesture):
		self.finish()
		if self._trackAnalysisAllowed():
			focus = api.getFocusObject()
			if focus.role == controlTypes.ROLE_LIST:
				# Translators: Presented when track time analysis cannot be activated.
				ui.message(_("No tracks were added, cannot perform track time analysis"))
				return
			if scriptHandler.getLastScriptRepeatCount() == 0:
				self._analysisMarker = focus.IAccessibleChildID-1
				# Translators: Presented when track time analysis is turned on.
				ui.message(_("Track time analysis activated"))
			else:
				self._analysisMarker = None
				# Translators: Presented when track time analysis is turned off.
				ui.message(_("Track time analysis deactivated"))
	# Translators: Input help mode message for a command in Station Playlist Studio.
	script_markTrackForAnalysis.__doc__=_("Marks focused track as start marker for track time analysis")

	def script_trackTimeAnalysis(self, gesture):
		self.finish()
		if self._trackAnalysisAllowed():
			focus = api.getFocusObject()
			if focus.role == controlTypes.ROLE_LIST:
				ui.message(_("No tracks were added, cannot perform track time analysis"))
				return
			if self._analysisMarker is None:
				# Translators: Presented when track time analysis cannot be used because start marker is not set.
				ui.message(_("No track selected as start of analysis marker, cannot perform time analysis"))
				return
			trackPos = focus.IAccessibleChildID-1
			analysisBegin = min(self._analysisMarker, trackPos)
			analysisEnd = max(self._analysisMarker, trackPos)
			analysisRange = analysisEnd-analysisBegin+1
			totalLength = self.totalTime(analysisBegin, analysisEnd)
			if analysisRange == 1:
				self.announceTime(totalLength)
			else:
				# Translators: Presented when time analysis is done for a number of tracks (example output: Tracks: 3, totaling 5:00).
				ui.message(_("Tracks: {numberOfSelectedTracks}, totaling {totalTime}").format(numberOfSelectedTracks = analysisRange, totalTime = self._ms2time(totalLength)))
	# Translators: Input help mode message for a command in Station Playlist Studio.
	script_trackTimeAnalysis.__doc__=_("Announces total length of tracks between analysis start marker and the current track")

	def script_switchProfiles(self, gesture):
		splconfig.triggerProfileSwitch() if splconfig._triggerProfileActive else splconfig.instantProfileSwitch()

	def script_setPlaceMarker(self, gesture):
		obj = api.getFocusObject()
		try:
			index = obj._indexOf("Filename")
		except AttributeError:
			# Translators: Presented when place marker cannot be set.
			ui.message(_("No tracks found, cannot set place marker"))
			return
		filename = obj._getColumnContent(index)
		if filename:
			self.placeMarker = (index, filename)
			# Translators: Presented when place marker track is set.
			ui.message(_("place marker set"))
		else:
			# Translators: Presented when attempting to place a place marker on an unsupported track.
			ui.message(_("This track cannot be used as a place marker track"))

	def script_findPlaceMarker(self, gesture):
		if self.placeMarker is None:
			# Translators: Presented when no place marker is found.
			ui.message(_("No place marker found"))
		else:
			track = self._trackLocator(self.placeMarker[1], obj=api.getFocusObject().parent.firstChild, columns=[self.placeMarker[0]])
			track.setFocus(), track.setFocus()

	def script_metadataStreamingAnnouncer(self, gesture):
		self._metadataAnnouncer()

	# Gesture(s) for the following script cannot be changed by users.
	def script_metadataEnabled(self, gesture):
		url = int(gesture.displayName[-1])
		checked = statusAPI(url, 36, ret=True)
		if checked == 1:
			# 0 is DSP encoder status, others are servers.
			if url:
				# Translators: Status message for metadata streaming.
				status = _("Metadata streaming on URL {URLPosition} enabled").format(URLPosition = url)
			else:
				# Translators: Status message for metadata streaming.
				status = _("Metadata streaming on DSP encoder enabled")
		else:
			if url:
				# Translators: Status message for metadata streaming.
				status = _("Metadata streaming on URL {URLPosition} disabled").format(URLPosition = url)
			else:
				# Translators: Status message for metadata streaming.
				status = _("Metadata streaming on DSP encoder disabled")
		ui.message(status)

	def script_columnExplorer(self, gesture):
		if gesture.displayName.isdigit():
			columnPos = int(gesture.displayName)-1
			focus = api.getFocusObject()
			if not isinstance(focus, SPLTrackItem):
				# Translators: Presented when attempting to announce specific columns but the focused item isn't a track.
				ui.message(_("Not a track"))
			else:
				header = splconfig.SPLConfig["General"]["ExploreColumns"][columnPos]
				focus.announceColumnContent(focus._indexOf(header), header=header)

	def script_layerHelp(self, gesture):
		compatibility = splconfig.SPLConfig["Advanced"]["CompatibilityLayer"]
		# Translators: The title for SPL Assistant help dialog.
		if compatibility == "off": title = _("SPL Assistant help")
		# Translators: The title for SPL Assistant help dialog.
		elif compatibility == "jfw": title = _("SPL Assistant help for JAWS layout")
		# Translators: The title for SPL Assistant help dialog.
		elif compatibility == "wineyes": title = _("SPL Assistant help for Window-Eyes layout")
		wx.CallAfter(gui.messageBox, SPLAssistantHelp[compatibility], title)

	def script_openOnlineDoc(self, gesture):
		os.startfile("https://bitbucket.org/nvdaaddonteam/stationplaylist/wiki/SPLDevAddonGuide")

	def script_updateCheck(self, gesture):
		if splupdate._SPLUpdateT is not None and splupdate._SPLUpdateT.IsRunning(): splupdate._SPLUpdateT.Stop()
		splupdate.updateCheck(continuous=splconfig.SPLConfig["Update"]["AutoUpdateCheck"])


	__SPLAssistantGestures={
		"kb:p":"sayPlayStatus",
		"kb:a":"sayAutomationStatus",
		"kb:m":"sayMicStatus",
		"kb:l":"sayLineInStatus",
		"kb:r":"sayRecToFileStatus",
		"kb:t":"sayCartEditStatus",
		"kb:h":"sayHourTrackDuration",
		"kb:shift+h":"sayHourRemaining",
		"kb:d":"sayPlaylistRemainingDuration",
		"kb:y":"sayPlaylistModified",
		"kb:u":"sayUpTime",
		"kb:n":"sayNextTrackTitle",
		"kb:c":"sayCurrentTrackTitle",
		"kb:w":"sayTemperature",
		"kb:i":"sayListenerCount",
		"kb:s":"sayScheduledTime",
		"kb:shift+s":"sayScheduledToPlay",
		"kb:shift+p":"sayTrackPitch",
		"kb:shift+r":"libraryScanMonitor",
		"kb:f9":"markTrackForAnalysis",
		"kb:f10":"trackTimeAnalysis",
		"kb:f12":"switchProfiles",
		"kb:f":"findTrack",
		"kb:Control+k":"setPlaceMarker",
		"kb:k":"findPlaceMarker",
		"kb:e":"metadataStreamingAnnouncer",
		"kb:shift+1":"metadataEnabled",
		"kb:shift+2":"metadataEnabled",
		"kb:shift+3":"metadataEnabled",
		"kb:shift+4":"metadataEnabled",
		"kb:shift+0":"metadataEnabled",
		"kb:f1":"layerHelp",
		"kb:shift+f1":"openOnlineDoc",
		"kb:control+shift+u":"updateCheck",
	}

	__SPLAssistantJFWGestures={
		"kb:p":"sayPlayStatus",
		"kb:a":"sayAutomationStatus",
		"kb:m":"sayMicStatus",
		"kb:shift+l":"sayLineInStatus",
		"kb:shift+e":"sayRecToFileStatus",
		"kb:t":"sayCartEditStatus",
		"kb:h":"sayHourTrackDuration",
		"kb:shift+h":"sayHourRemaining",
		"kb:r":"sayPlaylistRemainingDuration",
		"kb:y":"sayPlaylistModified",
		"kb:u":"sayUpTime",
		"kb:n":"sayNextTrackTitle",
		"kb:shift+c":"sayCurrentTrackTitle",
		"kb:c":"toggleCartExplorer",
		"kb:w":"sayTemperature",
		"kb:l":"sayListenerCount",
		"kb:s":"sayScheduledTime",
		"kb:shift+s":"sayScheduledToPlay",
		"kb:shift+p":"sayTrackPitch",
		"kb:shift+r":"libraryScanMonitor",
		"kb:f9":"markTrackForAnalysis",
		"kb:f10":"trackTimeAnalysis",
		"kb:f12":"switchProfiles",
		"kb:f":"findTrack",
		"kb:Control+k":"setPlaceMarker",
		"kb:k":"findPlaceMarker",
		"kb:e":"metadataStreamingAnnouncer",
		"kb:shift+1":"metadataEnabled",
		"kb:shift+2":"metadataEnabled",
		"kb:shift+3":"metadataEnabled",
		"kb:shift+4":"metadataEnabled",
		"kb:shift+0":"metadataEnabled",
		"kb:f1":"layerHelp",
		"kb:shift+f1":"openOnlineDoc",
	}

	__SPLAssistantWEGestures={
		"kb:p":"sayPlayStatus",
		"kb:a":"sayAutomationStatus",
		"kb:m":"sayMicStatus",
		"kb:shift+l":"sayLineInStatus",
		"kb:shift+e":"sayRecToFileStatus",
		"kb:t":"sayCartEditStatus",
		"kb:e":"sayElapsedTime",
		"kb:r":"sayRemainingTime",
		"kb:h":"sayHourTrackDuration",
		"kb:shift+h":"sayHourRemaining",
		"kb:d":"sayPlaylistRemainingDuration",
		"kb:y":"sayPlaylistModified",
		"kb:u":"sayUpTime",
		"kb:n":"sayNextTrackTitle",
		"kb:shift+c":"sayCurrentTrackTitle",
		"kb:c":"toggleCartExplorer",
		"kb:w":"sayTemperature",
		"kb:l":"sayListenerCount",
		"kb:s":"sayScheduledTime",
		"kb:shift+s":"sayScheduledToPlay",
		"kb:shift+p":"sayTrackPitch",
		"kb:shift+r":"libraryScanMonitor",
		"kb:f9":"markTrackForAnalysis",
		"kb:f10":"trackTimeAnalysis",
		"kb:f12":"switchProfiles",
		"kb:f":"findTrack",
		"kb:Control+k":"setPlaceMarker",
		"kb:k":"findPlaceMarker",
		"kb:g":"metadataStreamingAnnouncer",
		"kb:shift+1":"metadataEnabled",
		"kb:shift+2":"metadataEnabled",
		"kb:shift+3":"metadataEnabled",
		"kb:shift+4":"metadataEnabled",
		"kb:shift+0":"metadataEnabled",
		"kb:f1":"layerHelp",
		"kb:shift+f1":"openOnlineDoc",
		"kb:control+shift+u":"updateCheck",
	}

	__gestures={
		"kb:control+alt+t":"sayRemainingTime",
		"ts(SPL):2finger_flickDown":"sayRemainingTime",
		"kb:alt+shift+t":"sayElapsedTime",
		"kb:shift+nvda+f12":"sayBroadcasterTime",
		"ts(SPL):2finger_flickUp":"sayBroadcasterTime",
		"kb:control+nvda+1":"toggleBeepAnnounce",
		"kb:control+nvda+2":"setEndOfTrackTime",
		"ts(SPL):2finger_flickRight":"setEndOfTrackTime",
		"kb:alt+nvda+2":"setSongRampTime",
		"ts(SPL):2finger_flickLeft":"setSongRampTime",
		"kb:control+nvda+4":"setMicAlarm",
		"kb:control+nvda+f":"findTrack",
		"kb:nvda+f3":"findTrackNext",
		"kb:shift+nvda+f3":"findTrackPrevious",
		"kb:control+nvda+3":"toggleCartExplorer",
		"kb:alt+nvda+r":"setLibraryScanProgress",
		"kb:control+shift+r":"startScanFromInsertTracks",
		"kb:control+shift+x":"setBrailleTimer",
		"kb:control+NVDA+0":"openConfigDialog",
		"kb:Shift+delete":"deleteTrack",
		"kb:Shift+numpadDelete":"deleteTrack",
		"kb:escape":"escape",
		"kb:control+nvda+-":"sendFeedbackEmail",
		#"kb:control+nvda+`":"SPLAssistantToggle"
	}<|MERGE_RESOLUTION|>--- conflicted
+++ resolved
@@ -775,11 +775,7 @@
 	# The below invocation function is also used for error handling purposes.
 
 	def alarmDialog(self, setting, toggleSetting, title, alarmPrompt, alarmToggleLabel, min, max):
-<<<<<<< HEAD
 		if splconfui._configDialogOpened:
-=======
-		if splconfig._configDialogOpened:
->>>>>>> 1385f162
 			# Translators: Presented when the add-on config dialog is opened.
 			wx.CallAfter(gui.messageBox, _("The add-on settings dialog is opened. Please close the settings dialog first."), _("Error"), wx.OK|wx.ICON_ERROR)
 			return
