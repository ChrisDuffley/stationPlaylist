# StationPlaylist Studio
# An app module and global plugin package for NVDA
# Copyright 2011, 2013-2016, Geoff Shang, Joseph Lee and others, released under GPL.
# The primary function of this appModule is to provide meaningful feedback to users of SplStudio
# by allowing speaking of items which cannot be easily found.
# Version 0.01 - 7 April 2011:
# Initial release: Jamie's focus hack plus auto-announcement of status items.
# Additional work done by Joseph Lee and other contributors.
# For SPL Studio Controller, focus movement, SAM Encoder support and other utilities, see the global plugin version of this app module.

# Minimum version: SPL 5.00, NvDA 2015.3.

from functools import wraps
import os
import time
import threading
import controlTypes
import appModuleHandler
import api
import review
import eventHandler
import scriptHandler
import queueHandler
import ui
import nvwave
import speech
import braille
import touchHandler
import gui
import wx
from winUser import user32, sendMessage, OBJID_CLIENT
import winKernel
from NVDAObjects.IAccessible import IAccessible, getNVDAObjectFromEvent
import textInfos
import tones
import splconfig
import splmisc
import splupdate
import addonHandler
addonHandler.initTranslation()


# The finally function for status announcement scripts in this module (source: Tyler Spivey's code).
def finally_(func, final):
	"""Calls final after func, even if it fails."""
	def wrap(f):
		@wraps(f)
		def new(*args, **kwargs):
			try:
				func(*args, **kwargs)
			finally:
				final()
		return new
	return wrap(final)

# Make sure the broadcaster is running a compatible version.
SPLMinVersion = "5.00"

# Cache the handle to main Studio window.
_SPLWin = None

# Threads pool.
micAlarmT = None
micAlarmT2 = None
libScanT = None

# Blacklisted versions of Studio where library scanning functionality is broken.
noLibScanMonitor = []

# Braille and play a sound in response to an alarm or an event.
def messageSound(wavFile, message):
	nvwave.playWaveFile(wavFile)
	braille.handler.message(message)

# A special version for microphone alarm (continuous or not).
def _micAlarmAnnouncer():
		if splconfig.SPLConfig["General"]["AlarmAnnounce"] in ("beep", "both"):
			nvwave.playWaveFile(os.path.join(os.path.dirname(__file__), "SPL_MicAlarm.wav"))
		if splconfig.SPLConfig["General"]["AlarmAnnounce"] in ("message", "both"):
			# Translators: Presented when microphone has been active for a while.
			ui.message(_("Microphone active"))

# Manage microphone alarm announcement.
def micAlarmManager(micAlarmWav, micAlarmMessage):
	messageSound(micAlarmWav, micAlarmMessage)
	# Play an alarm sound (courtesy of Jerry Mader from Mader Radio).
	global micAlarmT2
	# Use a timer to play a tone when microphone was active for more than the specified amount.
	# Mechanics come from Clock add-on.
	if splconfig.SPLConfig["MicrophoneAlarm"]["MicAlarmInterval"]:
		micAlarmT2 = wx.PyTimer(_micAlarmAnnouncer)
		micAlarmT2.Start(splconfig.SPLConfig["MicrophoneAlarm"]["MicAlarmInterval"] * 1000)

# Call SPL API to obtain needed values.
# A thin wrapper around user32.SendMessage and calling a callback if defined.
# Offset is used in some time commands.
def statusAPI(arg, command, func=None, ret=False, offset=None):
	if _SPLWin is None: return
	val = sendMessage(_SPLWin, 1024, arg, command)
	if ret:
		return val
	if func:
		func(val) if not offset else func(val, offset)

# Routines for track items themselves (prepare for future work).
class SPLTrackItem(IAccessible):
	"""Track item for earlier versions of Studio such as 5.00.
	A base class for providing utility scripts when track entries are focused, such as track dial."""

	def initOverlayClass(self):
		if splconfig.SPLConfig["General"]["TrackDial"]:
			self.bindGesture("kb:rightArrow", "nextColumn")
			self.bindGesture("kb:leftArrow", "prevColumn")

	# Read selected columns.
	# But first, find where the requested column lives.
	def _indexOf(self, columnHeader):
		if self.appModule._columnHeaders is None:
			self.appModule._columnHeaders = self.parent.children[-1]
		headers = [header.name for header in self.appModule._columnHeaders.children]
		# Handle both 5.0x and 5.10 column headers.
		try:
			return headers.index(columnHeader)
		except ValueError:
			return None

	def reportFocus(self):
		#tones.beep(800, 100)
		if not splconfig.SPLConfig["ColumnAnnouncement"]["UseScreenColumnOrder"]:
			descriptionPieces = []
			for header in splconfig.SPLConfig["ColumnAnnouncement"]["ColumnOrder"]:
				# Artist field should not be included in Studio 5.0x, as the checkbox serves this role.
				if header == "Artist" and self.appModule.productVersion.startswith("5.0"):
					continue
				if header in splconfig.SPLConfig["ColumnAnnouncement"]["IncludedColumns"]:
					index = self._indexOf(header)
					if index is None: continue # Header not found, mostly encountered in Studio 5.0x.
					content = self._getColumnContent(index)
					if content:
						descriptionPieces.append("%s: %s"%(header, content))
			self.description = ", ".join(descriptionPieces)
		super(IAccessible, self).reportFocus()

	# Track Dial: using arrow keys to move through columns.
	# This is similar to enhanced arrow keys in other screen readers.

	def script_toggleTrackDial(self, gesture):
		if not splconfig.SPLConfig["General"]["TrackDial"]:
			splconfig.SPLConfig["General"]["TrackDial"] = True
			self.bindGesture("kb:rightArrow", "nextColumn")
			self.bindGesture("kb:leftArrow", "prevColumn")
			# Translators: Reported when track dial is on.
			dialText = _("Track Dial on")
			if self.appModule.SPLColNumber > 0:
				# Translators: Announced when located on a column other than the leftmost column while using track dial.
				dialText+= _(", located at column {columnHeader}").format(columnHeader = self.appModule.SPLColNumber+1)
			dialTone = 780
		else:
			splconfig.SPLConfig["General"]["TrackDial"] = False
			try:
				self.removeGestureBinding("kb:rightArrow")
				self.removeGestureBinding("kb:leftArrow")
			except KeyError:
				pass
			# Translators: Reported when track dial is off.
			dialText = _("Track Dial off")
			dialTone = 390
		if not splconfig.SPLConfig["General"]["BeepAnnounce"]:
			ui.message(dialText)
		else:
			tones.beep(dialTone, 100)
			braille.handler.message(dialText)
			if splconfig.SPLConfig["General"]["TrackDial"] and self.appModule.SPLColNumber > 0:
				# Translators: Spoken when enabling track dial while status message is set to beeps.
				speech.speakMessage(_("Column {columnNumber}").format(columnNumber = self.appModule.SPLColNumber+1))
	# Translators: Input help mode message for SPL track item.
	script_toggleTrackDial.__doc__=_("Toggles track dial on and off.")
	script_toggleTrackDial.category = _("StationPlaylist Studio")

	# Some helper functions to handle corner cases.
	# Each track item provides its own version.
	def _leftmostcol(self):
		if self.appModule._columnHeaders is None:
			self.appModule._columnHeaders = self.parent.children[-1]
		leftmost = self.appModule._columnHeaders.firstChild.name
		if not self.name or self.name == "":
			# Translators: Announced when leftmost column has no text while track dial is active.
			ui.message(_("{leftmostColumn} not found").format(leftmostColumn = leftmost))
		else:
			# Translators: Standard message for announcing column content.
			ui.message(_("{leftmostColumn}: {leftmostContent}").format(leftmostColumn = leftmost, leftmostContent = self.name))

	# Locate column content.
	# This is merely the proxy of the module level function defined in the misc module.
	def _getColumnContent(self, col):
		return splmisc._getColumnContent(self, col)

	# Announce column content if any.
	def announceColumnContent(self, colNumber):
		columnHeader = self.appModule._columnHeaders.children[colNumber].name
		columnContent = self._getColumnContent(colNumber)
		if columnContent:
			# Translators: Standard message for announcing column content.
			ui.message(unicode(_("{header}: {content}")).format(header = columnHeader, content = columnContent))
		else:
			# Translators: Spoken when column content is blank.
			speech.speakMessage(_("{header}: blank").format(header = columnHeader))
			# Translators: Brailled to indicate empty column content.
			braille.handler.message(_("{header}: ()").format(header = columnHeader))

	# Now the scripts.

	def script_nextColumn(self, gesture):
		if self.appModule._columnHeaders is None:
			self.appModule._columnHeaders = self.parent.children[-1]
		if (self.appModule.SPLColNumber+1) == self.appModule._columnHeaders.childCount:
			tones.beep(2000, 100)
		else:
			self.appModule.SPLColNumber +=1
		self.announceColumnContent(self.appModule.SPLColNumber)

	def script_prevColumn(self, gesture):
		if self.appModule._columnHeaders is None:
			self.appModule._columnHeaders = self.parent.children[-1]
		if self.appModule.SPLColNumber <= 0:
			tones.beep(2000, 100)
		else:
			self.appModule.SPLColNumber -=1
		if self.appModule.SPLColNumber == 0:
			self._leftmostcol()
		else:
			self.announceColumnContent(self.appModule.SPLColNumber)

	__gestures={
		#"kb:control+`":"toggleTrackDial",
	}

class SPL510TrackItem(SPLTrackItem):
	"""Track item for Studio 5.10 and later."""

	def event_stateChange(self):
		# Why is it that NVDA keeps announcing "not selected" when track items are scrolled?
		if 4 not in self.states:
			pass

	def script_select(self, gesture):
		gesture.send()
		speech.speakMessage(self.name)
		braille.handler.handleUpdate(self)

	# Handle track dial for SPL 5.10.
	def _leftmostcol(self):
		if not self.name:
			# Translators: Presented when no track status is found in Studio 5.10.
			ui.message(_("Status not found"))
		else:
			# Translators: Status information for a checked track in Studio 5.10.
			ui.message(_("Status: {name}").format(name = self.name))

	__gestures={"kb:space":"select"}

SPLAssistantHelp={
	# Translators: The text of the help command in SPL Assistant layer.
	"off":_("""After entering SPL Assistant, press:
A: Automation.
C: Announce name of the currently playing track.
D: Remaining time for the playlist.
E: Overall metadata streaming status.
1 through 4, 0: Metadata streaming status for DSP encoder and four additional URL's.
H: Duration of trakcs in this hour slot.
Shift+H: Duration of remaining trakcs in this hour slot.
I: Listener count.
K: Move to place marker track.
Control+K: Set place marker track.
L: Line-in status.
M: Microphone status.
N: Next track.
P: Playback status.
Shift+P: Pitch for the current track.
R: Record to file.
Shift+R: Monitor library scan.
S: Scheduled time for the track.
Shift+S: Time until the selected track will play.
T: Cart edit mode.
U: Studio up time.
W: Weather and temperature.
Y: Playlist modification.
F9: Mark current track as start of track time analysis.
F10: Perform track time analysis.
F12: Switch to an instant switch profile.
Shift+F1: Open online user guide."""),
# Translators: The text of the help command in SPL Assistant layer when JFW layer is active.
	"jfw":_("""After entering SPL Assistant, press:
A: Automation.
C: Toggle cart explorer.
Shift+C: Announce name of the currently playing track.
E: Overall metadata streaming status.
1 through 4, 0: Metadata streaming status for DSP encoder and four additional URL's.
Shift+E: Record to file.
F: Track finder.
H: Duration of trakcs in this hour slot.
Shift+H: Duration of remaining trakcs in this hour slot.
K: Move to place marker track.
Control+K: Set place marker track.
L: Listener count.
Shift+L: Line-in status.
M: Microphone status.
N: Next track.
P: Playback status.
Shift+P: Pitch for the current track.
R: Remaining time for the playlist.
Shift+R: Monitor library scan.
S: Scheduled time for the track.
Shift+S: Time until the selected track will play.
T: Cart edit mode.
U: Studio up time.
W: Weather and temperature.
Y: Playlist modification.
F9: Mark current track as start of track time analysis.
F10: Perform track time analysis.
F12: Switch to an instant switch profile.
Shift+F1: Open online user guide."""),
# Translators: The text of the help command in SPL Assistant layer when Window-Eyes layer is active.
	"wineyes":_("""After entering SPL Assistant, press:
A: Automation.
C: Toggle cart explorer.
Shift+C: Announce name of the currently playing track.
D: Remaining time for the playlist.
E: Elapsed time.
F: Track finder.
R: Remaining time for the currently playing track.
G: Overall metadata streaming status.
1 through 4, 0: Metadata streaming status for DSP encoder and four additional URL's.
H: Duration of trakcs in this hour slot.
Shift+H: Duration of remaining trakcs in this hour slot.
K: Move to place marker track.
Control+K: Set place marker track.
L: Listener count.
Shift+L: Line-in status.
M: Microphone status.
N: Next track.
P: Playback status.
Shift+P: Pitch for the current track.
Shift+E: Record to file.
Shift+R: Monitor library scan.
S: Scheduled time for the track.
Shift+S: Time until the selected track will play.
T: Cart edit mode.
U: Studio up time.
W: Weather and temperature.
Y: Playlist modification.
F9: Mark current track as start of track time analysis.
F10: Perform track time analysis.
F12: Switch to an instant switch profile.
Shift+F1: Open online user guide.""")}


class AppModule(appModuleHandler.AppModule):

	# Translators: Script category for Station Playlist commands in input gestures dialog.
	scriptCategory = _("StationPlaylist Studio")
	SPLCurVersion = appModuleHandler.AppModule.productVersion
	_columnHeaders = None

	# Prepare the settings dialog among other things.
	def __init__(self, *args, **kwargs):
		super(AppModule, self).__init__(*args, **kwargs)
		if self.SPLCurVersion < SPLMinVersion:
			raise RuntimeError("Unsupported version of Studio is running, exiting app module")
		# Translators: The sign-on message for Studio app module.
		try:
			ui.message(_("Using SPL Studio version {SPLVersion}").format(SPLVersion = self.SPLCurVersion))
		except IOError:
			pass
		splconfig.initConfig()
		# Announce status changes while using other programs.
		# This requires NVDA core support and will be available in 6.0 and later (cannot be ported to earlier versions).
		# For now, handle all background events, but in the end, make this configurable.
		if hasattr(eventHandler, "requestEvents"):
			eventHandler.requestEvents(eventName="nameChange", processId=self.processID, windowClassName="TStatusBar")
			eventHandler.requestEvents(eventName="nameChange", processId=self.processID, windowClassName="TStaticText")
			self.backgroundStatusMonitor = True
		else:
			self.backgroundStatusMonitor = False
		self.prefsMenu = gui.mainFrame.sysTrayIcon.preferencesMenu
		self.SPLSettings = self.prefsMenu.Append(wx.ID_ANY, _("SPL Studio Settings..."), _("SPL settings"))
		gui.mainFrame.sysTrayIcon.Bind(wx.EVT_MENU, splconfig.onConfigDialog, self.SPLSettings)
		# Let me know the Studio window handle.
		# 6.1: Do not allow this thread to run forever (seen when evaluation times out and the app module starts).
		self.noMoreHandle = threading.Event()
		threading.Thread(target=self._locateSPLHwnd).start()
<<<<<<< HEAD
		# Check for add-on update if told to do so.
		if splconfig.SPLConfig["Update"]["AutoUpdateCheck"]:
			# 7.0: Have a timer call the update function indirectly.
			queueHandler.queueFunction(queueHandler.eventQueue, splconfig.updateInit)
=======
				# Display startup dialogs if any.
		wx.CallAfter(splconfig.showStartupDialogs)
>>>>>>> 59d798dc

	# Locate the handle for main window for caching purposes.
	def _locateSPLHwnd(self):
		hwnd = user32.FindWindowA("SPLStudio", None)
		while not hwnd:
			time.sleep(1)
			# If the demo copy expires and the app module begins, this loop will spin forever.
			# Make sure this loop catches this case.
			if self.noMoreHandle.isSet():
				self.noMoreHandle.clear()
				self.noMoreHandle = None
				return
			hwnd = user32.FindWindowA("SPLStudio", None)
		# Only this thread will have privilege of notifying handle's existence.
		with threading.Lock() as hwndNotifier:
			global _SPLWin
			_SPLWin = hwnd
		# Remind me to broadcast metadata information.
		if splconfig.SPLConfig["General"]["MetadataReminder"] == "startup":
			self._metadataAnnouncer(reminder=True)

	# Let the global plugin know if SPLController passthrough is allowed.
	def SPLConPassthrough(self):
		return splconfig.SPLConfig["Advanced"]["SPLConPassthrough"]

	def event_NVDAObject_init(self, obj):
		# From 0.01: previously focused item fires focus event when it shouldn't.
		if obj.windowClassName == "TListView" and obj.role in (controlTypes.ROLE_CHECKBOX, controlTypes.ROLE_LISTITEM) and controlTypes.STATE_FOCUSED not in obj.states:
			obj.shouldAllowIAccessibleFocusEvent = False
		# Radio button group names are not recognized as grouping, so work around this.
		elif obj.windowClassName == "TRadioGroup":
			obj.role = controlTypes.ROLE_GROUPING
		# In certain edit fields and combo boxes, the field name is written to the screen, and there's no way to fetch the object for this text. Thus use review position text.
		elif obj.windowClassName in ("TEdit", "TComboBox") and not obj.name:
			fieldName, fieldObj  = review.getScreenPosition(obj)
			fieldName.expand(textInfos.UNIT_LINE)
			if obj.windowClassName == "TComboBox":
				obj.name = fieldName.text.replace(obj.windowText, "")
			else:
				obj.name = fieldName.text

	# Some controls which needs special routines.
	def chooseNVDAObjectOverlayClasses(self, obj, clsList):
		role = obj.role
		windowStyle = obj.windowStyle
		if obj.windowClassName == "TTntListView.UnicodeClass" and role == controlTypes.ROLE_LISTITEM and abs(windowStyle - 1443991625)%0x100000 == 0:
			clsList.insert(0, SPL510TrackItem)
		elif obj.windowClassName == "TListView" and role in (controlTypes.ROLE_CHECKBOX, controlTypes.ROLE_LISTITEM) and abs(windowStyle - 1442938953)%0x100000 == 0:
			clsList.insert(0, SPLTrackItem)

	# Keep an eye on library scans in insert tracks window.
	libraryScanning = False
	scanCount = 0
	# For 5.0X and earlier: prevent NVDA from announcing scheduled time multiple times.
	scheduledTimeCache = ""
	# Track Dial (A.K.A. enhanced arrow keys)
	SPLColNumber = 0

	# Automatically announce mic, line in, etc changes
	# These items are static text items whose name changes.
	# Note: There are two status bars, hence the need to exclude Up time so it doesn't announce every minute.
	# Unfortunately, Window handles and WindowControlIDs seem to change, so can't be used.
	# Only announce changes if told to do so via the following function.
	def _TStatusBarChanged(self, obj):
		name = obj.name
		if name.startswith("  Up time:"):
			return False
		elif name.startswith("Scheduled for"):
			if self.scheduledTimeCache == name: return False
			self.scheduledTimeCache = name
			return splconfig.SPLConfig["SayStatus"]["SayScheduledFor"]
		elif "Listener" in name:
			return splconfig.SPLConfig["SayStatus"]["SayListenerCount"]
		elif name.startswith("Cart") and obj.IAccessibleChildID == 3:
			return splconfig.SPLConfig["SayStatus"]["SayPlayingCartName"]
		return True

	# Now the actual event.
	def event_nameChange(self, obj, nextHandler):
		# Do not let NvDA get name for None object when SPL window is maximized.
		if not obj.name:
			return
		# Only announce changes in status bar objects when told to do so.
		if obj.windowClassName == "TStatusBar" and self._TStatusBarChanged(obj):
			# Special handling for Play Status
			if obj.IAccessibleChildID == 1:
				if "Play status" in obj.name:
					# Strip off "  Play status: " for brevity only in main playlist window.
					ui.message(obj.name.split(":")[1][1:])
				elif "Loading" in obj.name:
					if splconfig.SPLConfig["General"]["LibraryScanAnnounce"] not in ("off", "ending"):
						# If library scan is in progress, announce its progress when told to do so.
						self.scanCount+=1
						if self.scanCount%100 == 0:
							self._libraryScanAnnouncer(obj.name[1:obj.name.find("]")], splconfig.SPLConfig["General"]["LibraryScanAnnounce"])
					if not self.libraryScanning:
						if self.productVersion not in noLibScanMonitor:
							if not self.backgroundStatusMonitor: self.libraryScanning = True
				elif "match" in obj.name:
					if splconfig.SPLConfig["General"]["LibraryScanAnnounce"] != "off" and self.libraryScanning:
						if splconfig.SPLConfig["General"]["BeepAnnounce"]: tones.beep(370, 100)
						else:
							# Translators: Presented when library scan is complete.
							ui.message(_("Scan complete with {scanCount} items").format(scanCount = obj.name.split()[3]))
					if self.libraryScanning: self.libraryScanning = False
					self.scanCount = 0
			else:
				if obj.name.endswith((" On", " Off")):
					self._toggleMessage(obj.name)
				else:
					ui.message(obj.name)
				if self.cartExplorer or int(splconfig.SPLConfig["MicrophoneAlarm"]["MicAlarm"]):
					# Activate mic alarm or announce when cart explorer is active.
					self.doExtraAction(obj.name)
		# Monitor the end of track and song intro time and announce it.
		elif obj.windowClassName == "TStaticText": # For future extensions.
			if obj.simplePrevious != None:
				if obj.simplePrevious.name == "Remaining Time":
					# End of track for SPL 5.x.
					if splconfig.SPLConfig["General"]["BrailleTimer"] in ("outro", "both") and api.getForegroundObject().processID == self.processID: #and "00:00" < obj.name <= self.SPLEndOfTrackTime:
						braille.handler.message(obj.name)
					if (obj.name == "00:{0:02d}".format(splconfig.SPLConfig["IntroOutroAlarms"]["EndOfTrackTime"])
					and splconfig.SPLConfig["IntroOutroAlarms"]["SayEndOfTrack"]):
						self.alarmAnnounce(obj.name, 440, 200)
				elif obj.simplePrevious.name == "Remaining Song Ramp":
					# Song intro for SPL 5.x.
					if splconfig.SPLConfig["General"]["BrailleTimer"] in ("intro", "both") and api.getForegroundObject().processID == self.processID: #and "00:00" < obj.name <= self.SPLSongRampTime:
						braille.handler.message(obj.name)
					if (obj.name == "00:{0:02d}".format(splconfig.SPLConfig["IntroOutroAlarms"]["SongRampTime"])
					and splconfig.SPLConfig["IntroOutroAlarms"]["SaySongRamp"]):
						self.alarmAnnounce(obj.name, 512, 400, intro=True)
				# Hack: auto scroll in Studio itself might be broken (according to Brian Hartgen), so force NVDA to announce currently playing track automatically if told to do so.
				if ((splconfig.SPLConfig["SayStatus"]["SayPlayingTrackName"] == "True" and self.SPLCurVersion < "5.11")
				or (splconfig.SPLConfig["SayStatus"]["SayPlayingTrackName"] == "Background" and api.getForegroundObject().windowClassName != "TStudioForm")):
					try:
						statusBarFG = obj.parent.parent.parent
						if statusBarFG is not None:
							statusBar = statusBarFG.previous.previous.previous
							if statusBar is not None and statusBar.firstChild is not None and statusBar.firstChild.role == controlTypes.ROLE_STATUSBAR:
								ui.message(obj.name)
					except AttributeError:
						pass
		nextHandler()

	# JL's additions

	# Handle toggle messages.
	def _toggleMessage(self, msg):
		if splconfig.SPLConfig["General"]["MessageVerbosity"] != "beginner":
			msg = msg.split()[-1]
		if splconfig.SPLConfig["General"]["BeepAnnounce"]:
			# User wishes to hear beeps instead of words. The beeps are power on and off sounds from PAC Mate Omni.
			if msg.endswith("Off"):
				if splconfig.SPLConfig["General"]["MessageVerbosity"] == "beginner":
					wavFile = os.path.join(os.path.dirname(__file__), "SPL_off.wav")
					try:
						messageSound(wavFile, msg)
					except:
						pass
				else:
					tones.beep(500, 100)
					braille.handler.message(msg)
			elif msg.endswith("On"):
				if splconfig.SPLConfig["General"]["MessageVerbosity"] == "beginner":
					wavFile = os.path.join(os.path.dirname(__file__), "SPL_on.wav")
					try:
						messageSound(wavFile, msg)
					except:
						pass
				else:
					tones.beep(1000, 100)
					braille.handler.message(msg)
		else:
			ui.message(msg)

	# Perform extra action in specific situations (mic alarm, for example).
	def doExtraAction(self, status):
		micAlarm = splconfig.SPLConfig["MicrophoneAlarm"]["MicAlarm"]
		if self.cartExplorer:
			if status == "Cart Edit On":
				# Translators: Presented when cart edit mode is toggled on while cart explorer is on.
				ui.message(_("Cart explorer is active"))
			elif status == "Cart Edit Off":
				# Translators: Presented when cart edit mode is toggled off while cart explorer is on.
				ui.message(_("Please reenter cart explorer to view updated cart assignments"))
		if micAlarm:
			# Play an alarm sound (courtesy of Jerry Mader from Mader Radio).
			global micAlarmT, micAlarmT2
			micAlarmWav = os.path.join(os.path.dirname(__file__), "SPL_MicAlarm.wav")
			# Translators: Presented when microphone was on for more than a specified time in microphone alarm dialog.
			micAlarmMessage = _("Warning: Microphone active")
			# Use a timer to play a tone when microphone was active for more than the specified amount.
			if status == "Microphone On":
				micAlarmT = threading.Timer(micAlarm, micAlarmManager, args=[micAlarmWav, micAlarmMessage])
				try:
					micAlarmT.start()
				except RuntimeError:
					micAlarmT = threading.Timer(micAlarm, messageSound, args=[micAlarmWav, micAlarmMessage])
					micAlarmT.start()
			elif status == "Microphone Off":
				if micAlarmT is not None: micAlarmT.cancel()
				micAlarmT = None
				if micAlarmT2 is not None: micAlarmT2.Stop()
				micAlarmT2 = None

	# Alarm announcement: Alarm notification via beeps, speech or both.
	def alarmAnnounce(self, timeText, tone, duration, intro=False):
		if splconfig.SPLConfig["General"]["AlarmAnnounce"] in ("beep", "both"):
			tones.beep(tone, duration)
		if splconfig.SPLConfig["General"]["AlarmAnnounce"] in ("message", "both"):
			alarmTime = int(timeText.split(":")[1])
			if intro:
				# Translators: Presented when end of introduction is approaching (example output: 5 sec left in track introduction).
				ui.message(_("Warning: {seconds} sec left in track introduction").format(seconds = str(alarmTime)))
			else:
				# Translators: Presented when end of track is approaching.
				ui.message(_("Warning: {seconds} sec remaining").format(seconds = str(alarmTime)))


	# Hacks for gain focus events.
	def event_gainFocus(self, obj, nextHandler):
		if self.deletedFocusObj or (obj.windowClassName == "TListView" and obj.role == 0):
			self.deletedFocusObj = False
			return
		nextHandler()

	# Add or remove SPL-specific touch commands.
	# Code comes from Enhanced Touch Gestures add-on from the same author.
	# This may change if NVDA core decides to abandon touch mode concept.

	def event_appModule_gainFocus(self):
		if touchHandler.handler:
			if "SPL" not in touchHandler.availableTouchModes:
				touchHandler.availableTouchModes.append("SPL")
				# Add the human-readable representation also.
				touchHandler.touchModeLabels["spl"] = _("SPL mode")

	def event_appModule_loseFocus(self):
		if touchHandler.handler:
			# Switch to object mode.
			touchHandler.handler._curTouchMode = touchHandler.availableTouchModes[1]
			if "SPL" in touchHandler.availableTouchModes:
				# If we have too many touch modes, pop all except the original entries.
				for mode in touchHandler.availableTouchModes:
					if mode == "SPL": touchHandler.availableTouchModes.pop()
			try:
				del touchHandler.touchModeLabels["spl"]
			except KeyError:
				pass


	# Save configuration when terminating.
	def terminate(self):
		super(AppModule, self).terminate()
		splconfig.saveConfig()
		try:
			self.prefsMenu.RemoveItem(self.SPLSettings)
		except AttributeError, wx.PyDeadObjectError:
			pass
		# Tell the handle finder thread it's time to leave this world.
		self.noMoreHandle.set()
		# Manually clear the following dictionaries.
		self.carts.clear()
		self._cachedStatusObjs.clear()
		# Just to make sure:
		global _SPLWin
		if _SPLWin: _SPLWin = None


	# Script sections (for ease of maintenance):
	# Time-related: elapsed time, end of track alarm, etc.
	# Misc scripts: track finder and others.
	# SPL Assistant layer: status commands.

	# A few time related scripts (elapsed time, remaining time, etc.).

	# Specific to time scripts using Studio API.
	# 6.0: Split this into two functions: the announcer (below) and formatter.
	# 7.0: The ms (millisecond) argument will be used when announcing playlist remainder.
	def announceTime(self, t, offset = None, ms=True):
		if t <= 0:
			ui.message("00:00")
		else:
			ui.message(self._ms2time(t, offset = offset, ms=ms))

	# Formatter: given time in milliseconds, convert it to human-readable format.
	# 7.0: There will be times when one will deal with time in seconds.
	def _ms2time(self, t, offset = None, ms=True):
		if t <= 0:
			return "00:00"
		else:
			if ms:
				t = (t/1000) if not offset else (t/1000)+offset
			mm, ss = divmod(t, 60)
			if mm > 59 and splconfig.SPLConfig["General"]["TimeHourAnnounce"]:
				hh, mm = divmod(mm, 60)
				# Hour value is also filled with leading zero's.
				# 6.1: Optimize the string builder so it can return just one string.
				t0 = str(hh).zfill(2)
				t1 = str(mm).zfill(2)
				t2 = str(ss).zfill(2)
				return ":".join([t0, t1, t2])
			else:
				t1 = str(mm).zfill(2)
				t2 = str(ss).zfill(2)
				return ":".join([t1, t2])

	# Scripts which rely on API.
	def script_sayRemainingTime(self, gesture):
		statusAPI(3, 105, self.announceTime, offset=1)
	# Translators: Input help mode message for a command in Station Playlist Studio.
	script_sayRemainingTime.__doc__=_("Announces the remaining track time.")

	def script_sayElapsedTime(self, gesture):
		statusAPI(0, 105, self.announceTime)
	# Translators: Input help mode message for a command in Station Playlist Studio.
	script_sayElapsedTime.__doc__=_("Announces the elapsed time for the currently playing track.")

	def script_sayBroadcasterTime(self, gesture):
		# Says things such as "25 minutes to 2" and "5 past 11".
		# Parse the local time and say it similar to how Studio presents broadcaster time.
		h, m = time.localtime()[3], time.localtime()[4]
		if h not in (0, 12):
			h %= 12
		if m == 0:
			if h == 0: h+=12
			# Messages in this method should not be translated.
			broadcasterTime = "{hour} o'clock".format(hour = h)
		elif 1 <= m <= 30:
			if h == 0: h+=12
			broadcasterTime = "{minute} min past {hour}".format(minute = m, hour = h)
		else:
			if h == 12: h = 1
			m = 60-m
			broadcasterTime = "{minute} min to {hour}".format(minute = m, hour = h+1)
		ui.message(broadcasterTime)
	# Translators: Input help mode message for a command in Station Playlist Studio.
	script_sayBroadcasterTime.__doc__=_("Announces broadcaster time.")

	def script_sayCompleteTime(self, gesture):
		# Says complete time in hours, minutes and seconds via kernel32's routines.
		ui.message(winKernel.GetTimeFormat(winKernel.LOCALE_USER_DEFAULT, 0, None, None))
	# Translators: Input help mode message for a command in Station Playlist Studio.
	script_sayCompleteTime.__doc__=_("Announces time including seconds.")

	# Set the end of track alarm time between 1 and 59 seconds.
	# Make sure one of either settings or alarm dialogs is open.

	def script_setEndOfTrackTime(self, gesture):
		if splconfig._configDialogOpened:
			# Translators: Presented when the add-on config dialog is opened.
			wx.CallAfter(gui.messageBox, _("The add-on settings dialog is opened. Please close the settings dialog first."), _("Error"), wx.OK|wx.ICON_ERROR)
			return
		try:
			timeVal = splconfig.SPLConfig["IntroOutroAlarms"]["EndOfTrackTime"]
			d = splconfig.SPLAlarmDialog(gui.mainFrame, "EndOfTrackTime", "SayEndOfTrack",
			# Translators: The title of end of track alarm dialog.
			_("End of track alarm"),
			# Translators: A dialog message to set end of track alarm (curAlarmSec is the current end of track alarm in seconds).
			_("Enter &end of track alarm time in seconds (currently {curAlarmSec})").format(curAlarmSec = timeVal),
			# Translators: A check box to toggle notification of end of track alarm.
			_("&Notify when end of track is approaching"), 1, 59)
			gui.mainFrame.prePopup()
			d.Raise()
			d.Show()
			gui.mainFrame.postPopup()
			splconfig._alarmDialogOpened = True
		except RuntimeError:
			wx.CallAfter(splconfig._alarmError)
	# Translators: Input help mode message for a command in Station Playlist Studio.
	script_setEndOfTrackTime.__doc__=_("sets end of track alarm (default is 5 seconds).")

	# Set song ramp (introduction) time between 1 and 9 seconds.

	def script_setSongRampTime(self, gesture):
		if splconfig._configDialogOpened:
			wx.CallAfter(gui.messageBox, _("The add-on settings dialog is opened. Please close the settings dialog first."), _("Error"), wx.OK|wx.ICON_ERROR)
			return
		try:
			rampVal = splconfig.SPLConfig["IntroOutroAlarms"]["SongRampTime"]
			d = splconfig.SPLAlarmDialog(gui.mainFrame, "SongRampTime", "SaySongRamp",
			# Translators: The title of song intro alarm dialog.
			_("Song intro alarm"),
			# Translators: A dialog message to set song ramp alarm (curRampSec is the current intro monitoring alarm in seconds).
			_("Enter song &intro alarm time in seconds (currently {curRampSec})").format(curRampSec = rampVal),
			# Translators: A check box to toggle notification of end of intro alarm.
			_("&Notify when end of introduction is approaching"), 1, 9)
			gui.mainFrame.prePopup()
			d.Raise()
			d.Show()
			gui.mainFrame.postPopup()
			splconfig._alarmDialogOpened = True
		except RuntimeError:
			wx.CallAfter(splconfig._alarmError)
	# Translators: Input help mode message for a command in Station Playlist Studio.
	script_setSongRampTime.__doc__=_("sets song intro alarm (default is 5 seconds).")

# Tell NVDA to play a sound when mic was active for a long time.

	def script_setMicAlarm(self, gesture):
		if splconfig._configDialogOpened:
			wx.CallAfter(gui.messageBox, _("The add-on settings dialog is opened. Please close the settings dialog first."), _("Error"), wx.OK|wx.ICON_ERROR)
			return
		elif splconfig._alarmDialogOpened:
			wx.CallAfter(splconfig._alarmError)
			return
		micAlarm = splconfig.SPLConfig["MicrophoneAlarm"]["MicAlarm"]
		if micAlarm:
			# Translators: A dialog message to set microphone active alarm (curAlarmSec is the current mic monitoring alarm in seconds).
			timeMSG = _("Enter microphone alarm time in seconds (currently {curAlarmSec}, 0 disables the alarm)").format(curAlarmSec = micAlarm)
		else:
			# Translators: A dialog message when microphone alarm is disabled (set to 0).
			timeMSG = _("Enter microphone alarm time in seconds (currently disabled, 0 disables the alarm)")
		dlg = wx.NumberEntryDialog(gui.mainFrame,
		timeMSG, "",
		# Translators: The title of mic alarm dialog.
		_("Microphone alarm"),
		long(micAlarm), 0, 7200)
		splconfig._alarmDialogOpened = True
		def callback(result):
			splconfig._alarmDialogOpened = False
			if result == wx.ID_OK:
				if not user32.FindWindowA("SPLStudio", None): return
				newVal = dlg.GetValue()
				if micAlarm != newVal:
					splconfig.SPLConfig["MicrophoneAlarm"]["MicAlarm"] = newVal
				# Apply microphone alarm setting to the active profile.
				splconfig.applySections(SPLConfig["ActiveIndex"], "/".join(["MicrophoneAlarm", "MicAlarm"]))
		gui.runScriptModalDialog(dlg, callback)
	# Translators: Input help mode message for a command in Station Playlist Studio.
	script_setMicAlarm.__doc__=_("Sets microphone alarm (default is 5 seconds).")

	# SPL Config management.

	def script_openConfigDialog(self, gesture):
		wx.CallAfter(splconfig.onConfigDialog, None)
	# Translators: Input help mode message for a command in Station Playlist Studio.
	script_openConfigDialog.__doc__=_("Opens SPL Studio add-on configuration dialog.")

	# Other commands (track finder and others)

	# Toggle whether beeps should be heard instead of toggle announcements.

	def script_toggleBeepAnnounce(self, gesture):
		if not splconfig.SPLConfig["General"]["BeepAnnounce"]:
			splconfig.SPLConfig["General"]["BeepAnnounce"] = True
		else:
			splconfig.SPLConfig["General"]["BeepAnnounce"] = False
		splconfig.message("BeepAnnounce", splconfig.SPLConfig["General"]["BeepAnnounce"])
	# Translators: Input help mode message for a command in Station Playlist Studio.
	script_toggleBeepAnnounce.__doc__=_("Toggles status announcements between words and beeps.")

	# Braille timer.
	# Announce end of track and other info via braille.

	def script_setBrailleTimer(self, gesture):
		brailleTimer = splconfig.SPLConfig["General"]["BrailleTimer"]
		if brailleTimer == "off":
			brailleTimer = "outro"
		elif brailleTimer == "outro":
			brailleTimer = "intro"
		elif brailleTimer == "intro":
			brailleTimer = "both"
		else:
			brailleTimer = "off"
		splconfig.SPLConfig["General"]["BrailleTimer"] = brailleTimer
		splconfig.message("BrailleTimer", brailleTimer)
	# Translators: Input help mode message for a command in Station Playlist Studio.
	script_setBrailleTimer.__doc__=_("Toggles between various braille timer settings.")

	# The track finder utility for find track script and other functions
	# Perform a linear search to locate the track name and/or description which matches the entered value.
	# Also, find column content for a specific column if requested.
	# 6.0: Split this routine into two functions, with the while loop moving to a function of its own.
	# This new function will be used by track finder and place marker locator.
	findText = ""

	def trackFinder(self, text, obj, directionForward=True, column=None):
		speech.cancelSpeech()
		if column is None: 
			column = [obj._indexOf("Artist"), obj._indexOf("Title")]
		track = self._trackLocator(text, obj=obj, directionForward=directionForward, columns=column)
		if track:
			if self.findText != text: self.findText = text
			# We need to fire set focus event twice and exit this routine.
			track.setFocus(), track.setFocus()
		else:
			wx.CallAfter(gui.messageBox,
			# Translators: Standard dialog message when an item one wishes to search is not found (copy this from main nvda.po).
			_("Search string not found."),
			# Translators: Standard error title for find error (copy this from main nvda.po).
			_("Find error"),wx.OK|wx.ICON_ERROR)

	# Split from track finder in 2015.
	# Return a track with the given search criteria.
	# Column is a list of columns to be searched (if none, it'll be artist and title).
	def _trackLocator(self, text, obj=api.getFocusObject(), directionForward=True, columns=None):
		nextTrack = "next" if directionForward else "previous"
		while obj is not None:
			# Do not use column content attribute, because sometimes NVDA will say it isn't a track item when in fact it is.
			# If this happens, use the module level version of column content getter.
			# Optimization: search column texts.
			for column in columns:
				columnText = splmisc._getColumnContent(obj, column)
				if columnText and text in columnText:
					return obj
			obj = getattr(obj, nextTrack)
		return None

		# Find a specific track based on a searched text.
	# But first, check if track finder can be invoked.
	# Attempt level specifies which track finder to open (0 = Track Finder, 1 = Column Search, 2 = Time range).
	def _trackFinderCheck(self, attemptLevel):
		if api.getForegroundObject().windowClassName != "TStudioForm":
			if attemptLevel == 0:
				# Translators: Presented when a user attempts to find tracks but is not at the track list.
				ui.message(_("Track finder is available only in track list."))
			elif attemptLevel == 1:
				# Translators: Presented when a user attempts to find tracks but is not at the track list.
				ui.message(_("Column search is available only in track list."))
			elif attemptLevel == 2:
				# Translators: Presented when a user attempts to find tracks but is not at the track list.
				ui.message(_("Time range finder is available only in track list."))
			return False
		elif api.getForegroundObject().windowClassName == "TStudioForm" and api.getFocusObject().role == controlTypes.ROLE_LIST:
			# Translators: Presented when a user wishes to find a track but didn't add any tracks.
			ui.message(_("You need to add at least one track to find tracks."))
			return False
		return True

	def trackFinderGUI(self, columnSearch=False):
		try:
			# Translators: Title for track finder dialog.
			if not columnSearch: title = _("Find track")
			# Translators: Title for column search dialog.
			else: title = _("Column search")
			d = splmisc.SPLFindDialog(gui.mainFrame, api.getFocusObject(), self.findText, title, columnSearch = columnSearch)
			gui.mainFrame.prePopup()
			d.Raise()
			d.Show()
			gui.mainFrame.postPopup()
			splmisc._findDialogOpened = True
		except RuntimeError:
			wx.CallAfter(splmisc._finderError)

	def script_findTrack(self, gesture):
		if self._trackFinderCheck(0): self.trackFinderGUI()
	# Translators: Input help mode message for a command in Station Playlist Studio.
	script_findTrack.__doc__=_("Finds a track in the track list.")

	def script_columnSearch(self, gesture):
		if self._trackFinderCheck(1): self.trackFinderGUI(columnSearch=True)
	# Translators: Input help mode message for a command in Station Playlist Studio.
	script_columnSearch.__doc__=_("Finds text in columns.")

	# Find next and previous scripts.

	def script_findTrackNext(self, gesture):
		if self._trackFinderCheck(0):
			if self.findText == "": self.trackFinderGUI()
			else: self.trackFinder(self.findText, obj=api.getFocusObject().next)
	# Translators: Input help mode message for a command in Station Playlist Studio.
	script_findTrackNext.__doc__=_("Finds the next occurrence of the track with the name in the track list.")

	def script_findTrackPrevious(self, gesture):
		if self._trackFinderCheck(0):
			if self.findText == "": self.trackFinderGUI()
			else: self.trackFinder(self.findText, obj=api.getFocusObject().previous, directionForward=False)
	# Translators: Input help mode message for a command in Station Playlist Studio.
	script_findTrackPrevious.__doc__=_("Finds previous occurrence of the track with the name in the track list.")

	# Time range finder.
	# Locate a track with duration falling between min and max.

	def script_timeRangeFinder(self, gesture):
		if self._trackFinderCheck(2):
			try:
				d = splmisc.SPLTimeRangeDialog(gui.mainFrame, api.getFocusObject(), statusAPI)
				gui.mainFrame.prePopup()
				d.Raise()
				d.Show()
				gui.mainFrame.postPopup()
				splmisc._findDialogOpened = True
			except RuntimeError:
				wx.CallAfter(splmisc._finderError)
	# Translators: Input help mode message for a command in Station Playlist Studio.
	script_timeRangeFinder.__doc__=_("Locates track with duration within a time range")

	# Cart explorer
	cartExplorer = False
	carts = {} # The carts dictionary (key = cart gesture, item = cart name).

	# Assigning carts.

	def buildFNCarts(self):
		# Used xrange, as it is much faster; change this to range if NvDA core decides to use Python 3.
		for i in xrange(12):
			self.bindGesture("kb:f%s"%(i+1), "cartExplorer")
			self.bindGesture("kb:shift+f%s"%(i+1), "cartExplorer")
			self.bindGesture("kb:control+f%s"%(i+1), "cartExplorer")
			self.bindGesture("kb:alt+f%s"%(i+1), "cartExplorer")

	def buildNumberCarts(self):
		for i in xrange(10):
			self.bindGesture("kb:%s"%(i), "cartExplorer")
			self.bindGesture("kb:shift+%s"%(i), "cartExplorer")
			self.bindGesture("kb:control+%s"%(i), "cartExplorer")
			self.bindGesture("kb:alt+%s"%(i), "cartExplorer")
		# Take care of dash and equals.
		self.bindGesture("kb:-", "cartExplorer"), self.bindGesture("kb:=", "cartExplorer")
		self.bindGesture("kb:shift+-", "cartExplorer"), self.bindGesture("kb:shift+=", "cartExplorer")
		self.bindGesture("kb:control+-", "cartExplorer"), self.bindGesture("kb:control+=", "cartExplorer")
		self.bindGesture("kb:alt+-", "cartExplorer"), self.bindGesture("kb:alt+=", "cartExplorer")

	def cartsBuilder(self, build=True):
		# A function to build and return cart commands.
		if build:
			self.buildFNCarts()
			self.buildNumberCarts()
		else:
			self.clearGestureBindings()
			self.bindGestures(self.__gestures)

	def script_toggleCartExplorer(self, gesture):
		if not self.cartExplorer:
			# Prevent cart explorer from being engaged outside of playlist viewer.
			# Todo for 6.0: Let users set cart banks.
			fg = api.getForegroundObject()
			if fg.windowClassName != "TStudioForm":
				# Translators: Presented when cart explorer cannot be entered.
				ui.message(_("You are not in playlist viewer, cannot enter cart explorer"))
				return
			self.carts = splmisc.cartExplorerInit(fg.name)
			if self.carts["faultyCarts"]:
				# Translators: presented when cart explorer could not be switched on.
				ui.message(_("Some or all carts could not be assigned, cannot enter cart explorer"))
				return
			else:
				self.cartExplorer = True
				self.cartsBuilder()
				# Translators: Presented when cart explorer is on.
				ui.message(_("Entering cart explorer"))
		else:
			self.cartExplorer = False
			self.cartsBuilder(build=False)
			self.carts.clear()
			# Translators: Presented when cart explorer is off.
			ui.message(_("Exiting cart explorer"))
	# Translators: Input help mode message for a command in Station Playlist Studio.
	script_toggleCartExplorer.__doc__=_("Toggles cart explorer to learn cart assignments.")

	def script_cartExplorer(self, gesture):
		if api.getForegroundObject().windowClassName != "TStudioForm":
			gesture.send()
			return
		if scriptHandler.getLastScriptRepeatCount() >= 1: gesture.send()
		else:
			if gesture.displayName in self.carts: ui.message(self.carts[gesture.displayName])
			elif self.carts["standardLicense"] and (len(gesture.displayName) == 1 or gesture.displayName[-2] == "+"):
				# Translators: Presented when cart command is unavailable.
				ui.message(_("Cart command unavailable"))
			else:
				# Translators: Presented when there is no cart assigned to a cart command.
				ui.message(_("Cart unassigned"))

	# Library scan announcement
	# Announces progress of a library scan (launched from insert tracks dialog by pressing Control+Shift+R or from rescan option from Options dialog).

	def script_setLibraryScanProgress(self, gesture):
		libraryScanAnnounce = splconfig.SPLConfig["General"]["LibraryScanAnnounce"]
		if libraryScanAnnounce == "off":
			libraryScanAnnounce = "ending"
		elif libraryScanAnnounce == "ending":
			libraryScanAnnounce = "progress"
		elif libraryScanAnnounce == "progress":
			libraryScanAnnounce = "numbers"
		else:
			libraryScanAnnounce = "off"
		splconfig.SPLConfig["General"]["LibraryScanAnnounce"] = libraryScanAnnounce
		splconfig.message("LibraryScanAnnounce", libraryScanAnnounce)
	# Translators: Input help mode message for a command in Station Playlist Studio.
	script_setLibraryScanProgress.__doc__=_("Toggles library scan progress settings.")

	def script_startScanFromInsertTracks(self, gesture):
		gesture.send()
		fg = api.getForegroundObject()
		if fg.windowClassName == "TTrackInsertForm":
			# Translators: Presented when library scan has started.
			ui.message(_("Scan start"))
			if self.productVersion not in noLibScanMonitor: self.libraryScanning = True

	# Report library scan (number of items scanned) in the background.
	def monitorLibraryScan(self):
		global libScanT
		if libScanT and libScanT.isAlive() and api.getForegroundObject().windowClassName == "TTrackInsertForm":
			return
		parem = 0 if self.SPLCurVersion < "5.10" else 1
		countA = statusAPI(parem, 32, ret=True)
		if countA == 0:
			self.libraryScanning = False
			return
		time.sleep(0.1)
		if api.getForegroundObject().windowClassName == "TTrackInsertForm" and self.productVersion in noLibScanMonitor:
			self.libraryScanning = False
			return
		countB = statusAPI(parem, 32, ret=True)
		if countA == countB:
			self.libraryScanning = False
			if self.SPLCurVersion >= "5.10":
				countB = statusAPI(0, 32, ret=True)
			# Translators: Presented when library scanning is finished.
			ui.message(_("{itemCount} items in the library").format(itemCount = countB))
		else:
			libScanT = threading.Thread(target=self.libraryScanReporter, args=(_SPLWin, countA, countB, parem))
			libScanT.daemon = True
			libScanT.start()

	def libraryScanReporter(self, _SPLWin, countA, countB, parem):
		scanIter = 0
		while countA != countB:
			if not self.libraryScanning: return
			countA = countB
			time.sleep(1)
			# Do not continue if we're back on insert tracks form or library scan is finished.
			if api.getForegroundObject().windowClassName == "TTrackInsertForm" or not self.libraryScanning:
				return
			countB, scanIter = statusAPI(parem, 32, ret=True), scanIter+1
			if countB < 0:
				break
			if scanIter%5 == 0 and splconfig.SPLConfig["General"]["LibraryScanAnnounce"] not in ("off", "ending"):
				self._libraryScanAnnouncer(countB, splconfig.SPLConfig["General"]["LibraryScanAnnounce"])
		self.libraryScanning = False
		if self.backgroundStatusMonitor: return
		if splconfig.SPLConfig["General"]["LibraryScanAnnounce"] != "off":
			if splconfig.SPLConfig["General"]["BeepAnnounce"]:
				tones.beep(370, 100)
			else:
				# Translators: Presented after library scan is done.
				ui.message(_("Scan complete with {itemCount} items").format(itemCount = countB))

	# Take care of library scanning announcement.
	def _libraryScanAnnouncer(self, count, announcementType):
		if announcementType == "progress":
			# Translators: Presented when library scan is in progress.
			tones.beep(550, 100) if splconfig.SPLConfig["General"]["BeepAnnounce"] else ui.message(_("Scanning"))
		elif announcementType == "numbers":
			if splconfig.SPLConfig["General"]["BeepAnnounce"]:
				tones.beep(550, 100)
				# No need to provide translatable string - just use index.
				ui.message("{0}".format(count))
			else: ui.message(_("{itemCount} items scanned").format(itemCount = count))

	# Place markers.
	placeMarker = None

	# Is the place marker set on this track?
	# Track argument is None (only useful for debugging purposes).
	def isPlaceMarkerTrack(self, track=None):
		if track is None: track = api.getFocusObject()
		index = track._indexOf("Filename")
		filename = track._getColumnContent(index)
		if self.placeMarker == (index, filename):
			return True
		return False

	# Used in delete track workaround routine.
	def preTrackRemoval(self):
		if self.isPlaceMarkerTrack(track=api.getFocusObject()):
			self.placeMarker = None

	# Metadata streaming manager
	# Obtains information on metadata streaming for each URL, notifying the broadcaster if told to do so upon startup.
	# Also allows broadcasters to toggle metadata streaming.

	# First, the reminder function.
	def _metadataAnnouncer(self, reminder=False):
		# If told to remind and connect, metadata streaming will be enabled at this time.
		# 6.0: Call Studio API twice - once to set, once more to obtain the needed information.
		# 6.2/7.0: When Studio API is called, add the value into the stream count list also.
		if reminder:
			for url in xrange(5):
				dataLo = 0x00010000 if splconfig.SPLConfig["MetadataStreaming"]["MetadataEnabled"][url] else 0xffff0000
				statusAPI(dataLo | url, 36)
		dsp = 1 if statusAPI(0, 36, ret=True) == 1 else 0
		streamCount = []
		for pos in xrange(1, 5):
			checked = statusAPI(pos, 36, ret=True)
			if checked == 1: streamCount.append(pos)
		# Announce streaming status when told to do so.
		status = None
		if not len(streamCount):
			# Translators: Status message for metadata streaming.
			if not dsp: status = _("No metadata streaming URL's defined")
			# Translators: Status message for metadata streaming.
			else: status = _("Metadata streaming configured for DSP encoder")
		elif len(streamCount) == 1:
			# Translators: Status message for metadata streaming.
			if dsp: status = _("Metadata streaming configured for DSP encoder and URL {URL}").format(URL = streamCount[0])
			# Translators: Status message for metadata streaming.
			else: status = _("Metadata streaming configured for URL {URL}").format(URL = streamCount[0])
		else:
			urltext = ", ".join([str(stream) for stream in streamCount])
			# Translators: Status message for metadata streaming.
			if dsp: status = _("Metadata streaming configured for DSP encoder and URL's {URL}").format(URL = urltext)
			# Translators: Status message for metadata streaming.
			else: status = _("Metadata streaming configured for URL's {URL}").format(URL = urltext)
		if reminder:
			time.sleep(2)
			speech.cancelSpeech()
			queueHandler.queueFunction(queueHandler.eventQueue, ui.message, status)
			nvwave.playWaveFile(os.path.join(os.path.dirname(__file__), "SPL_Metadata.wav"))
		else: ui.message(status)

	# The script version to open the manage metadata URL's dialog.
	def script_manageMetadataStreams(self, gesture):
		# Do not even think about opening this dialog if handle to Studio isn't found.
		if _SPLWin is None:
			# Translators: Presented when stremaing dialog cannot be shown.
			ui.message(_("Cannot open metadata streaming dialog"))
			return
		if splconfig._configDialogOpened or splconfig._metadataDialogOpened:
			# Translators: Presented when the add-on config dialog is opened.
			wx.CallAfter(gui.messageBox, _("The add-on settings dialog or the metadata streaming dialog is opened. Please close the opened dialog first."), _("Error"), wx.OK|wx.ICON_ERROR)
			return
		try:
			# Passing in the function object is enough to change the dialog UI.
			d = splconfig.MetadataStreamingDialog(gui.mainFrame, func=statusAPI)
			gui.mainFrame.prePopup()
			d.Raise()
			d.Show()
			gui.mainFrame.postPopup()
			splconfig._metadataDialogOpened = True
		except RuntimeError:
			wx.CallAfter(splconfig._alarmError)
	# Translators: Input help mode message for a command in Station Playlist Studio.
	script_manageMetadataStreams.__doc__=_("Opens a dialog to quickly enable or disable metadata streaming.")

	# Track time analysis
	# Return total length of the selected tracks upon request.
	# Analysis command (SPL Assistant) will be assignable.
	_analysisMarker = None

	# Trakc time analysis requires main playlist viewer to be the foreground window.
	def _trackAnalysisAllowed(self):
		if api.getForegroundObject().windowClassName != "TStudioForm":
			# Translators: Presented when track time anlaysis cannot be performed because user is not focused on playlist viewer.
			ui.message(_("Not in playlist viewer, cannot perform track time analysis"))
			return False
		return True

	# Return total duration of a range of tracks.
	# This is used in track time analysis when multiple tracks are selected.
	# This is also called from playlist duration scripts.
	def totalTime(self, start, end):
		# Take care of errors such as the following.
		if start < 0 or end > statusAPI(0, 124, ret=True)-1:
			raise ValueError("Track range start or end position out of range")
			return
		totalLength = 0
		if start == end:
			filename = statusAPI(start, 211, ret=True)
			totalLength = statusAPI(filename, 30, ret=True)
		else:
			for track in xrange(start, end+1):
				filename = statusAPI(track, 211, ret=True)
				totalLength+=statusAPI(filename, 30, ret=True)
		return totalLength

	# Some handlers for native commands.

	# In Studio 5.0x, when deleting a track, NVDA announces wrong track item due to focus bouncing.
	# The below hack is sensitive to changes in NVDA core.
	deletedFocusObj = False

	def script_deleteTrack(self, gesture):
		self.preTrackRemoval()
		gesture.send()
		if self.productVersion.startswith("5.0"):
			if api.getForegroundObject().windowClassName == "TStudioForm":
				focus = api.getFocusObject()
				if focus.IAccessibleChildID < focus.parent.childCount:
					self.deletedFocusObj = True
					focus.setFocus()
					self.deletedFocusObj = False
					focus.setFocus()

	# When Escape is pressed, activate background library scan if conditions are right.
	def script_escape(self, gesture):
		gesture.send()
		if self.libraryScanning:
			if not libScanT or (libScanT and not libScanT.isAlive()):
				self.monitorLibraryScan()


	# SPL Assistant: reports status on playback, operation, etc.
	# Used layer command approach to save gesture assignments.
	# Most were borrowed from JFW and Window-Eyes layer scripts.

	# Set up the layer script environment.
	def getScript(self, gesture):
		if not self.SPLAssistant:
			return appModuleHandler.AppModule.getScript(self, gesture)
		script = appModuleHandler.AppModule.getScript(self, gesture)
		if not script:
			script = finally_(self.script_error, self.finish)
		return finally_(script, self.finish)

	def finish(self):
		self.SPLAssistant = False
		self.clearGestureBindings()
		self.bindGestures(self.__gestures)
		if self.cartExplorer:
			self.buildFNCarts()
			self.buildNumberCarts()

	def script_error(self, gesture):
		tones.beep(120, 100)
		self.finish()

	# SPL Assistant flag.
	SPLAssistant = False

	# The SPL Assistant layer driver.

	def script_SPLAssistantToggle(self, gesture):
		# Enter the layer command if an only if we're in the track list to allow easier gesture assignment.
		# Also, do not bother if the app module is not running.
		try:
			fg = api.getForegroundObject()
			if fg.windowClassName != "TStudioForm":
				gesture.send()
				return
			if self.SPLAssistant:
				self.script_error(gesture)
				return
			# To prevent entering wrong gesture while the layer is active.
			self.clearGestureBindings()
			# 7.0: choose the required compatibility layer.
			if splconfig.SPLConfig["Advanced"]["CompatibilityLayer"] == "off": self.bindGestures(self.__SPLAssistantGestures)
			elif splconfig.SPLConfig["Advanced"]["CompatibilityLayer"] == "jfw": self.bindGestures(self.__SPLAssistantJFWGestures)
			elif splconfig.SPLConfig["Advanced"]["CompatibilityLayer"] == "wineyes": self.bindGestures(self.__SPLAssistantWEGestures)
			self.SPLAssistant = True
			tones.beep(512, 50)
			if splconfig.SPLConfig["Advanced"]["CompatibilityLayer"] == "jfw": ui.message("JAWS")
			elif splconfig.SPLConfig["Advanced"]["CompatibilityLayer"] == "wineyes": ui.message("Window-Eyes")
		except WindowsError:
			return
	# Translators: Input help mode message for a layer command in Station Playlist Studio.
	script_SPLAssistantToggle.__doc__=_("The SPL Assistant layer command. See the add-on guide for more information on available commands.")


	# Status table keys
	SPLPlayStatus = 0
	SPLSystemStatus = 1
	SPLScheduledToPlay = 3
	SPLNextTrackTitle = 4
	SPLCurrentTrackTitle = 5
	SPLTemperature = 6
	SPLScheduled = 7

	# Table of child constants based on versions
	# These are scattered throughout the screen, so one can use foreground.children[index] to fetch them.
	# Because 5.x (an perhaps future releases) uses different screen layout, look up the needed constant from the table below (row = info needed, column = version).
	statusObjs={
		SPLPlayStatus:[5, 6], # Play status, mic, etc.
		SPLSystemStatus:[-3, -2], # The second status bar containing system status such as up time.
		SPLScheduledToPlay:[18, 19], # In case the user selects one or more tracks in a given hour.
		SPLScheduled:[19, 20], # Time when the selected track will begin.
		SPLNextTrackTitle:[7, 8], # Name and duration of the next track if any.
		SPLCurrentTrackTitle:[8, 9], # Name of the currently playing track.
		SPLTemperature:[6, 7], # Temperature for the current city.
	}

	_cachedStatusObjs = {}

	# Called in the layer commands themselves.
	def status(self, infoIndex):
		# Look up the cached objects first for faster response.
		if not infoIndex in self._cachedStatusObjs:
			fg = api.getForegroundObject()
			if fg.windowClassName != "TStudioForm":
				# 6.1: Allow gesture-based functions to look up status information even if Studio window isn't focused.
				fg = getNVDAObjectFromEvent(user32.FindWindowA("TStudioForm", None), OBJID_CLIENT, 0)
			if not self.productVersion >= "5.10": statusObj = self.statusObjs[infoIndex][0]
			else: statusObj = self.statusObjs[infoIndex][1]
			self._cachedStatusObjs[infoIndex] = fg.children[statusObj]
		return self._cachedStatusObjs[infoIndex]

	# The layer commands themselves.

	def script_sayPlayStatus(self, gesture):
		# Please do not translate the following messages.
		if statusAPI(0, 104, ret=True):
			msg = "Play status: Playing" if splconfig.SPLConfig["General"]["MessageVerbosity"] == "beginner" else "Playing"
		else:
			msg = "Play status: Stopped" if splconfig.SPLConfig["General"]["MessageVerbosity"] == "beginner" else "Stopped"
		ui.message(msg)

	def script_sayAutomationStatus(self, gesture):
		obj = self.status(self.SPLPlayStatus).children[1]
		msg = obj.name if splconfig.SPLConfig["General"]["MessageVerbosity"] == "beginner" else obj.name.split()[-1]
		ui.message(msg)

	def script_sayMicStatus(self, gesture):
		obj = self.status(self.SPLPlayStatus).children[2]
		msg = obj.name if splconfig.SPLConfig["General"]["MessageVerbosity"] == "beginner" else obj.name.split()[-1]
		ui.message(msg)

	def script_sayLineInStatus(self, gesture):
		obj = self.status(self.SPLPlayStatus).children[3]
		msg = obj.name if splconfig.SPLConfig["General"]["MessageVerbosity"] == "beginner" else obj.name.split()[-1]
		ui.message(msg)

	def script_sayRecToFileStatus(self, gesture):
		obj = self.status(self.SPLPlayStatus).children[4]
		msg = obj.name if splconfig.SPLConfig["General"]["MessageVerbosity"] == "beginner" else obj.name.split()[-1]
		ui.message(msg)

	def script_sayCartEditStatus(self, gesture):
		obj = self.status(self.SPLPlayStatus).children[5]
		msg = obj.name if splconfig.SPLConfig["General"]["MessageVerbosity"] == "beginner" else obj.name.split()[-1]
		ui.message(msg)

	def script_sayHourTrackDuration(self, gesture):
		statusAPI(0, 27, self.announceTime)

	def script_sayHourRemaining(self, gesture):
		# 7.0: Split from playlist remaining script (formerly the playlist remainder command).
		statusAPI(1, 27, self.announceTime)

	def script_sayPlaylistRemainingDuration(self, gesture):
		# 7.0: Manually go through all tracks, calculationg total duration (a bit of discrepancy may result).
		tones.beep(1024, 30)
		obj = api.getFocusObject()
		if obj.role == controlTypes.ROLE_LIST:
			ui.message("00:00")
			return
		col = obj._indexOf("Duration")
		totalDuration = 0
		while obj is not None:
			segue = obj._getColumnContent(col)
			if segue is not None:
				hms = segue.split(":")
				totalDuration += (int(hms[0])*3600) + (int(hms[1])*60) + int(hms[2]) if len(hms) == 3 else (int(hms[0])*60) + int(hms[1])
			obj = obj.next
		self.announceTime(totalDuration, ms=False)

	def script_sayPlaylistModified(self, gesture):
		try:
			obj = self.status(self.SPLSystemStatus).children[5]
			ui.message(obj.name)
		except IndexError:
			# Translators: Presented when playlist modification is unavailable (for Studio 4.33 and earlier)
			ui.message(_("Playlist modification not available"))

	def script_sayNextTrackTitle(self, gesture):
		try:
			obj = self.status(self.SPLNextTrackTitle).firstChild
			# Translators: Presented when there is no information for the next track.
			ui.message(_("No next track scheduled or no track is playing")) if obj.name is None else ui.message(obj.name)
		except RuntimeError:
			# Translators: Presented when next track information is unavailable.
			ui.message(_("Cannot find next track information"))
		finally:
			self.finish()
	# Translators: Input help mode message for a command in Station Playlist Studio.
	script_sayNextTrackTitle.__doc__=_("Announces title of the next track if any")

	def script_sayCurrentTrackTitle(self, gesture):
		try:
			obj = self.status(self.SPLCurrentTrackTitle).firstChild
			# Translators: Presented when there is no information for the current track.
			ui.message(_("Cannot locate current track information or no track is playing")) if obj.name is None else ui.message(obj.name)
		except RuntimeError:
			# Translators: Presented when current track information is unavailable.
			ui.message(_("Cannot find current track information"))
		finally:
			self.finish()
	# Translators: Input help mode message for a command in Station Playlist Studio.
	script_sayCurrentTrackTitle.__doc__=_("Announces title of the currently playing track")

	def script_sayTemperature(self, gesture):
		try:
			obj = self.status(self.SPLTemperature).firstChild
			# Translators: Presented when there is no weather or temperature information.
			ui.message(_("Weather and temperature not configured")) if obj.name is None else ui.message(obj.name)
		except RuntimeError:
			# Translators: Presented when temperature information cannot be found.
			ui.message(_("Weather information not found"))
		finally:
			self.finish()
	# Translators: Input help mode message for a command in Station Playlist Studio.
	script_sayTemperature.__doc__=_("Announces temperature and weather information")

	def script_sayUpTime(self, gesture):
		obj = self.status(self.SPLSystemStatus).firstChild
		ui.message(obj.name)

	def script_sayScheduledTime(self, gesture):
		# 7.0: Scheduled is the time originally specified in Studio, scheduled to play is broadcast time based on current time.
		obj = self.status(self.SPLScheduled).firstChild
		ui.message(obj.name)

	def script_sayScheduledToPlay(self, gesture):
		# 7.0: This script announces length of time remaining until the selected track will play.
		obj = self.status(self.SPLScheduledToPlay).firstChild
		ui.message(obj.name)

	def script_sayListenerCount(self, gesture):
		obj = self.status(self.SPLSystemStatus).children[3]
		# Translators: Presented when there is no listener count information.
		ui.message(obj.name) if obj.name is not None else ui.message(_("Listener count not found"))

	def script_sayTrackPitch(self, gesture):
		try:
			obj = self.status(self.SPLSystemStatus).children[4]
			ui.message(obj.name)
		except IndexError:
			# Translators: Presented when there is no information on song pitch (for Studio 4.33 and earlier).
			ui.message(_("Song pitch not available"))

	# Few toggle/misc scripts that may be excluded from the layer later.

	def script_libraryScanMonitor(self, gesture):
		if not self.libraryScanning:
			if self.productVersion >= "5.10":
				scanning = statusAPI(1, 32, ret=True)
				if scanning < 0:
					items = statusAPI(0, 32, ret=True)
					ui.message(_("{itemCount} items in the library").format(itemCount = items))
					return
			self.libraryScanning = True
			# Translators: Presented when attempting to start library scan.
			ui.message(_("Monitoring library scan"))
			self.monitorLibraryScan()
		else:
			# Translators: Presented when library scan is already in progress.
			ui.message(_("Scanning is in progress"))

	def script_markTrackForAnalysis(self, gesture):
		self.finish()
		if self._trackAnalysisAllowed():
			focus = api.getFocusObject()
			if focus.role == controlTypes.ROLE_LIST:
				# Translators: Presented when track time analysis cannot be activated.
				ui.message(_("No tracks were added, cannot perform track time analysis"))
				return
			if scriptHandler.getLastScriptRepeatCount() == 0:
				self._analysisMarker = focus.IAccessibleChildID-1
				# Translators: Presented when track time analysis is turned on.
				ui.message(_("Track time analysis activated"))
			else:
				self._analysisMarker = None
				# Translators: Presented when track time analysis is turned off.
				ui.message(_("Track time analysis deactivated"))
	# Translators: Input help mode message for a command in Station Playlist Studio.
	script_markTrackForAnalysis.__doc__=_("Marks focused track as start marker for track time analysis")

	def script_trackTimeAnalysis(self, gesture):
		self.finish()
		if self._trackAnalysisAllowed():
			focus = api.getFocusObject()
			if focus.role == controlTypes.ROLE_LIST:
				ui.message(_("No tracks were added, cannot perform track time analysis"))
				return
			if self._analysisMarker is None:
				# Translators: Presented when track time analysis cannot be used because start marker is not set.
				ui.message(_("No track selected as start of analysis marker, cannot perform time analysis"))
				return
			trackPos = focus.IAccessibleChildID-1
			analysisBegin = min(self._analysisMarker, trackPos)
			analysisEnd = max(self._analysisMarker, trackPos)
			analysisRange = analysisEnd-analysisBegin+1
			totalLength = self.totalTime(analysisBegin, analysisEnd)
			if analysisRange == 1:
				self.announceTime(totalLength)
			else:
				# Translators: Presented when time analysis is done for a number of tracks (example output: Tracks: 3, totaling 5:00).
				ui.message(_("Tracks: {numberOfSelectedTracks}, totaling {totalTime}").format(numberOfSelectedTracks = analysisRange, totalTime = self._ms2time(totalLength)))
	# Translators: Input help mode message for a command in Station Playlist Studio.
	script_trackTimeAnalysis.__doc__=_("Announces total length of tracks between analysis start marker and the current track")

	def script_switchProfiles(self, gesture):
		splconfig.triggerProfileSwitch() if splconfig._SPLTriggerEndTimer.IsRunning() else splconfig.instantProfileSwitch()

	def script_setPlaceMarker(self, gesture):
		obj = api.getFocusObject()
		try:
			index = obj._indexOf("Filename")
		except AttributeError:
			# Translators: Presented when place marker cannot be set.
			ui.message(_("No tracks found, cannot set place marker"))
			return
		filename = obj._getColumnContent(index)
		if filename:
			self.placeMarker = (index, filename)
			# Translators: Presented when place marker track is set.
			ui.message(_("place marker set"))
		else:
			# Translators: Presented when attempting to place a place marker on an unsupported track.
			ui.message(_("This track cannot be used as a place marker track"))

	def script_findPlaceMarker(self, gesture):
		if self.placeMarker is None:
			# Translators: Presented when no place marker is found.
			ui.message(_("No place marker found"))
		else:
			track = self._trackLocator(self.placeMarker[1], obj=api.getFocusObject().parent.firstChild, columns=[self.placeMarker[0]])
			track.setFocus(), track.setFocus()

	def script_metadataStreamingAnnouncer(self, gesture):
		self._metadataAnnouncer()

	# Gesture(s) for the following script cannot be changed by users.
	def script_metadataEnabled(self, gesture):
		url = int(gesture.displayName[-1])
		checked = statusAPI(url, 36, ret=True)
		if checked == 1:
			# 0 is DSP encoder status, others are servers.
			if url:
				# Translators: Status message for metadata streaming.
				status = _("Metadata streaming on URL {URLPosition} enabled").format(URLPosition = url)
			else:
				# Translators: Status message for metadata streaming.
				status = _("Metadata streaming on DSP encoder enabled")
		else:
			if url:
				# Translators: Status message for metadata streaming.
				status = _("Metadata streaming on URL {URLPosition} disabled").format(URLPosition = url)
			else:
				# Translators: Status message for metadata streaming.
				status = _("Metadata streaming on DSP encoder disabled")
		ui.message(status)

	def script_layerHelp(self, gesture):
		compatibility = splconfig.SPLConfig["Advanced"]["CompatibilityLayer"]
		# Translators: The title for SPL Assistant help dialog.
		if compatibility == "off": title = _("SPL Assistant help")
		# Translators: The title for SPL Assistant help dialog.
		elif compatibility == "jfw": title = _("SPL Assistant help for JAWS layout")
		# Translators: The title for SPL Assistant help dialog.
		elif compatibility == "wineyes": title = _("SPL Assistant help for Window-Eyes layout")
		wx.CallAfter(gui.messageBox, SPLAssistantHelp[compatibility], title)

	def script_openOnlineDoc(self, gesture):
		os.startfile("https://bitbucket.org/nvdaaddonteam/stationplaylist/wiki/SPLDevAddonGuide")

	def script_updateCheck(self, gesture):
		if splupdate._SPLUpdateT is not None and splupdate._SPLUpdateT.IsRunning(): splupdate._SPLUpdateT.Stop()
		splupdate.updateCheck(continuous=splconfig.SPLConfig["Update"]["AutoUpdateCheck"])


	__SPLAssistantGestures={
		"kb:p":"sayPlayStatus",
		"kb:a":"sayAutomationStatus",
		"kb:m":"sayMicStatus",
		"kb:l":"sayLineInStatus",
		"kb:r":"sayRecToFileStatus",
		"kb:t":"sayCartEditStatus",
		"kb:h":"sayHourTrackDuration",
		"kb:shift+h":"sayHourRemaining",
		"kb:d":"sayPlaylistRemainingDuration",
		"kb:y":"sayPlaylistModified",
		"kb:u":"sayUpTime",
		"kb:n":"sayNextTrackTitle",
		"kb:c":"sayCurrentTrackTitle",
		"kb:w":"sayTemperature",
		"kb:i":"sayListenerCount",
		"kb:s":"sayScheduledTime",
		"kb:shift+s":"sayScheduledToPlay",
		"kb:shift+p":"sayTrackPitch",
		"kb:shift+r":"libraryScanMonitor",
		"kb:f9":"markTrackForAnalysis",
		"kb:f10":"trackTimeAnalysis",
		"kb:f12":"switchProfiles",
		"kb:f":"findTrack",
		"kb:Control+k":"setPlaceMarker",
		"kb:k":"findPlaceMarker",
		"kb:e":"metadataStreamingAnnouncer",
		"kb:1":"metadataEnabled",
		"kb:2":"metadataEnabled",
		"kb:3":"metadataEnabled",
		"kb:4":"metadataEnabled",
		"kb:0":"metadataEnabled",
		"kb:f1":"layerHelp",
		"kb:shift+f1":"openOnlineDoc",
		"kb:control+shift+u":"updateCheck",
	}

	__SPLAssistantJFWGestures={
		"kb:p":"sayPlayStatus",
		"kb:a":"sayAutomationStatus",
		"kb:m":"sayMicStatus",
		"kb:shift+l":"sayLineInStatus",
		"kb:shift+e":"sayRecToFileStatus",
		"kb:t":"sayCartEditStatus",
		"kb:h":"sayHourTrackDuration",
		"kb:shift+h":"sayHourRemaining",
		"kb:r":"sayPlaylistRemainingDuration",
		"kb:y":"sayPlaylistModified",
		"kb:u":"sayUpTime",
		"kb:n":"sayNextTrackTitle",
		"kb:shift+c":"sayCurrentTrackTitle",
		"kb:c":"toggleCartExplorer",
		"kb:w":"sayTemperature",
		"kb:l":"sayListenerCount",
		"kb:s":"sayScheduledTime",
		"kb:shift+s":"sayScheduledToPlay",
		"kb:shift+p":"sayTrackPitch",
		"kb:shift+r":"libraryScanMonitor",
		"kb:f9":"markTrackForAnalysis",
		"kb:f10":"trackTimeAnalysis",
		"kb:f12":"switchProfiles",
		"kb:f":"findTrack",
		"kb:Control+k":"setPlaceMarker",
		"kb:k":"findPlaceMarker",
		"kb:e":"metadataStreamingAnnouncer",
		"kb:1":"metadataEnabled",
		"kb:2":"metadataEnabled",
		"kb:3":"metadataEnabled",
		"kb:4":"metadataEnabled",
		"kb:0":"metadataEnabled",
		"kb:f1":"layerHelp",
		"kb:shift+f1":"openOnlineDoc",
	}

	__SPLAssistantWEGestures={
		"kb:p":"sayPlayStatus",
		"kb:a":"sayAutomationStatus",
		"kb:m":"sayMicStatus",
		"kb:shift+l":"sayLineInStatus",
		"kb:shift+e":"sayRecToFileStatus",
		"kb:t":"sayCartEditStatus",
		"kb:e":"sayElapsedTime",
		"kb:r":"sayRemainingTime",
		"kb:h":"sayHourTrackDuration",
		"kb:shift+h":"sayHourRemaining",
		"kb:d":"sayPlaylistRemainingDuration",
		"kb:y":"sayPlaylistModified",
		"kb:u":"sayUpTime",
		"kb:n":"sayNextTrackTitle",
		"kb:shift+c":"sayCurrentTrackTitle",
		"kb:c":"toggleCartExplorer",
		"kb:w":"sayTemperature",
		"kb:l":"sayListenerCount",
		"kb:s":"sayScheduledTime",
		"kb:shift+s":"sayScheduledToPlay",
		"kb:shift+p":"sayTrackPitch",
		"kb:shift+r":"libraryScanMonitor",
		"kb:f9":"markTrackForAnalysis",
		"kb:f10":"trackTimeAnalysis",
		"kb:f12":"switchProfiles",
		"kb:f":"findTrack",
		"kb:Control+k":"setPlaceMarker",
		"kb:k":"findPlaceMarker",
		"kb:g":"metadataStreamingAnnouncer",
		"kb:1":"metadataEnabled",
		"kb:2":"metadataEnabled",
		"kb:3":"metadataEnabled",
		"kb:4":"metadataEnabled",
		"kb:0":"metadataEnabled",
		"kb:f1":"layerHelp",
		"kb:shift+f1":"openOnlineDoc",
		"kb:control+shift+u":"updateCheck",
	}

	__gestures={
		"kb:control+alt+t":"sayRemainingTime",
		"ts(SPL):2finger_flickDown":"sayRemainingTime",
		"kb:alt+shift+t":"sayElapsedTime",
		"kb:shift+nvda+f12":"sayBroadcasterTime",
		"ts(SPL):2finger_flickUp":"sayBroadcasterTime",
		"kb:control+nvda+1":"toggleBeepAnnounce",
		"kb:control+nvda+2":"setEndOfTrackTime",
		"ts(SPL):2finger_flickRight":"setEndOfTrackTime",
		"kb:alt+nvda+2":"setSongRampTime",
		"ts(SPL):2finger_flickLeft":"setSongRampTime",
		"kb:control+nvda+4":"setMicAlarm",
		"kb:control+nvda+f":"findTrack",
		"kb:nvda+f3":"findTrackNext",
		"kb:shift+nvda+f3":"findTrackPrevious",
		"kb:control+nvda+3":"toggleCartExplorer",
		"kb:alt+nvda+r":"setLibraryScanProgress",
		"kb:control+shift+r":"startScanFromInsertTracks",
		"kb:control+shift+x":"setBrailleTimer",
		"kb:control+NVDA+0":"openConfigDialog",
		"kb:Shift+delete":"deleteTrack",
		"kb:Shift+numpadDelete":"deleteTrack",
		"kb:escape":"escape",
		#"kb:control+nvda+`":"SPLAssistantToggle"
	}<|MERGE_RESOLUTION|>--- conflicted
+++ resolved
@@ -389,15 +389,12 @@
 		# 6.1: Do not allow this thread to run forever (seen when evaluation times out and the app module starts).
 		self.noMoreHandle = threading.Event()
 		threading.Thread(target=self._locateSPLHwnd).start()
-<<<<<<< HEAD
 		# Check for add-on update if told to do so.
 		if splconfig.SPLConfig["Update"]["AutoUpdateCheck"]:
 			# 7.0: Have a timer call the update function indirectly.
 			queueHandler.queueFunction(queueHandler.eventQueue, splconfig.updateInit)
-=======
-				# Display startup dialogs if any.
+		# Display startup dialogs if any.
 		wx.CallAfter(splconfig.showStartupDialogs)
->>>>>>> 59d798dc
 
 	# Locate the handle for main window for caching purposes.
 	def _locateSPLHwnd(self):
