# StationPlaylist Studio
# An app module and global plugin package for NVDA
# Copyright 2011, 2013-2015, Geoff Shang, Joseph Lee and others, released under GPL.
# The primary function of this appModule is to provide meaningful feedback to users of SplStudio
# by allowing speaking of items which cannot be easily found.
# Version 0.01 - 7 April 2011:
# Initial release: Jamie's focus hack plus auto-announcement of status items.
# Additional work done by Joseph Lee and other contributors.
# For SPL Studio Controller, focus movement, SAM Encoder support and other utilities, see the global plugin version of this app module.

# Minimum version: SPL 5.00, NvDA 2015.3.

from functools import wraps
import os
import time
import threading
import controlTypes
import appModuleHandler
import api
import globalVars
import review
import eventHandler
import scriptHandler
import ui
import nvwave
import speech
import braille
import touchHandler
import gui
import wx
from winUser import user32, sendMessage
import winKernel
from NVDAObjects.IAccessible import IAccessible
import textInfos
import tones
import splconfig
import splmisc
import addonHandler
addonHandler.initTranslation()

# The finally function for status announcement scripts in this module (source: Tyler Spivey's code).
def finally_(func, final):
	"""Calls final after func, even if it fails."""
	def wrap(f):
		@wraps(f)
		def new(*args, **kwargs):
			try:
				func(*args, **kwargs)
			finally:
				final()
		return new
	return wrap(final)

# Make sure the broadcaster is running a compatible version.
SPLMinVersion = "5.00"

# Cache the handle to main Studio window.
_SPLWin = None

# Threads pool.
micAlarmT = None
libScanT = None

# Blacklisted versions of Studio where library scanning functionality is broken.
noLibScanMonitor = []

# List of known window style values to check for track items in Studio 5.0x..
known50styles = (1442938953, 1443987529, 1446084681)
known51styles = (1443991625, 1446088777)

# Braille and play a sound in response to an alarm or an event.
def messageSound(wavFile, message):
	nvwave.playWaveFile(wavFile)
	braille.handler.message(message)

# Call SPL API to obtain needed values.
# A thin wrapper around user32.SendMessage and calling a callback if defined.
# Offset is used in some time commands.
def statusAPI(arg, command, func=None, ret=False, offset=None):
	if _SPLWin is None: return
	val = sendMessage(_SPLWin, 1024, arg, command)
	if ret:
		return val
	if func:
		func(val) if not offset else func(val, offset)

# Routines for track items themselves (prepare for future work).
class SPLTrackItem(IAccessible):
	"""Track item for earlier versions of Studio such as 5.00.
	A base class for providing utility scripts when track entries are focused, such as track dial."""

	def initOverlayClass(self):
		if splconfig.SPLConfig["TrackDial"]:
			self.bindGesture("kb:rightArrow", "nextColumn")
			self.bindGesture("kb:leftArrow", "prevColumn")

	# Read selected columns.
	# But first, find where the requested column lives.
	def _indexOf(self, columnHeader):
		if self.appModule._columnHeaders is None:
			self.appModule._columnHeaders = self.parent.children[-1]
		headers = [header.name for header in self.appModule._columnHeaders.children]
		return headers.index(columnHeader)

	def reportFocus(self):
		tones.beep(800, 400)
		if not splconfig.SPLConfig["UseScreenColumnOrder"]:
			descriptionPieces = []
			for header in splconfig.SPLConfig["ColumnOrder"]:
				if header in splconfig.SPLConfig["IncludedColumns"]:
					index = self._indexOf(header)
					content = self._getColumnContent(index)
					if content:
						descriptionPieces.append("%s: %s"%(header, content))
			self.description = ", ".join(descriptionPieces)
		super(IAccessible, self).reportFocus()

	# Track Dial: using arrow keys to move through columns.
	# This is similar to enhanced arrow keys in other screen readers.

	def script_toggleTrackDial(self, gesture):
		if not splconfig.SPLConfig["TrackDial"]:
			splconfig.SPLConfig["TrackDial"] = True
			self.bindGesture("kb:rightArrow", "nextColumn")
			self.bindGesture("kb:leftArrow", "prevColumn")
			# Translators: Reported when track dial is on.
			dialText = _("Track Dial on")
			if self.appModule.SPLColNumber > 0:
				# Translators: Announced when located on a column other than the leftmost column while using track dial.
				dialText+= _(", located at column {columnHeader}").format(columnHeader = self.appModule.SPLColNumber+1)
			dialTone = 780
		else:
			splconfig.SPLConfig["TrackDial"] = False
			try:
				self.removeGestureBinding("kb:rightArrow")
				self.removeGestureBinding("kb:leftArrow")
			except KeyError:
				pass
			# Translators: Reported when track dial is off.
			dialText = _("Track Dial off")
			dialTone = 390
		if not splconfig.SPLConfig["BeepAnnounce"]:
			ui.message(dialText)
		else:
			tones.beep(dialTone, 100)
			braille.handler.message(dialText)
			if splconfig.SPLConfig["TrackDial"] and self.appModule.SPLColNumber > 0:
				# Translators: Spoken when enabling track dial while status message is set to beeps.
				speech.speakMessage(_("Column {columnNumber}").format(columnNumber = self.appModule.SPLColNumber+1))
	# Translators: Input help mode message for SPL track item.
	script_toggleTrackDial.__doc__=_("Toggles track dial on and off.")
	script_toggleTrackDial.category = _("StationPlaylist Studio")

	# Some helper functions to handle corner cases.
	# Each track item provides its own version.
	def _leftmostcol(self):
		if self.appModule._columnHeaders is None:
			self.appModule._columnHeaders = self.parent.children[-1]
		leftmost = self.appModule._columnHeaders.firstChild.name
		if not self.name or self.name == "":
			# Translators: Announced when leftmost column has no text while track dial is active.
			ui.message(_("{leftmostColumn} not found").format(leftmostColumn = leftmost))
		else:
			# Translators: Standard message for announcing column content.
			ui.message(_("{leftmostColumn}: {leftmostContent}").format(leftmostColumn = self.columnHeaders.children[self.appModule.SPLColNumber].name, leftmostContent = self.name))

	# Locate column content.
	# This is merely the proxy of the module level function defined in the misc module.
	def _getColumnContent(self, col):
		return splmisc._getColumnContent(self, col)

	# Announce column content if any.
	def announceColumnContent(self, colNumber):
		columnHeader = self.appModule._columnHeaders.children[colNumber].name
		columnContent = self._getColumnContent(colNumber)
		if columnContent:
			# Translators: Standard message for announcing column content.
			ui.message(unicode(_("{header}: {content}")).format(header = columnHeader, content = columnContent))
		else:
			# Translators: Spoken when column content is blank.
			speech.speakMessage(_("{header}: blank").format(header = columnHeader))
			# Translators: Brailled to indicate empty column content.
			braille.handler.message(_("{header}: ()").format(header = columnHeader))

	# Now the scripts.

	def script_nextColumn(self, gesture):
		if self.appModule._columnHeaders is None:
			self.appModule._columnHeaders = self.parent.children[-1]
		if (self.appModule.SPLColNumber+1) == self.appModule._columnHeaders.childCount:
			tones.beep(2000, 100)
		else:
			self.appModule.SPLColNumber +=1
		self.announceColumnContent(self.appModule.SPLColNumber)

	def script_prevColumn(self, gesture):
		if self.appModule._columnHeaders is None:
			self.appModule._columnHeaders = self.parent.children[-1]
		if self.appModule.SPLColNumber <= 0:
			tones.beep(2000, 100)
		else:
			self.appModule.SPLColNumber -=1
		if self.appModule.SPLColNumber == 0:
			self._leftmostcol()
		else:
			self.announceColumnContent(self.appModule.SPLColNumber)

	__gestures={
		#"kb:control+`":"toggleTrackDial",
	}

class SPL510TrackItem(SPLTrackItem):
	""" Track item for Studio 5.10 and later."""

	def script_select(self, gesture):
		gesture.send()
		speech.speakMessage(self.name)
		braille.handler.handleUpdate(self)

	# Handle track dial for SPL 5.10.
	def _leftmostcol(self):
		if not self.name:
			# Translators: Presented when no track status is found in Studio 5.10.
			ui.message(_("Status not found"))
		else:
			# Translators: Status information for a checked track in Studio 5.10.
			ui.message(_("Status: {name}").format(name = self.name))

	__gestures={"kb:space":"select"}

# Translators: The text of the help command in SPL Assistant layer.
SPLAssistantHelp=_("""After entering SPL Assistant, press:
A: Automation.
C: Announce name of the currently playing track.
D: Remaining time for the playlist.
H: Duration of trakcs in this hour slot.
Shift+H: Duration of selected tracks.
I: Listener count.
L: Line-in status.
M: Microphone status.
N: Next track.
P: Playback status.
Shift+P: Pitch for the current track.
R: Record to file.
Shift+R: Monitor library scan.
S: Scheduled time for the track.
T: Cart edit mode.
U: Studio up time.
W: Weather and temperature.
Y: Playlist modification.
F9: Mark current track as start of track time analysis.
F10: Perform track time analysis.
F12: Switch to an instant switch profile.
Shift+F1: Open online user guide.""")


class AppModule(appModuleHandler.AppModule):

	# Translators: Script category for Station Playlist commands in input gestures dialog.
	scriptCategory = _("StationPlaylist Studio")
	SPLCurVersion = appModuleHandler.AppModule.productVersion
	_columnHeaders = None

	# Prepare the settings dialog among other things.
	def __init__(self, *args, **kwargs):
		super(AppModule, self).__init__(*args, **kwargs)
		if self.SPLCurVersion < SPLMinVersion:
			raise RuntimeError("Unsupported version of Studio is running, exiting app module")
		# Translators: The sign-on message for Studio app module.
		try:
			ui.message(_("Using SPL Studio version {SPLVersion}").format(SPLVersion = self.SPLCurVersion))
		except IOError:
			pass
		splconfig.initConfig()
		# Announce status changes while using other programs.
		# This requires NVDA core support and will be available in 6.0 and later (cannot be ported to earlier versions).
		# For now, handle all background events, but in the end, make this configurable.
		if hasattr(eventHandler, "requestEvents"):
			eventHandler.requestEvents(eventName="nameChange", processId=self.processID, windowClassName="TStatusBar")
			eventHandler.requestEvents(eventName="nameChange", processId=self.processID, windowClassName="TStaticText")
			self.backgroundStatusMonitor = True
		else:
			self.backgroundStatusMonitor = False
		self.prefsMenu = gui.mainFrame.sysTrayIcon.preferencesMenu
		self.SPLSettings = self.prefsMenu.Append(wx.ID_ANY, _("SPL Studio Settings..."), _("SPL settings"))
		gui.mainFrame.sysTrayIcon.Bind(wx.EVT_MENU, splconfig.onConfigDialog, self.SPLSettings)
		# Let me know the Studio window handle.
		threading.Thread(target=self._locateSPLHwnd).start()

	# Locate the handle for main window for caching purposes.
	def _locateSPLHwnd(self):
		hwnd = user32.FindWindowA("SPLStudio", None)
		while not hwnd:
			time.sleep(1)
			hwnd = user32.FindWindowA("SPLStudio", None)
		# Only this thread will have privilege of notifying handle's existence.
		with threading.Lock() as hwndNotifier:
			global _SPLWin
			_SPLWin = hwnd

	# Let the global plugin know if SPLController passthrough is allowed.
	def SPLConPassthrough(self):
		return splconfig.SPLConfig["SPLConPassthrough"]

	def event_NVDAObject_init(self, obj):
		# Radio button group names are not recognized as grouping, so work around this.
		if obj.windowClassName == "TRadioGroup":
			obj.role = controlTypes.ROLE_GROUPING
		# In certain edit fields and combo boxes, the field name is written to the screen, and there's no way to fetch the object for this text. Thus use review position text.
		elif obj.windowClassName in ("TEdit", "TComboBox") and not obj.name:
			fieldName, fieldObj  = review.getScreenPosition(obj)
			fieldName.expand(textInfos.UNIT_LINE)
			if obj.windowClassName == "TComboBox":
				obj.name = fieldName.text.replace(obj.windowText, "")
			else:
				obj.name = fieldName.text

	# Some controls which needs special routines.
	def chooseNVDAObjectOverlayClasses(self, obj, clsList):
		role = obj.role
		windowStyle = obj.windowStyle
<<<<<<< HEAD
		if obj.windowClassName == "TTntListView.UnicodeClass" and role == controlTypes.ROLE_LISTITEM and windowStyle & 0x100000 == 0x100000:
=======
		if obj.windowClassName == "TTntListView.UnicodeClass" and role == controlTypes.ROLE_LISTITEM and abs(windowStyle - 1443991625)%0x100000 == 0:
>>>>>>> d7f7e1b0
			clsList.insert(0, SPL510TrackItem)
		elif obj.windowClassName == "TListView" and role in (controlTypes.ROLE_CHECKBOX, controlTypes.ROLE_LISTITEM) and abs(windowStyle - 1442938953)%0x100000 == 0:
			clsList.insert(0, SPLTrackItem)

	# Keep an eye on library scans in insert tracks window.
	libraryScanning = False
	scanCount = 0
	# For SPL 5.10: take care of some object child constant changes across builds.
	spl510used = False
	# For 5.0X and earlier: prevent NVDA from announcing scheduled time multiple times.
	scheduledTimeCache = ""
	# Track Dial (A.K.A. enhanced arrow keys)
	SPLColNumber = 0

	# Automatically announce mic, line in, etc changes
	# These items are static text items whose name changes.
	# Note: There are two status bars, hence the need to exclude Up time so it doesn't announce every minute.
	# Unfortunately, Window handles and WindowControlIDs seem to change, so can't be used.
	# Only announce changes if told to do so via the following function.
	def _TStatusBarChanged(self, obj):
		name = obj.name
		if name.startswith("  Up time:"):
			return False
		elif name.startswith("Scheduled for"):
			if self.scheduledTimeCache == name: return False
			self.scheduledTimeCache = name
			return splconfig.SPLConfig["SayScheduledFor"]
		elif "Listener" in name:
			return splconfig.SPLConfig["SayListenerCount"]
		elif name.startswith("Cart") and obj.IAccessibleChildID == 3:
			return splconfig.SPLConfig["SayPlayingCartName"]
		return True

	# Now the actual event.
	def event_nameChange(self, obj, nextHandler):
		# Do not let NvDA get name for None object when SPL window is maximized.
		if not obj.name:
			return
		# Only announce changes in status bar objects when told to do so.
		if obj.windowClassName == "TStatusBar" and self._TStatusBarChanged(obj):
			# Special handling for Play Status
			if obj.IAccessibleChildID == 1:
				if "Play status" in obj.name:
					# Strip off "  Play status: " for brevity only in main playlist window.
					ui.message(obj.name.split(":")[1][1:])
				elif "Loading" in obj.name:
					if splconfig.SPLConfig["LibraryScanAnnounce"] not in ("off", "ending"):
						# If library scan is in progress, announce its progress when told to do so.
						self.scanCount+=1
						if self.scanCount%100 == 0:
							self._libraryScanAnnouncer(obj.name[1:obj.name.find("]")], splconfig.SPLConfig["LibraryScanAnnounce"])
					if not self.libraryScanning:
						if self.productVersion not in noLibScanMonitor:
							if not self.backgroundStatusMonitor: self.libraryScanning = True
				elif "match" in obj.name:
					if splconfig.SPLConfig["LibraryScanAnnounce"] != "off" and self.libraryScanning:
						if splconfig.SPLConfig["BeepAnnounce"]: tones.beep(370, 100)
						else:
							ui.message("Scan complete with {scanCount} items".format(scanCount = obj.name.split()[3]))
					if self.libraryScanning: self.libraryScanning = False
					self.scanCount = 0
			else:
				if obj.name.endswith((" On", " Off")) and splconfig.SPLConfig["BeepAnnounce"]:
					# User wishes to hear beeps instead of words. The beeps are power on and off sounds from PAC Mate Omni.
					beep = obj.name.split()
					stat = beep[-1]
					wavDir = os.path.dirname(__file__)
					# Play a wave file based on on/off status.
					if stat == "Off":
						wavFile = os.path.join(wavDir, "SPL_off.wav")
					elif stat == "On":
						wavFile = os.path.join(wavDir, "SPL_on.wav")
					# Yet another Studio 5.10 fix: sometimes, status bar fires this event once more.
					try:
						messageSound(wavFile, obj.name)
					except:
						return
				else:
					ui.message(obj.name)
				if self.cartExplorer or int(splconfig.SPLConfig["MicAlarm"]):
					# Activate mic alarm or announce when cart explorer is active.
					self.doExtraAction(obj.name)
		# Monitor the end of track and song intro time and announce it.
		elif obj.windowClassName == "TStaticText": # For future extensions.
			if obj.simplePrevious != None:
				if obj.simplePrevious.name == "Remaining Time":
					# End of track for SPL 5.x.
					if splconfig.SPLConfig["BrailleTimer"] in ("outro", "both") and api.getForegroundObject().processID == self.processID: #and "00:00" < obj.name <= self.SPLEndOfTrackTime:
						braille.handler.message(obj.name)
					if (obj.name == "00:{0:02d}".format(splconfig.SPLConfig["EndOfTrackTime"])
					and splconfig.SPLConfig["SayEndOfTrack"]):
						self.alarmAnnounce(obj.name, 440, 200)
				elif obj.simplePrevious.name == "Remaining Song Ramp":
					# Song intro for SPL 5.x.
					if splconfig.SPLConfig["BrailleTimer"] in ("intro", "both") and api.getForegroundObject().processID == self.processID: #and "00:00" < obj.name <= self.SPLSongRampTime:
						braille.handler.message(obj.name)
					if (obj.name == "00:{0:02d}".format(splconfig.SPLConfig["SongRampTime"])
					and splconfig.SPLConfig["SaySongRamp"]):
						self.alarmAnnounce(obj.name, 512, 400, intro=True)
		nextHandler()

	# JL's additions

	# Perform extra action in specific situations (mic alarm, for example).
	def doExtraAction(self, status):
		micAlarm = int(splconfig.SPLConfig["MicAlarm"])
		if self.cartExplorer:
			if status == "Cart Edit On":
				# Translators: Presented when cart edit mode is toggled on while cart explorer is on.
				ui.message(_("Cart explorer is active"))
			elif status == "Cart Edit Off":
				# Translators: Presented when cart edit mode is toggled off while cart explorer is on.
				ui.message(_("Please reenter cart explorer to view updated cart assignments"))
		if micAlarm:
			# Play an alarm sound from Braille Sense U2.
			global micAlarmT
			micAlarmWav = os.path.join(os.path.dirname(__file__), "SPL_MicAlarm.wav")
			# Translators: Presented in braille when microphone was on for more than a specified time in microphone alarm dialog.
			micAlarmMessage = _("Warning: Microphone active")
			# Use a timer to play a tone when microphone was active for more than the specified amount.
			if status == "Microphone On":
				micAlarmT = threading.Timer(micAlarm, messageSound, args=[micAlarmWav, micAlarmMessage])
				try:
					micAlarmT.start()
				except RuntimeError:
					micAlarmT = threading.Timer(micAlarm, messageSound, args=[micAlarmWav, micAlarmMessage])
					micAlarmT.start()
			elif status == "Microphone Off":
				if micAlarmT is not None: micAlarmT.cancel()
				micAlarmT = None

	# Alarm announcement: Alarm notification via beeps, speech or both.
	def alarmAnnounce(self, timeText, tone, duration, intro=False):
		if splconfig.SPLConfig["AlarmAnnounce"] in ("beep", "both"):
			tones.beep(tone, duration)
		if splconfig.SPLConfig["AlarmAnnounce"] in ("message", "both"):
			alarmTime = int(timeText.split(":")[1])
			if intro:
				ui.message("Warning: {seconds} sec left in track introduction".format(seconds = str(alarmTime)))
			else:
				ui.message("Warning: {seconds} sec remaining".format(seconds = str(alarmTime)))


	# Hacks for gain focus events.
	def event_gainFocus(self, obj, nextHandler):
		if self.deletedFocusObj or (obj.windowClassName == "TListView" and obj.role == 0):
			self.deletedFocusObj = False
			return
		nextHandler()

	# Add or remove SPL-specific touch commands.
	# Code comes from Enhanced Touch Gestures add-on from the same author.
	# This may change if NVDA core decides to abandon touch mode concept.

	def event_appModule_gainFocus(self):
		if touchHandler.handler:
			if "SPL" not in touchHandler.availableTouchModes:
				touchHandler.availableTouchModes.append("SPL")
				# Add the human-readable representation also.
				touchHandler.touchModeLabels["spl"] = _("SPL mode")

	def event_appModule_loseFocus(self):
		if touchHandler.handler:
			# Switch to object mode.
			touchHandler.handler._curTouchMode = touchHandler.availableTouchModes[1]
			if "SPL" in touchHandler.availableTouchModes:
				# If we have too many touch modes, pop all except the original entries.
				for mode in touchHandler.availableTouchModes:
					if mode == "SPL": touchHandler.availableTouchModes.pop()
			try:
				del touchHandler.touchModeLabels["spl"]
			except KeyError:
				pass


	# Save configuration when terminating.
	def terminate(self):
		super(AppModule, self).terminate()
		splconfig.saveConfig()
		try:
			self.prefsMenu.RemoveItem(self.SPLSettings)
		except AttributeError, wx.PyDeadObjectError:
			pass
		# Manually clear the following dictionaries.
		self.carts.clear()
		self._cachedStatusObjs.clear()
		# Just to make sure:
		global _SPLWin
		if _SPLWin: _SPLWin = None


	# Script sections (for ease of maintenance):
	# Time-related: elapsed time, end of track alarm, etc.
	# Misc scripts: track finder and others.
	# SPL Assistant layer: status commands.

	# A few time related scripts (elapsed time, remaining time, etc.).

	# Speak any time-related errors.
	# Message type: error message.
	timeMessageErrors={
		# Translators: Presented when remaining time is unavailable.
		1:_("Remaining time not available"),
		# Translators: Presented when elapsed time is unavailable.
		2:_("Elapsed time not available"),
		# Translators: Presented when broadcaster time is unavailable.
			3:_("Broadcaster time not available"),
		# Translators: Presented when time information is unavailable.
		4:_("Cannot obtain time in hours, minutes and seconds")
	}

	# Specific to time scripts using Studio API.
	# 6.0: Split this into two functions: the announcer (below) and formatter.
	def announceTime(self, t, offset = None):
		if t <= 0:
			ui.message("00:00")
		else:
			ui.message(self._ms2time(t, offset = offset))

	# Formatter: given time in milliseconds, convert it to human-readable format.
	def _ms2time(self, t, offset = None):
		if t <= 0:
			return "00:00"
		else:
			tm = (t/1000) if not offset else (t/1000)+offset
			timeComponents = divmod(tm, 60)
			tm1 = str(timeComponents[0]).zfill(2)
			tm2 = str(timeComponents[1]).zfill(2)
			return ":".join([tm1, tm2])

	# Scripts which rely on API.
	def script_sayRemainingTime(self, gesture):
		fgWindow = api.getForegroundObject()
		if fgWindow.windowClassName == "TStudioForm":
			statusAPI(3, 105, self.announceTime, offset=1)
		else:
			ui.message(self.timeMessageErrors[1])
	# Translators: Input help mode message for a command in Station Playlist Studio.
	script_sayRemainingTime.__doc__=_("Announces the remaining track time.")

	def script_sayElapsedTime(self, gesture):
		fgWindow = api.getForegroundObject()
		if fgWindow.windowClassName == "TStudioForm":
			statusAPI(0, 105, self.announceTime)
		else:
			ui.message(self.timeMessageErrors[2])
	# Translators: Input help mode message for a command in Station Playlist Studio.
	script_sayElapsedTime.__doc__=_("Announces the elapsed time for the currently playing track.")

	def script_sayBroadcasterTime(self, gesture):
		# Says things such as "25 minutes to 2" and "5 past 11".
		fgWindow = api.getForegroundObject()
		if fgWindow.windowClassName == "TStudioForm":
			# Parse the local time and say it similar to how Studio presents broadcaster time.
			h, m = time.localtime()[3], time.localtime()[4]
			if h not in (0, 12):
				h %= 12
			if m == 0:
				if h == 0: h+=12
				# Messages in this method should not be translated.
				broadcasterTime = "{hour} o'clock".format(hour = h)
			elif 1 <= m <= 30:
				if h == 0: h+=12
				broadcasterTime = "{minute} min past {hour}".format(minute = m, hour = h)
			else:
				if h == 12: h = 1
				m = 60-m
				broadcasterTime = "{minute} min to {hour}".format(minute = m, hour = h+1)
			ui.message(broadcasterTime)
		else:
			ui.message(self.timeMessageErrors[3])
	# Translators: Input help mode message for a command in Station Playlist Studio.
	script_sayBroadcasterTime.__doc__=_("Announces broadcaster time.")

	def script_sayCompleteTime(self, gesture):
		# Says complete time in hours, minutes and seconds via kernel32's routines.
		if api.getForegroundObject().windowClassName == "TStudioForm":
			ui.message(winKernel.GetTimeFormat(winKernel.LOCALE_USER_DEFAULT, 0, None, None))
		else:
			ui.message(self.timeMessageErrors[4])
	# Translators: Input help mode message for a command in Station Playlist Studio.
	script_sayCompleteTime.__doc__=_("Announces time including seconds.")

	# Set the end of track alarm time between 1 and 59 seconds.
	# Make sure one of either settings or alarm dialogs is open.

	def script_setEndOfTrackTime(self, gesture):
		if splconfig._configDialogOpened:
			# Translators: Presented when the add-on config dialog is opened.
			wx.CallAfter(gui.messageBox, _("The add-on settings dialog is opened. Please close the settings dialog first."), _("Error"), wx.OK|wx.ICON_ERROR)
			return
		try:
			timeVal = splconfig.SPLConfig["EndOfTrackTime"]
			d = splconfig.SPLAlarmDialog(gui.mainFrame, "EndOfTrackTime", "SayEndOfTrack",
			# Translators: The title of end of track alarm dialog.
			_("End of track alarm"),
			# Translators: A dialog message to set end of track alarm (curAlarmSec is the current end of track alarm in seconds).
			_("Enter &end of track alarm time in seconds (currently {curAlarmSec})").format(curAlarmSec = timeVal),
			# Translators: A check box to toggle notification of end of track alarm.
			_("&Notify when end of track is approaching"), 1, 59)
			gui.mainFrame.prePopup()
			d.Raise()
			d.Show()
			gui.mainFrame.postPopup()
			splconfig._alarmDialogOpened = True
		except RuntimeError:
			wx.CallAfter(splconfig._alarmError)
	# Translators: Input help mode message for a command in Station Playlist Studio.
	script_setEndOfTrackTime.__doc__=_("sets end of track alarm (default is 5 seconds).")

	# Set song ramp (introduction) time between 1 and 9 seconds.

	def script_setSongRampTime(self, gesture):
		if splconfig._configDialogOpened:
			wx.CallAfter(gui.messageBox, _("The add-on settings dialog is opened. Please close the settings dialog first."), _("Error"), wx.OK|wx.ICON_ERROR)
			return
		try:
			rampVal = long(splconfig.SPLConfig["SongRampTime"])
			d = splconfig.SPLAlarmDialog(gui.mainFrame, "SongRampTime", "SaySongRamp",
			# Translators: The title of song intro alarm dialog.
			_("Song intro alarm"),
			# Translators: A dialog message to set song ramp alarm (curRampSec is the current intro monitoring alarm in seconds).
			_("Enter song &intro alarm time in seconds (currently {curRampSec})").format(curRampSec = rampVal),
			# Translators: A check box to toggle notification of end of intro alarm.
			_("&Notify when end of introduction is approaching"), 1, 9)
			gui.mainFrame.prePopup()
			d.Raise()
			d.Show()
			gui.mainFrame.postPopup()
			splconfig._alarmDialogOpened = True
		except RuntimeError:
			wx.CallAfter(splconfig._alarmError)
	# Translators: Input help mode message for a command in Station Playlist Studio.
	script_setSongRampTime.__doc__=_("sets song intro alarm (default is 5 seconds).")

# Tell NVDA to play a sound when mic was active for a long time.

	def script_setMicAlarm(self, gesture):
		if splconfig._configDialogOpened:
			wx.CallAfter(gui.messageBox, _("The add-on settings dialog is opened. Please close the settings dialog first."), _("Error"), wx.OK|wx.ICON_ERROR)
			return
		elif splconfig._alarmDialogOpened:
			wx.CallAfter(splconfig._alarmError)
			return
		micAlarm = str(splconfig.SPLConfig["MicAlarm"])
		if int(micAlarm):
			# Translators: A dialog message to set microphone active alarm (curAlarmSec is the current mic monitoring alarm in seconds).
			timeMSG = _("Enter microphone alarm time in seconds (currently {curAlarmSec}, 0 disables the alarm)").format(curAlarmSec = micAlarm)
		else:
			# Translators: A dialog message when microphone alarm is disabled (set to 0).
			timeMSG = _("Enter microphone alarm time in seconds (currently disabled, 0 disables the alarm)")
		dlg = wx.TextEntryDialog(gui.mainFrame,
		timeMSG,
		# Translators: The title of mic alarm dialog.
		_("Microphone alarm"),
		defaultValue=micAlarm)
		splconfig._alarmDialogOpened = True
		def callback(result):
			splconfig._alarmDialogOpened = False
			if result == wx.ID_OK:
				if not user32.FindWindowA("SPLStudio", None): return
				newVal = dlg.GetValue()
				if not newVal.isdigit():
					# Translators: The error message presented when incorrect alarm time value has been entered.
					wx.CallAfter(gui.messageBox, _("Incorrect value entered."),
					# Translators: Standard title for error dialog (copy this from main nvda.po file).
					_("Error"),wx.OK|wx.ICON_ERROR)
				else:
					if micAlarm != newVal:
						splconfig.SPLConfig["MicAlarm"] = newVal
		gui.runScriptModalDialog(dlg, callback)
	# Translators: Input help mode message for a command in Station Playlist Studio.
	script_setMicAlarm.__doc__=_("Sets microphone alarm (default is 5 seconds).")

	# SPL Config management.

	def script_openConfigDialog(self, gesture):
		wx.CallAfter(splconfig.onConfigDialog, None)
	# Translators: Input help mode message for a command in Station Playlist Studio.
	script_openConfigDialog.__doc__=_("Opens SPL Studio add-on configuration dialog.")

	# Other commands (track finder and others)

	# Toggle whether beeps should be heard instead of toggle announcements.

	def script_toggleBeepAnnounce(self, gesture):
		if not splconfig.SPLConfig["BeepAnnounce"]:
			splconfig.SPLConfig["BeepAnnounce"] = True
			# Translators: Reported when status announcement is set to beeps in SPL Studio.
			ui.message(_("Status announcement beeps"))
		else:
			splconfig.SPLConfig["BeepAnnounce"] = False
			# Translators: Reported when status announcement is set to words in SPL Studio.
			ui.message(_("Status announcement words"))
	# Translators: Input help mode message for a command in Station Playlist Studio.
	script_toggleBeepAnnounce.__doc__=_("Toggles status announcements between words and beeps.")

	# Braille timer.
	# Announce end of track and other info via braille.

	def script_setBrailleTimer(self, gesture):
		brailleTimer = splconfig.SPLConfig["BrailleTimer"]
		if brailleTimer == "off":
			brailleTimer = "outro"
			# Translators: A setting in braille timer options.
			ui.message(_("Braille track endings"))
		elif brailleTimer == "outro":
			brailleTimer = "intro"
			# Translators: A setting in braille timer options.
			ui.message(_("Braille intro endings"))
		elif brailleTimer == "intro":
			brailleTimer = "both"
			# Translators: A setting in braille timer options.
			ui.message(_("Braille intro and track endings"))
		else:
			brailleTimer = "off"
			# Translators: A setting in braille timer options.
			ui.message(_("Braille timer off"))
		splconfig.SPLConfig["BrailleTimer"] = brailleTimer
	# Translators: Input help mode message for a command in Station Playlist Studio.
	script_setBrailleTimer.__doc__=_("Toggles between various braille timer settings.")

	# The track finder utility for find track script and other functions
	# Perform a linear search to locate the track name and/or description which matches the entered value.
	# Also, find column content for a specific column if requested.
	# 6.0: Split this routine into two functions, with the while loop moving to a function of its own.
	# This new function will be used by track finder and place marker locator.
	findText = ""

	def trackFinder(self, text, obj, directionForward=True, column=None):
		speech.cancelSpeech()
		if column is None: 
			column = [obj._indexOf("Artist"), obj._indexOf("Title")]
		track = self._trackLocator(text, obj=obj, directionForward=directionForward, columns=column)
		if track:
			if self.findText != text: self.findText = text
			# We need to fire set focus event twice and exit this routine.
			track.setFocus(), track.setFocus()
		else:
			wx.CallAfter(gui.messageBox,
			# Translators: Standard dialog message when an item one wishes to search is not found (copy this from main nvda.po).
			_("Search string not found."),
			# Translators: Standard error title for find error (copy this from main nvda.po).
			_("Find error"),wx.OK|wx.ICON_ERROR)

	# Split from track finder in 2015.
	# Return a track with the given search criteria.
	# Column is a list of columns to be searched (if none, it'll be artist and title).
	def _trackLocator(self, text, obj=api.getFocusObject(), directionForward=True, columns=None):
		nextTrack = "next" if directionForward else "previous"
		t = time.time()
		while obj is not None:
			# Do not use column content attribute, because sometimes NVDA will say it isn't a track item when in fact it is.
			# If this happens, use the module level version of column content getter.
			# Optimization: search column texts.
			for column in columns:
				columnText = splmisc._getColumnContent(obj, column)
				if columnText and text in columnText:
					print "Track locator took %s seconds"%(time.time()-t)
					return obj
			obj = getattr(obj, nextTrack)
		print "Track locator took %s seconds"%(time.time()-t)
		return None

		# Find a specific track based on a searched text.
	# Unfortunately, the track list does not provide obj.name (it is None), however obj.description has the actual track entry.
	# For Studio 5.01 and earlier, artist label appears as the name, while in Studio 5.10, obj.name is none.
	# But first, check if track finder can be invoked.
	def _trackFinderCheck(self):
		if api.getForegroundObject().windowClassName != "TStudioForm":
			# Translators: Presented when a user attempts to find tracks but is not at the track list.
			ui.message(_("Track finder is available only in track list."))
			return False
		elif api.getForegroundObject().windowClassName == "TStudioForm" and api.getFocusObject().role == controlTypes.ROLE_LIST:
			# Translators: Presented when a user wishes to find a track but didn't add any tracks.
			ui.message(_("You need to add at least one track to find tracks."))
			return False
		return True

	def trackFinderGUI(self, columnSearch=False):
		try:
			if not columnSearch: title = "Find track"
			else: title = "Column search"
			d = splmisc.SPLFindDialog(gui.mainFrame, api.getFocusObject(), self.findText, title, columnSearch = columnSearch)
			gui.mainFrame.prePopup()
			d.Raise()
			d.Show()
			gui.mainFrame.postPopup()
			splmisc._findDialogOpened = True
		except RuntimeError:
			wx.CallAfter(splmisc._finderError)

	def script_findTrack(self, gesture):
		if self._trackFinderCheck(): self.trackFinderGUI()
	# Translators: Input help mode message for a command in Station Playlist Studio.
	script_findTrack.__doc__=_("Finds a track in the track list.")

	def script_columnSearch(self, gesture):
		if self._trackFinderCheck(): self.trackFinderGUI(columnSearch=True)
	# Translators: Input help mode message for a command in Station Playlist Studio.
	script_columnSearch.__doc__=_("Finds text in columns.")

	# Find next and previous scripts.

	def script_findTrackNext(self, gesture):
		if self._trackFinderCheck():
			if self.findText == "": self.trackFinderGUI()
			else: self.trackFinder(self.findText, obj=api.getFocusObject().next)
	# Translators: Input help mode message for a command in Station Playlist Studio.
	script_findTrackNext.__doc__=_("Finds the next occurrence of the track with the name in the track list.")

	def script_findTrackPrevious(self, gesture):
		if self._trackFinderCheck():
			if self.findText == "": self.trackFinderGUI()
			else: self.trackFinder(self.findText, obj=api.getFocusObject().previous, directionForward=False)
	# Translators: Input help mode message for a command in Station Playlist Studio.
	script_findTrackPrevious.__doc__=_("Finds previous occurrence of the track with the name in the track list.")

	# Cart explorer
	cartExplorer = False
	carts = {} # The carts dictionary (key = cart gesture, item = cart name).

	# Assigning carts.

	def buildFNCarts(self):
		# Used xrange, as it is much faster; change this to range if NvDA core decides to use Python 3.
		for i in xrange(12):
			self.bindGesture("kb:f%s"%(i+1), "cartExplorer")
			self.bindGesture("kb:shift+f%s"%(i+1), "cartExplorer")
			self.bindGesture("kb:control+f%s"%(i+1), "cartExplorer")
			self.bindGesture("kb:alt+f%s"%(i+1), "cartExplorer")

	def buildNumberCarts(self):
		for i in xrange(10):
			self.bindGesture("kb:%s"%(i), "cartExplorer")
			self.bindGesture("kb:shift+%s"%(i), "cartExplorer")
			self.bindGesture("kb:control+%s"%(i), "cartExplorer")
			self.bindGesture("kb:alt+%s"%(i), "cartExplorer")
		# Take care of dash and equals.
		self.bindGesture("kb:-", "cartExplorer"), self.bindGesture("kb:=", "cartExplorer")
		self.bindGesture("kb:shift+-", "cartExplorer"), self.bindGesture("kb:shift+=", "cartExplorer")
		self.bindGesture("kb:control+-", "cartExplorer"), self.bindGesture("kb:control+=", "cartExplorer")
		self.bindGesture("kb:alt+-", "cartExplorer"), self.bindGesture("kb:alt+=", "cartExplorer")

	def cartsBuilder(self, build=True):
		# A function to build and return cart commands.
		if build:
			self.buildFNCarts()
			self.buildNumberCarts()
		else:
			self.clearGestureBindings()
			self.bindGestures(self.__gestures)

	def script_toggleCartExplorer(self, gesture):
		if not self.cartExplorer:
			# Prevent cart explorer from being engaged outside of playlist viewer.
			# Todo for 6.0: Let users set cart banks.
			fg = api.getForegroundObject()
			if fg.windowClassName != "TStudioForm":
				# Translators: Presented when cart explorer cannot be entered.
				ui.message(_("You are not in playlist viewer, cannot enter cart explorer"))
				return
			self.carts = splmisc.cartExplorerInit(fg.name)
			if self.carts["faultyCarts"]:
				# Translators: presented when cart explorer could not be switched on.
				ui.message(_("Some or all carts could not be assigned, cannot enter cart explorer"))
				return
			else:
				self.cartExplorer = True
				self.cartsBuilder()
				# Translators: Presented when cart explorer is on.
				ui.message(_("Entering cart explorer"))
		else:
			self.cartExplorer = False
			self.cartsBuilder(build=False)
			self.carts.clear()
			# Translators: Presented when cart explorer is off.
			ui.message(_("Exiting cart explorer"))
	# Translators: Input help mode message for a command in Station Playlist Studio.
	script_toggleCartExplorer.__doc__=_("Toggles cart explorer to learn cart assignments.")

	def script_cartExplorer(self, gesture):
		if api.getForegroundObject().windowClassName != "TStudioForm":
			gesture.send()
			return
		if scriptHandler.getLastScriptRepeatCount() >= 1: gesture.send()
		else:
			if gesture.displayName in self.carts: ui.message(self.carts[gesture.displayName])
			elif self.carts["standardLicense"] and (len(gesture.displayName) == 1 or gesture.displayName[-2] == "+"):
				# Translators: Presented when cart command is unavailable.
				ui.message(_("Cart command unavailable"))
			else:
				# Translators: Presented when there is no cart assigned to a cart command.
				ui.message(_("Cart unassigned"))

	# Library scan announcement
	# Announces progress of a library scan (launched from insert tracks dialog by pressing Control+Shift+R or from rescan option from Options dialog).

	def script_setLibraryScanProgress(self, gesture):
		libraryScanAnnounce = splconfig.SPLConfig["LibraryScanAnnounce"]
		if libraryScanAnnounce == "off":
			libraryScanAnnounce = "ending"
			# Translators: A setting in library scan announcement options.
			ui.message(_("Announce start and end of a library scan"))
		elif libraryScanAnnounce == "ending":
			libraryScanAnnounce = "progress"
			# Translators: A setting in library scan announcement options.
			ui.message(_("Announce the progress of a library scan"))
		elif libraryScanAnnounce == "progress":
			libraryScanAnnounce = "numbers"
			# Translators: A setting in library scan announcement options.
			ui.message(_("Announce progress and item count of a library scan"))
		else:
			libraryScanAnnounce = "off"
			# Translators: A setting in library scan announcement options.
			ui.message(_("Do not announce library scans"))
		splconfig.SPLConfig["LibraryScanAnnounce"] = libraryScanAnnounce
	# Translators: Input help mode message for a command in Station Playlist Studio.
	script_setLibraryScanProgress.__doc__=_("Toggles library scan progress settings.")

	def script_startScanFromInsertTracks(self, gesture):
		gesture.send()
		fg = api.getForegroundObject()
		if fg.windowClassName == "TTrackInsertForm":
			# Translators: Presented when library scan has started.
			ui.message(_("Scan start"))
			if self.productVersion not in noLibScanMonitor: self.libraryScanning = True

	# Report library scan (number of items scanned) in the background.
	def monitorLibraryScan(self):
		global libScanT
		if libScanT and libScanT.isAlive() and api.getForegroundObject().windowClassName == "TTrackInsertForm":
			return
		parem = 0 if self.SPLCurVersion < "5.10" else 1
		countA = statusAPI(parem, 32, ret=True)
		if countA == 0:
			self.libraryScanning = False
			return
		time.sleep(0.1)
		if api.getForegroundObject().windowClassName == "TTrackInsertForm" and self.productVersion in noLibScanMonitor:
			self.libraryScanning = False
			return
		countB = statusAPI(parem, 32, ret=True)
		if countA == countB:
			self.libraryScanning = False
			if self.SPLCurVersion >= "5.10":
				countB = statusAPI(0, 32, ret=True)
			# Translators: Presented when library scanning is finished.
			ui.message(_("{itemCount} items in the library").format(itemCount = countB))
			print "scan done"
		else:
			libScanT = threading.Thread(target=self.libraryScanReporter, args=(_SPLWin, countA, countB, parem))
			libScanT.daemon = True
			libScanT.start()

	def libraryScanReporter(self, _SPLWin, countA, countB, parem):
		scanIter = 0
		while countA != countB:
			if not self.libraryScanning: return
			countA = countB
			time.sleep(1)
			# Do not continue if we're back on insert tracks form or library scan is finished.
			if api.getForegroundObject().windowClassName == "TTrackInsertForm" or not self.libraryScanning:
				return
			countB, scanIter = statusAPI(parem, 32, ret=True), scanIter+1
			if countB < 0:
				break
			if scanIter%5 == 0 and splconfig.SPLConfig["LibraryScanAnnounce"] not in ("off", "ending"):
				self._libraryScanAnnouncer(countB, splconfig.SPLConfig["LibraryScanAnnounce"])
		self.libraryScanning = False
		if self.backgroundStatusMonitor: return
		if splconfig.SPLConfig["LibraryScanAnnounce"] != "off":
			if splconfig.SPLConfig["BeepAnnounce"]:
				tones.beep(370, 100)
				print "scan done"
			else:
				# Translators: Presented after library scan is done.
				ui.message(_("Scan complete with {itemCount} items").format(itemCount = countB))

	# Take care of library scanning announcement.
	def _libraryScanAnnouncer(self, count, announcementType):
		if announcementType == "progress":
			# Translators: Presented when library scan is in progress.
			tones.beep(550, 100) if splconfig.SPLConfig["BeepAnnounce"] else ui.message(_("Scanning"))
		elif announcementType == "numbers":
			if splconfig.SPLConfig["BeepAnnounce"]:
				tones.beep(550, 100)
				# No need to provide translatable string - just use index.
				ui.message("{0}".format(count))
			else: ui.message(_("{itemCount} items scanned").format(itemCount = count))

	# Place markers.
	placeMarker = None

	# Is the place marker set on this track?
	# Track argument is None (only useful for debugging purposes).
	def isPlaceMarkerTrack(self, track=None):
		if track is None: track = api.getFocusObject()
		index = track._indexOf("Filename")
		filename = track._getColumnContent(index)
		if self.placeMarker == (index, filename):
			return True
		return False

	# Used in delete track workaround routine.
	def preTrackRemoval(self):
		if self.isPlaceMarkerTrack(track=api.getFocusObject()):
			self.placeMarker = None

	# Some handlers for native commands.

	# In Studio 5.0x, when deleting a track, NVDA announces wrong track item due to focus bouncing.
	# The below hack is sensitive to changes in NVDA core.
	deletedFocusObj = False

	def script_deleteTrack(self, gesture):
		if self.placeMarkerObj: self.preTrackRemoval()
		gesture.send()
		if self.productVersion.startswith("5.0"):
			if api.getForegroundObject().windowClassName == "TStudioForm":
				focus = api.getFocusObject()
				if focus.IAccessibleChildID < focus.parent.childCount:
					self.deletedFocusObj = True
					focus.setFocus()
					self.deletedFocusObj = False
					focus.setFocus()

	# When Escape is pressed, activate background library scan if conditions are right.
	def script_escape(self, gesture):
		gesture.send()
		if self.libraryScanning:
			if not libScanT or (libScanT and not libScanT.isAlive()):
				self.monitorLibraryScan()


	# SPL Assistant: reports status on playback, operation, etc.
	# Used layer command approach to save gesture assignments.
	# Most were borrowed from JFW and Window-Eyes layer scripts.

	# Set up the layer script environment.
	def getScript(self, gesture):
		if not self.SPLAssistant:
			return appModuleHandler.AppModule.getScript(self, gesture)
		script = appModuleHandler.AppModule.getScript(self, gesture)
		if not script:
			script = finally_(self.script_error, self.finish)
		return finally_(script, self.finish)

	def finish(self):
		self.SPLAssistant = False
		self.clearGestureBindings()
		self.bindGestures(self.__gestures)
		if self.cartExplorer:
			self.buildFNCarts()
			self.buildNumberCarts()

	def script_error(self, gesture):
		tones.beep(120, 100)
		self.finish()

	# SPL Assistant flag.
	SPLAssistant = False

	# The SPL Assistant layer driver.

	def script_SPLAssistantToggle(self, gesture):
		# Enter the layer command if an only if we're in the track list to allow easier gesture assignment.
		# Also, do not bother if the app module is not running.
		try:
			fg = api.getForegroundObject()
			if fg.windowClassName != "TStudioForm":
				gesture.send()
				return
			if self.SPLAssistant:
				self.script_error(gesture)
				return
			# To prevent entering wrong gesture while the layer is active.
			self.clearGestureBindings()
			# Project Rainbow: choose the required compatibility layer.
			self.bindGestures(self.__SPLAssistantGestures)
			self.SPLAssistant = True
			tones.beep(512, 50) if splconfig.SPLConfig["BeepAnnounce"] else ui.message("Studio")
		except WindowsError:
			return
	# Translators: Input help mode message for a layer command in Station Playlist Studio.
	script_SPLAssistantToggle.__doc__=_("The SPL Assistant layer command. See the add-on guide for more information on available commands.")


	# Status table keys
	SPLPlayStatus = 0
	SPLSystemStatus = 1
	SPLHourSelectedDuration = 3
	SPLNextTrackTitle = 4
	SPLCurrentTrackTitle = 5
	SPLTemperature = 6
	SPLScheduled = 7

	# Table of child constants based on versions
	# These are scattered throughout the screen, so one can use foreground.children[index] to fetch them.
	# Because 5.x (an perhaps future releases) uses different screen layout, look up the needed constant from the table below (row = info needed, column = version).
	statusObjs={
		SPLPlayStatus:[5, 6], # Play status, mic, etc.
		SPLSystemStatus:[-3, -2], # The second status bar containing system status such as up time.
		SPLHourSelectedDuration:[18, 19], # In case the user selects one or more tracks in a given hour.
		SPLScheduled:[19, 20], # Time when the selected track will begin.
		SPLNextTrackTitle:[7, 8], # Name and duration of the next track if any.
		SPLCurrentTrackTitle:[8, 9], # Name of the currently playing track.
		SPLTemperature:[6, 7], # Temperature for the current city.
	}

	_cachedStatusObjs = {}

	# Called in the layer commands themselves.
	def status(self, infoIndex):
		# Look up the cached objects first for faster response.
		if not infoIndex in self._cachedStatusObjs:
			fg = api.getForegroundObject()
			if not fg.windowClassName == "TStudioForm":
				raise RuntimeError("Not focused in playlist viewer")
			if not self.productVersion >= "5.10": statusObj = self.statusObjs[infoIndex][0]
			else: statusObj = self.statusObjs[infoIndex][1]
			self._cachedStatusObjs[infoIndex] = fg.children[statusObj]
		return self._cachedStatusObjs[infoIndex]

	# The layer commands themselves.

	def script_sayPlayStatus(self, gesture):
		# Please do not translate the following messages.
		if statusAPI(0, 104, ret=True):
			ui.message("Play status: Playing")
		else:
			ui.message("Play status: Stopped")

	def script_sayAutomationStatus(self, gesture):
		obj = self.status(self.SPLPlayStatus).children[1]
		ui.message(obj.name)

	def script_sayMicStatus(self, gesture):
		obj = self.status(self.SPLPlayStatus).children[2]
		ui.message(obj.name)

	def script_sayLineInStatus(self, gesture):
		obj = self.status(self.SPLPlayStatus).children[3]
		ui.message(obj.name)

	def script_sayRecToFileStatus(self, gesture):
		obj = self.status(self.SPLPlayStatus).children[4]
		ui.message(obj.name)

	def script_sayCartEditStatus(self, gesture):
		obj = self.status(self.SPLPlayStatus).children[5]
		ui.message(obj.name)

	def script_sayHourTrackDuration(self, gesture):
		statusAPI(0, 27, self.announceTime)

	def script_sayHourSelectedTrackDuration(self, gesture):
		obj = self.status(self.SPLHourSelectedDuration).firstChild
		ui.message(obj.name)

	def script_sayPlaylistRemainingDuration(self, gesture):
		statusAPI(1, 27, self.announceTime)

	def script_sayPlaylistModified(self, gesture):
		try:
			obj = self.status(self.SPLSystemStatus).children[5]
			ui.message(obj.name)
		except IndexError:
			# Translators: Presented when playlist modification is unavailable (for Studio 4.33 and earlier)
			ui.message(_("Playlist modification not available"))

	def script_sayNextTrackTitle(self, gesture):
		try:
			obj = self.status(self.SPLNextTrackTitle).firstChild
			# Translators: Presented when there is no information for the next track.
			ui.message(_("No next track scheduled or no track is playing")) if obj.name is None else ui.message(obj.name)
		except RuntimeError:
			# Translators: Presented when next track information is unavailable.
			ui.message(_("Cannot find next track information"))
		finally:
			self.finish()
	# Translators: Input help mode message for a command in Station Playlist Studio.
	script_sayNextTrackTitle.__doc__=_("Announces title of the next track if any")

	def script_sayCurrentTrackTitle(self, gesture):
		try:
			obj = self.status(self.SPLCurrentTrackTitle).firstChild
			# Translators: Presented when there is no information for the current track.
			ui.message(_("Cannot locate current track information or no track is playing")) if obj.name is None else ui.message(obj.name)
		except RuntimeError:
			# Translators: Presented when current track information is unavailable.
			ui.message(_("Cannot find current track information"))
		finally:
			self.finish()
	# Translators: Input help mode message for a command in Station Playlist Studio.
	script_sayCurrentTrackTitle.__doc__=_("Announces title of the next track if any")

	def script_sayTemperature(self, gesture):
		try:
			obj = self.status(self.SPLTemperature).firstChild
			# Translators: Presented when there is no weather or temperature information.
			ui.message(_("Weather and temperature not configured")) if obj.name is None else ui.message(obj.name)
		except RuntimeError:
			# Translators: Presented when temperature information cannot be found.
			ui.message(_("Weather information not found"))
		finally:
			self.finish()
	# Translators: Input help mode message for a command in Station Playlist Studio.
	script_sayTemperature.__doc__=_("Announces temperature and weather information")

	def script_sayUpTime(self, gesture):
		obj = self.status(self.SPLSystemStatus).firstChild
		ui.message(obj.name)

	def script_sayScheduledTime(self, gesture):
		obj = self.status(self.SPLScheduled).firstChild
		ui.message(obj.name)

	def script_sayListenerCount(self, gesture):
		obj = self.status(self.SPLSystemStatus).children[3]
		# Translators: Presented when there is no listener count information.
		ui.message(obj.name) if obj.name is not None else ui.message(_("Listener count not found"))

	def script_sayTrackPitch(self, gesture):
		try:
			obj = self.status(self.SPLSystemStatus).children[4]
			ui.message(obj.name)
		except IndexError:
			# Translators: Presented when there is no information on song pitch (for Studio 4.33 and earlier).
			ui.message(_("Song pitch not available"))

	# Few toggle/misc scripts that may be excluded from the layer later.

	def script_libraryScanMonitor(self, gesture):
		if not self.libraryScanning:
			if self.productVersion >= "5.10":
				scanning = statusAPI(1, 32, ret=True)
				if scanning < 0:
					items = statusAPI(0, 32, ret=True)
					ui.message(_("{itemCount} items in the library").format(itemCount = items))
					return
			self.libraryScanning = True
			# Translators: Presented when attempting to start library scan.
			ui.message(_("Monitoring library scan"))
			self.monitorLibraryScan()
		else:
			# Translators: Presented when library scan is already in progress.
			ui.message(_("Scanning is in progress"))

	# Track time analysis: return total length of the selected tracks upon request.
	# Analysis command will be assignable.
	_analysisMarker = None

	def _trackAnalysisAllowed(self):
		if api.getForegroundObject().windowClassName != "TStudioForm":
			ui.message("Not in playlist viewer, cannot perform track time analysis")
			return False
		return True

	def script_markTrackForAnalysis(self, gesture):
		self.finish()
		if self._trackAnalysisAllowed():
			focus = api.getFocusObject()
			if focus.role == controlTypes.ROLE_LIST:
				ui.message("No tracks were added, cannot perform track time analysis")
				return
			if scriptHandler.getLastScriptRepeatCount() == 0:
				self._analysisMarker = focus.IAccessibleChildID-1
				ui.message("Track time analysis activated")
			else:
				self._analysisMarker = None
				ui.message("Track time analysis deactivated")
	script_markTrackForAnalysis.__doc__=_("Marks focused track as start marker for track time analysis")

	def script_trackTimeAnalysis(self, gesture):
		self.finish()
		if self._trackAnalysisAllowed():
			focus = api.getFocusObject()
			if focus.role == controlTypes.ROLE_LIST:
				ui.message("No tracks were added, cannot perform track time analysis")
				return
			if self._analysisMarker is None:
				ui.message("No track selected as start of analysis marker, cannot perform time analysis")
				return
			trackPos = focus.IAccessibleChildID-1
			if self._analysisMarker == trackPos:
				filename = statusAPI(self._analysisMarker, 211, ret=True)
				statusAPI(filename, 30, func=self.announceTime)
			else:
				analysisBegin = min(self._analysisMarker, trackPos)
				analysisEnd = max(self._analysisMarker, trackPos)
				analysisRange = analysisEnd-analysisBegin+1
				totalLength = 0
				for track in xrange(analysisBegin, analysisEnd+1):
					filename = statusAPI(track, 211, ret=True)
					totalLength+=statusAPI(filename, 30, ret=True)
				ui.message("Tracks: {numberOfSelectedTracks}, totaling {totalTime}".format(numberOfSelectedTracks = analysisRange, totalTime = self._ms2time(totalLength)))
	script_trackTimeAnalysis.__doc__=_("Announces total length of tracks between analysis start marker and the current track")

	def script_switchProfiles(self, gesture):
		splconfig.instantProfileSwitch()

	def script_setPlaceMarker(self, gesture):
		obj = api.getFocusObject()
		index = obj._indexOf("Filename")
		filename = obj._getColumnContent(index)
		if filename:
			self.placeMarker = (index, filename)
			ui.message("place marker set")
		else:
			ui.message("This track cannot be used as a place marker track")

	def script_findPlaceMarker(self, gesture):
		if self.placeMarker is None:
			ui.message("No place marker found")
		else:
			track = self._trackLocator(self.placeMarker[1], obj=api.getFocusObject().parent.firstChild, columns=[self.placeMarker[0]])
			track.setFocus(), track.setFocus()

	def script_layerHelp(self, gesture):
		# Translators: The title for SPL Assistant help dialog.
		wx.CallAfter(gui.messageBox, SPLAssistantHelp, _("SPL Assistant help"))

	def script_openOnlineDoc(self, gesture):
		os.startfile("https://bitbucket.org/nvdaaddonteam/stationplaylist/wiki/SPLDevAddonGuide")


	__SPLAssistantGestures={
		"kb:p":"sayPlayStatus",
		"kb:a":"sayAutomationStatus",
		"kb:m":"sayMicStatus",
		"kb:l":"sayLineInStatus",
		"kb:r":"sayRecToFileStatus",
		"kb:t":"sayCartEditStatus",
		"kb:h":"sayHourTrackDuration",
		"kb:shift+h":"sayHourSelectedTrackDuration",
		"kb:d":"sayPlaylistRemainingDuration",
		"kb:y":"sayPlaylistModified",
		"kb:u":"sayUpTime",
		"kb:n":"sayNextTrackTitle",
		"kb:c":"sayCurrentTrackTitle",
		"kb:w":"sayTemperature",
		"kb:i":"sayListenerCount",
		"kb:s":"sayScheduledTime",
		"kb:shift+p":"sayTrackPitch",
		"kb:shift+r":"libraryScanMonitor",
		"kb:f9":"markTrackForAnalysis",
		"kb:f10":"trackTimeAnalysis",
		"kb:f12":"switchProfiles",
		"kb:Control+k":"setPlaceMarker",
		"kb:k":"findPlaceMarker",
		"kb:f1":"layerHelp",
		"kb:shift+f1":"openOnlineDoc",
	}

	__gestures={
		"kb:control+alt+t":"sayRemainingTime",
		"ts(SPL):2finger_flickDown":"sayRemainingTime",
		"kb:alt+shift+t":"sayElapsedTime",
		"kb:shift+nvda+f12":"sayBroadcasterTime",
		"ts(SPL):2finger_flickUp":"sayBroadcasterTime",
		"kb:control+nvda+1":"toggleBeepAnnounce",
		"kb:control+nvda+2":"setEndOfTrackTime",
		"ts(SPL):2finger_flickRight":"setEndOfTrackTime",
		"kb:alt+nvda+2":"setSongRampTime",
		"ts(SPL):2finger_flickLeft":"setSongRampTime",
		"kb:control+nvda+4":"setMicAlarm",
		"kb:control+nvda+f":"findTrack",
		"kb:nvda+f3":"findTrackNext",
		"kb:shift+nvda+f3":"findTrackPrevious",
		"kb:control+nvda+3":"toggleCartExplorer",
		"kb:alt+nvda+r":"setLibraryScanProgress",
		"kb:control+shift+r":"startScanFromInsertTracks",
		"kb:control+shift+x":"setBrailleTimer",
		"kb:control+NVDA+0":"openConfigDialog",
		"kb:Shift+delete":"deleteTrack",
		"kb:Shift+numpadDelete":"deleteTrack",
		"kb:escape":"escape",
		#"kb:control+nvda+`":"SPLAssistantToggle"
	}<|MERGE_RESOLUTION|>--- conflicted
+++ resolved
@@ -319,11 +319,7 @@
 	def chooseNVDAObjectOverlayClasses(self, obj, clsList):
 		role = obj.role
 		windowStyle = obj.windowStyle
-<<<<<<< HEAD
-		if obj.windowClassName == "TTntListView.UnicodeClass" and role == controlTypes.ROLE_LISTITEM and windowStyle & 0x100000 == 0x100000:
-=======
 		if obj.windowClassName == "TTntListView.UnicodeClass" and role == controlTypes.ROLE_LISTITEM and abs(windowStyle - 1443991625)%0x100000 == 0:
->>>>>>> d7f7e1b0
 			clsList.insert(0, SPL510TrackItem)
 		elif obj.windowClassName == "TListView" and role in (controlTypes.ROLE_CHECKBOX, controlTypes.ROLE_LISTITEM) and abs(windowStyle - 1442938953)%0x100000 == 0:
 			clsList.insert(0, SPLTrackItem)
