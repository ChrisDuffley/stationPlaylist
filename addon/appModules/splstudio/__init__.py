# StationPlaylist Studio
# An app module and global plugin package for NVDA
# Copyright 2011, 2013-2015, Geoff Shang, Joseph Lee and others, released under GPL.
# The primary function of this appModule is to provide meaningful feedback to users of SplStudio
# by allowing speaking of items which cannot be easily found.
# Version 0.01 - 7 April 2011:
# Initial release: Jamie's focus hack plus auto-announcement of status items.
# Additional work done by Joseph Lee and other contributors.
# For SPL Studio Controller, focus movement, SAM Encoder support and other utilities, see the global plugin version of this app module.

# Minimum version: SPL 5.00, NvDA 2014.3.

import ctypes
from functools import wraps
import os
import time
import threading
import controlTypes
import appModuleHandler
import api
import globalVars
import review
import eventHandler
import scriptHandler
import ui
import nvwave
import speech
import braille
import touchHandler
import gui
import wx
from winUser import user32, sendMessage
import winKernel
from NVDAObjects.IAccessible import IAccessible, sysListView32 # SysListView32 is used for Track Dial (see below).
import textInfos
import tones
import splconfig
import addonHandler
addonHandler.initTranslation()

# The finally function for status announcement scripts in this module (source: Tyler Spivey's code).
def finally_(func, final):
	"""Calls final after func, even if it fails."""
	def wrap(f):
		@wraps(f)
		def new(*args, **kwargs):
			try:
				func(*args, **kwargs)
			finally:
				final()
		return new
	return wrap(final)

# Make sure the broadcaster is running a compatible version.
SPLMinVersion = "5.00"

# Threads pool.
micAlarmT = None
libScanT = None

# Blacklisted versions of Studio where library scanning functionality is broken.
noLibScanMonitor = ["5.10"]

# Braille and play a sound in response to an alarm or an event.
def messageSound(wavFile, message):
	nvwave.playWaveFile(wavFile)
	braille.handler.message(message)

# Call SPL API to obtain needed values.
# A thin wrapper around user32.SendMessage and calling a callback if defined.
# Offset is used in some time commands.
def statusAPI(arg, command, func=None, ret=False, offset=None):
	SPLWin = user32.FindWindowA("SPLStudio", None)
	if not SPLWin: return
	val = sendMessage(SPLWin, 1024, arg, command)
	if ret:
		return val
	if func:
		func(val) if not offset else func(val, offset)

# Routines for track items themselves (prepare for future work).
class SPLTrackItem(IAccessible):
	"""Track item for earlier versions of Studio such as 5.00.
	A base class for providing utility scripts when track entries are focused, such as track dial."""

	def initOverlayClass(self):
		if splconfig.SPLConfig["TrackDial"]:
			self.bindGesture("kb:rightArrow", "nextColumn")
			self.bindGesture("kb:leftArrow", "prevColumn")

	# Track Dial: using arrow keys to move through columns.
	# This is similar to enhanced arrow keys in other screen readers.

	def script_toggleTrackDial(self, gesture):
		if not splconfig.SPLConfig["TrackDial"]:
			splconfig.SPLConfig["TrackDial"] = True
			self.bindGesture("kb:rightArrow", "nextColumn")
			self.bindGesture("kb:leftArrow", "prevColumn")
			dialText = "Track Dial on"
			if self.appModule.SPLColNumber > 0:
				dialText+= ", located at column {columnHeader}".format(columnHeader = self.appModule.SPLColNumber+1)
			ui.message(dialText)
		else:
			splconfig.SPLConfig["TrackDial"] = False
			try:
				self.removeGestureBinding("kb:rightArrow")
				self.removeGestureBinding("kb:leftArrow")
			except KeyError:
				pass
			ui.message("Track Dial off")
	# Translators: Input help mode message for SPL track item.
	script_toggleTrackDial.__doc__=_("Toggles track dial on and off.")
	script_toggleTrackDial.category = "StationPlaylist Studio"

	# Some helper functions to handle corner cases.
	# Each track item provides its own version.
	def _leftmostcol(self):
		leftmost = self.columnHeaders.firstChild.name
		if not self.name or self.name == "":
			ui.message("{leftmostColumn} not found".format(leftmostColumn = leftmost))
		else:
			ui.message("{leftmostColumn}: {leftmostContent}".format(leftmostColumn = self.columnHeaders.children[self.appModule.SPLColNumber].name, leftmostContent = self.name))

	# Locate column content.
	def _getColumnContent(self, col):
		# Borrowed from SysListView32 implementation.
		# For add-on 6.0: see if track items can be subclassed from SysListView32.ListItem.
		buffer=None
		processHandle=self.processHandle
		sizeofLVITEM = ctypes.sizeof(sysListView32.LVITEM)
		# Because each process in an OS has separate memory spaces, use VM functions to find column content.
		internalItem=winKernel.virtualAllocEx(processHandle,None,sizeofLVITEM,winKernel.MEM_COMMIT,winKernel.PAGE_READWRITE)
		try:
			internalText=winKernel.virtualAllocEx(processHandle,None,520,winKernel.MEM_COMMIT,winKernel.PAGE_READWRITE)
			try:
				item=sysListView32.LVITEM(iItem=self.IAccessibleChildID-1,mask=sysListView32.LVIF_TEXT|sysListView32.LVIF_COLUMNS,iSubItem=col,pszText=internalText,cchTextMax=260)
				winKernel.writeProcessMemory(processHandle,internalItem,ctypes.byref(item),sizeofLVITEM,None)
				len = sendMessage(self.windowHandle,sysListView32.LVM_GETITEMTEXTW, (self.IAccessibleChildID-1), internalItem)
				if len:
					winKernel.readProcessMemory(processHandle,internalItem,ctypes.byref(item),sizeofLVITEM,None)
					buffer=ctypes.create_unicode_buffer(len)
					winKernel.readProcessMemory(processHandle,item.pszText,buffer,ctypes.sizeof(buffer),None)
			finally:
				winKernel.virtualFreeEx(processHandle,internalText,0,winKernel.MEM_RELEASE)
		finally:
			winKernel.virtualFreeEx(processHandle,internalItem,0,winKernel.MEM_RELEASE)
		return buffer.value if buffer else None

	# Announce column content if any.
	def announceColumnContent(self, colNumber):
		columnHeader = self.columnHeaders.children[colNumber].name
		columnContent = self._getColumnContent(colNumber)
		if columnContent:
			ui.message("{header}: {content}".format(header = columnHeader, content = columnContent))
		else:
			speech.speakMessage("{header}: blank".format(header = columnHeader))
			braille.handler.message("{header}: ()".format(header = columnHeader))

	# Now the scripts.

	def script_nextColumn(self, gesture):
		self.columnHeaders = self.parent.children[-1]
		if (self.appModule.SPLColNumber+1) == self.columnHeaders.childCount:
			tones.beep(2000, 100)
		else:
			self.appModule.SPLColNumber +=1
		self.announceColumnContent(self.appModule.SPLColNumber)

	def script_prevColumn(self, gesture):
		self.columnHeaders = self.parent.children[-1]
		if self.appModule.SPLColNumber <= 0:
			tones.beep(2000, 100)
		else:
			self.appModule.SPLColNumber -=1
		if self.appModule.SPLColNumber == 0:
			self._leftmostcol()
		else:
			self.announceColumnContent(self.appModule.SPLColNumber)

	__gestures={
		#"kb:control+`":"toggleTrackDial",
	}

class SPL510TrackItem(SPLTrackItem):
	""" Track item for Studio 5.10 and later."""

	def script_select(self, gesture):
		gesture.send()
		speech.speakMessage(self.name)
		braille.handler.handleUpdate(self)

	# Handle track dial for SPL 5.10.
	def _leftmostcol(self):
		if not self.name:
			ui.message("Status not found")
		else:
			ui.message("Status: {n}".format(n = self.name))

	__gestures={"kb:space":"select"}


class AppModule(appModuleHandler.AppModule):

	# Translators: Script category for Station Playlist commands in input gestures dialog.
	scriptCategory = _("StationPlaylist Studio")

	# Prepare the settings dialog among other things.
	def __init__(self, *args, **kwargs):
		super(AppModule, self).__init__(*args, **kwargs)
		if self.SPLCurVersion < SPLMinVersion:
			ui.message("Error: Unsupported version of Studio is running")
			raise RuntimeError("Unsupported version of Studio is running, exiting app module")
		ui.message("Using SPL Studio version {SPLVersion}".format(SPLVersion = self.SPLCurVersion))
		splconfig.initConfig()
		# Announce status changes while using other programs.
		# This requires NVDA core support and will be available in 5.0 and later (cannot be ported to earlier versions).
		# For now, handle all background events, but in the end, make this configurable.
		if hasattr(eventHandler, "requestEvents"):
			eventHandler.requestEvents(eventName="nameChange", processId=self.processID, windowClassName="TStatusBar")
			eventHandler.requestEvents(eventName="nameChange", processId=self.processID, windowClassName="TStaticText")
			self.backgroundStatusMonitor = True
		else:
			self.backgroundStatusMonitor = False
		self.prefsMenu = gui.mainFrame.sysTrayIcon.preferencesMenu
		self.SPLSettings = self.prefsMenu.Append(wx.ID_ANY, _("SPL Studio Settings..."), _("SPL settings"))
		gui.mainFrame.sysTrayIcon.Bind(wx.EVT_MENU, splconfig.onConfigDialog, self.SPLSettings)

	SPLCurVersion = appModuleHandler.AppModule.productVersion
	# 5.0/Experimental: allow SPL Controller layer command to invoke SPL Assistant.
	# For now, this needs to be enabled from Python Console and may or may not make it into 5.0.
	SPLConPassthrough = False

	def event_NVDAObject_init(self, obj):
		# Radio button group names are not recognized as grouping, so work around this.
		if obj.windowClassName == "TRadioGroup":
			obj.role = controlTypes.ROLE_GROUPING
		# In certain edit fields and combo boxes, the field name is written to the screen, and there's no way to fetch the object for this text. Thus use review position text.
		elif obj.windowClassName in ("TEdit", "TComboBox") and not obj.name:
			fieldName, fieldObj  = review.getScreenPosition(obj)
			fieldName.expand(textInfos.UNIT_LINE)
			if obj.windowClassName == "TComboBox":
				obj.name = fieldName.text.replace(obj.windowText, "")
			else:
				obj.name = fieldName.text

	# Some controls which needs special routines.
	def chooseNVDAObjectOverlayClasses(self, obj, clsList):
		fg = api.getForegroundObject()
		if fg:
			role = obj.role
			if obj.windowClassName == "TTntListView.UnicodeClass" and fg.windowClassName == "TStudioForm" and role == controlTypes.ROLE_LISTITEM:
				clsList.insert(0, SPL510TrackItem)
			elif obj.windowClassName == "TListView" and fg.windowClassName == "TStudioForm" and role in (controlTypes.ROLE_CHECKBOX, controlTypes.ROLE_LISTITEM):
				clsList.insert(0, SPLTrackItem)

	# Keep an eye on library scans in insert tracks window.
	libraryScanning = False
	scanCount = 0
	# For SPL 5.10: take care of some object child constant changes across builds.
	spl510used = False
	# For 5.0X and earlier: prevent NVDA from announcing scheduled time multiple times.
	scheduledTimeCache = ""
	# Track Dial (A.K.A. enhanced arrow keys)
	SPLColNumber = 0

	# Automatically announce mic, line in, etc changes
	# These items are static text items whose name changes.
	# Note: There are two status bars, hence the need to exclude Up time so it doesn't announce every minute.
	# Unfortunately, Window handles and WindowControlIDs seem to change, so can't be used.
	def event_nameChange(self, obj, nextHandler):
		global noLibScanMonitor
		# Do not let NvDA get name for None object when SPL window is maximized.
		if not obj.name:
			return
		# Suppress announcing status messages when background monitoring is unavailable.
		if api.getForegroundObject().processID != self.processID and not self.backgroundStatusMonitor:
			nextHandler()
		if obj.windowClassName == "TStatusBar" and not obj.name.startswith("  Up time:"):
			# Special handling for Play Status
			if obj.IAccessibleChildID == 1:
				# Cache the global config for library scans.
				libraryScanProgress = splconfig.SPLConfig["LibraryScanAnnounce"]
				if "Play status" in obj.name:
					# Strip off "  Play status: " for brevity only in main playlist window.
					ui.message(obj.name.split(":")[1][1:])
				elif "Loading" in obj.name:
					if libraryScanProgress != "off":
						# If library scan is in progress, announce its progress.
						self.scanCount+=1
						if self.scanCount%100 == 0:
							self._libraryScanAnnouncer(obj.name[1:obj.name.find("]")], libraryScanProgress)
					if not self.libraryScanning:
						if self.productVersion not in noLibScanMonitor:
							if not self.backgroundStatusMonitor: self.libraryScanning = True
				elif "match" in obj.name:
					if libraryScanProgress != "off":
						if splconfig.SPLConfig["BeepAnnounce"]: tones.beep(370, 100)
						else:
							# 5.0: Store the handle only once.
							SPLWin  = user32.FindWindowA("SPLStudio", None)
							count = sendMessage(SPLWin, 1024, 0, 32)
							ui.message("Scan complete with {scanCount} items".format(scanCount = count))
					if self.libraryScanning: self.libraryScanning = False
					self.scanCount = 0
			else:
				if obj.name.startswith("Scheduled for"):
					if not splconfig.SPLConfig["SayScheduledFor"]:
						nextHandler()
						return
					if self.scheduledTimeCache == obj.name: return
					else:
						self.scheduledTimeCache = obj.name
						ui.message(obj.name)
						return
				elif "Listener" in obj.name and not splconfig.SPLConfig["SayListenerCount"]:
					nextHandler()
					return
				elif not (obj.name.endswith(" On") or obj.name.endswith(" Off")) or (obj.name.startswith("Cart") and obj.IAccessibleChildID == 3):
					# Announce status information that does not contain toggle messages and return immediately.
					ui.message(obj.name)
					return
				elif splconfig.SPLConfig["BeepAnnounce"]:
					# User wishes to hear beeps instead of words. The beeps are power on and off sounds from PAC Mate Omni.
					beep = obj.name.split()
					stat = beep[-1]
					wavDir = os.path.dirname(__file__)
					# Play a wave file based on on/off status.
					if stat == "Off":
						wavFile = os.path.join(wavDir, "SPL_off.wav")
					elif stat == "On":
						wavFile = os.path.join(wavDir, "SPL_on.wav")
					# Yet another Studio 5.10 fix: sometimes, status bar fires this event once more.
					try:
						messageSound(wavFile, obj.name)
					except:
						return
				else:
					ui.message(obj.name)
				if self.cartExplorer or int(splconfig.SPLConfig["MicAlarm"]):
					# Activate mic alarm or announce when cart explorer is active.
					self.doExtraAction(obj.name)
		# Monitor the end of track and song intro time and announce it.
		elif obj.windowClassName == "TStaticText": # For future extensions.
			if obj.simplePrevious != None:
				if obj.simplePrevious.name == "Remaining Time":
					# End of track for SPL 5.x.
					if splconfig.SPLConfig["BrailleTimer"] in ("outro", "both") and api.getForegroundObject().processID == self.processID: #and "00:00" < obj.name <= self.SPLEndOfTrackTime:
						braille.handler.message(obj.name)
					if (obj.name == "00:{0:02d}".format(splconfig.SPLConfig["EndOfTrackTime"])
					and splconfig.SPLConfig["SayEndOfTrack"]):
						tones.beep(440, 200)
				if obj.simplePrevious.name == "Remaining Song Ramp":
					# Song intro for SPL 5.x.
					if splconfig.SPLConfig["BrailleTimer"] in ("intro", "both") and api.getForegroundObject().processID == self.processID: #and "00:00" < obj.name <= self.SPLSongRampTime:
						braille.handler.message(obj.name)
					if (obj.name == "00:{0:02d}".format(splconfig.SPLConfig["SongRampTime"])
					and splconfig.SPLConfig["SaySongRamp"]):
						tones.beep(512, 400)
		nextHandler()

	# JL's additions

	# Perform extra action in specific situations (mic alarm, for example).
	def doExtraAction(self, status):
		micAlarm = int(splconfig.SPLConfig["MicAlarm"])
		if self.cartExplorer:
			if status == "Cart Edit On":
				# Translators: Presented when cart edit mode is toggled on while cart explorer is on.
				ui.message(_("Cart explorer is active"))
			elif status == "Cart Edit Off":
				# Translators: Presented when cart edit mode is toggled off while cart explorer is on.
				ui.message(_("Please reenter cart explorer to view updated cart assignments"))
		if micAlarm:
			# Play an alarm sound from Braille Sense U2.
			global micAlarmT
			micAlarmWav = os.path.join(os.path.dirname(__file__), "SPL_MicAlarm.wav")
			# Translators: Presented in braille when microphone was on for more than a specified time in microphone alarm dialog.
			micAlarmMessage = _("Warning: Microphone active")
			# Use a timer to play a tone when microphone was active for more than the specified amount.
			if status == "Microphone On":
				micAlarmT = threading.Timer(micAlarm, messageSound, args=[micAlarmWav, micAlarmMessage])
				try:
					micAlarmT.start()
				except RuntimeError:
					micAlarmT = threading.Timer(micAlarm, messageSound, args=[micAlarmWav, micAlarmMessage])
					micAlarmT.start()
			elif status == "Microphone Off":
				if micAlarmT is not None: micAlarmT.cancel()
				micAlarmT = None


	# Hacks for gain focus events.
	def event_gainFocus(self, obj, nextHandler):
		if self.deletedFocusObj or (obj.windowClassName == "TListView" and obj.role == 0):
			self.deletedFocusObj = False
			return
		nextHandler()

	# Continue monitoring library scans among other focus loss management.
	def event_loseFocus(self, obj, nextHandler):
		fg = api.getForegroundObject()
		if fg.windowClassName == "TTrackInsertForm" and self.libraryScanning and not self.backgroundStatusMonitor:
			global libScanT
			if not libScanT or (libScanT and not libScanT.isAlive()):
				self.monitorLibraryScan()
		nextHandler()

	# Add or remove SPL-specific touch commands.
	# Code comes from Enhanced Touch Gestures add-on from the same author.
	# This may change if NVDA core decides to abandon touch mode concept.

	def event_appModule_gainFocus(self):
		if touchHandler.handler:
			if "SPL" not in touchHandler.availableTouchModes:
				touchHandler.availableTouchModes.append("SPL")
				# Add the human-readable representation also.
				touchHandler.touchModeLabels["spl"] = _("SPL mode")

	def event_appModule_loseFocus(self):
		if touchHandler.handler:
			# Switch to object mode.
			touchHandler.handler._curTouchMode = touchHandler.availableTouchModes[1]
			if "SPL" in touchHandler.availableTouchModes:
				# If we have too many touch modes, pop all except the original entries.
				for mode in touchHandler.availableTouchModes:
					if mode == "SPL": touchHandler.availableTouchModes.pop()
			try:
				del touchHandler.touchModeLabels["spl"]
			except KeyError:
				pass


	# Save configuration when terminating.
	def terminate(self):
		super(AppModule, self).terminate()
<<<<<<< HEAD
		splconfig.saveConfig()
		# Hack: until the public API is available, remove SPL entry from accepted events manually.
		try:
			eventHandler._acceptEvents.remove(("nameChange", self.processID, "TStatusBar"))
			eventHandler._acceptEvents.remove(("nameChange", self.processID, "TStaticText"))
		except KeyError, AttributeError:
			pass
=======
		if splconfig.SPLConfig is not None: splconfig.SPLConfig.write()
>>>>>>> fc71f725
		try:
			self.prefsMenu.RemoveItem(self.SPLSettings)
		except AttributeError, wx.PyDeadObjectError:
			pass


	# Script sections (for ease of maintenance):
	# Time-related: elapsed time, end of track alarm, etc.
	# Misc scripts: track finder and others.
	# SPL Assistant layer: status commands.

	# A few time related scripts (elapsed time, remaining time, etc.).

	# Speak any time-related errors.
	# Message type: error message.
	timeMessageErrors={
		# Translators: Presented when remaining time is unavailable.
		1:_("Remaining time not available"),
		# Translators: Presented when elapsed time is unavailable.
		2:_("Elapsed time not available"),
		# Translators: Presented when broadcaster time is unavailable.
			3:_("Broadcaster time not available"),
		# Translators: Presented when time information is unavailable.
		4:_("Cannot obtain time in hours, minutes and seconds")
	}

	# Specific to time scripts using Studio API.
	def announceTime(self, t, offset = None):
		if t <= 0:
			ui.message("00:00")
		else:
			tm = (t/1000) if not offset else (t/1000)+offset
			if tm < 60:
				tm1, tm2 = "00", tm
			else:
				tm1, tm2 = divmod(tm, 60)
			if tm1 < 10:
				tm1 = "0" + str(tm1)
			if tm2 < 10:
				tm2 = "0" + str(tm2)
			ui.message("{a}:{b}".format(a = tm1, b = tm2))

	# Scripts which rely on API.
	def script_sayRemainingTime(self, gesture):
		fgWindow = api.getForegroundObject()
		if fgWindow.windowClassName == "TStudioForm":
			statusAPI(3, 105, self.announceTime, offset=1)
		else:
			ui.message(self.timeMessageErrors[1])
	# Translators: Input help mode message for a command in Station Playlist Studio.
	script_sayRemainingTime.__doc__=_("Announces the remaining track time.")

	def script_sayElapsedTime(self, gesture):
		fgWindow = api.getForegroundObject()
		if fgWindow.windowClassName == "TStudioForm":
			statusAPI(0, 105, self.announceTime, offset=1)
		else:
			ui.message(self.timeMessageErrors[2])
	# Translators: Input help mode message for a command in Station Playlist Studio.
	script_sayElapsedTime.__doc__=_("Announces the elapsed time for the currently playing track.")

	def script_sayBroadcasterTime(self, gesture):
		# Says things such as "25 minutes to 2" and "5 past 11".
		fgWindow = api.getForegroundObject()
		if fgWindow.windowClassName == "TStudioForm":
			# Parse the local time and say it similar to how Studio presents broadcaster time.
			h, m = time.localtime()[3], time.localtime()[4]
			if h not in (0, 12):
				h %= 12
			if m == 0:
				if h == 0: h+=12
				# Messages in this method should not be translated.
				broadcasterTime = "{hour} o'clock".format(hour = h)
			elif 1 <= m <= 30:
				if h == 0: h+=12
				broadcasterTime = "{minute} min past {hour}".format(minute = m, hour = h)
			else:
				if h == 12: h = 1
				m = 60-m
				broadcasterTime = "{minute} min to {hour}".format(minute = m, hour = h+1)
			ui.message(broadcasterTime)
		else:
			ui.message(self.timeMessageErrors[3])
	# Translators: Input help mode message for a command in Station Playlist Studio.
	script_sayBroadcasterTime.__doc__=_("Announces broadcaster time.")

	def script_sayCompleteTime(self, gesture):
		# Says complete time in hours, minutes and seconds via kernel32's routines.
		if api.getForegroundObject().windowClassName == "TStudioForm":
			ui.message(winKernel.GetTimeFormat(winKernel.LOCALE_USER_DEFAULT, 0, None, None))
		else:
			ui.message(self.timeMessageErrors[4])
	# Translators: Input help mode message for a command in Station Playlist Studio.
	script_sayCompleteTime.__doc__=_("Announces time including seconds.")

	# Set the end of track alarm time between 1 and 59 seconds.

	def script_setEndOfTrackTime(self, gesture):
		try:
			timeVal = splconfig.SPLConfig["EndOfTrackTime"]
			d = splconfig.SPLAlarmDialog(gui.mainFrame, "EndOfTrackTime", "SayEndOfTrack",
			# Translators: The title of end of track alarm dialog.
			_("End of track alarm"),
			# Translators: A dialog message to set end of track alarm (curAlarmSec is the current end of track alarm in seconds).
			_("Enter &end of track alarm time in seconds (currently {curAlarmSec})").format(curAlarmSec = timeVal),
			"&Notify when end of track is approaching", 1, 59)
			gui.mainFrame.prePopup()
			d.Raise()
			d.Show()
			gui.mainFrame.postPopup()
			splconfig._alarmDialogOpened = True
		except RuntimeError:
			wx.CallAfter(splconfig._alarmError)
	# Translators: Input help mode message for a command in Station Playlist Studio.
	script_setEndOfTrackTime.__doc__=_("sets end of track alarm (default is 5 seconds).")

	# Set song ramp (introduction) time between 1 and 9 seconds.

	def script_setSongRampTime(self, gesture):
		try:
			rampVal = long(splconfig.SPLConfig["SongRampTime"])
			d = splconfig.SPLAlarmDialog(gui.mainFrame, "SongRampTime", "SaySongRamp",
			# Translators: The title of song intro alarm dialog.
			_("Song intro alarm"),
			# Translators: A dialog message to set song ramp alarm (curRampSec is the current intro monitoring alarm in seconds).
			_("Enter song &intro alarm time in seconds (currently {curRampSec})").format(curRampSec = rampVal),
			_("&Notify when end of introduction is approaching"), 1, 9)
			gui.mainFrame.prePopup()
			d.Raise()
			d.Show()
			gui.mainFrame.postPopup()
			splconfig._alarmDialogOpened = True
		except RuntimeError:
			wx.CallAfter(splconfig._alarmError)
	# Translators: Input help mode message for a command in Station Playlist Studio.
	script_setSongRampTime.__doc__=_("sets song intro alarm (default is 5 seconds).")

# Tell NVDA to play a sound when mic was active for a long time.

	def script_setMicAlarm(self, gesture):
		if splconfig._alarmDialogOpened:
			wx.CallAfter(splconfig._alarmError)
			return
		micAlarm = str(splconfig.SPLConfig["MicAlarm"])
		if int(micAlarm):
			# Translators: A dialog message to set microphone active alarm (curAlarmSec is the current mic monitoring alarm in seconds).
			timeMSG = _("Enter microphone alarm time in seconds (currently {curAlarmSec}, 0 disables the alarm)").format(curAlarmSec = micAlarm)
		else:
			# Translators: A dialog message when microphone alarm is disabled (set to 0).
			timeMSG = _("Enter microphone alarm time in seconds (currently disabled, 0 disables the alarm)")
		dlg = wx.TextEntryDialog(gui.mainFrame,
		timeMSG,
		# Translators: The title of mic alarm dialog.
		_("Microphone alarm"),
		defaultValue=micAlarm)
		splconfig._alarmDialogOpened = True
		def callback(result):
			splconfig._alarmDialogOpened = False
			if result == wx.ID_OK:
				if not user32.FindWindowA("SPLStudio", None): return
				newVal = dlg.GetValue()
				if not newVal.isdigit():
					# Translators: The error message presented when incorrect alarm time value has been entered.
					wx.CallAfter(gui.messageBox, _("Incorrect value entered."),
					# Translators: Standard title for error dialog (copy this from main nvda.po file).
					_("Error"),wx.OK|wx.ICON_ERROR)
				else:
					if micAlarm != newVal:
						splconfig.SPLConfig["MicAlarm"] = newVal
		gui.runScriptModalDialog(dlg, callback)
	# Translators: Input help mode message for a command in Station Playlist Studio.
	script_setMicAlarm.__doc__=_("Sets microphone alarm (default is 5 seconds).")

	# SPL Config management.

	def script_openConfigDialog(self, gesture):
		wx.CallAfter(splconfig.onConfigDialog, None)
	script_openConfigDialog.__doc__="Opens SPL Studio add-on configuration dialog."

	# Other commands (track finder and others)

	# Toggle whether beeps should be heard instead of toggle announcements.

	def script_toggleBeepAnnounce(self, gesture):
		if not splconfig.SPLConfig["BeepAnnounce"]:
			splconfig.SPLConfig["BeepAnnounce"] = True
			# Translators: Reported when status announcement is set to beeps in SPL Studio.
			ui.message(_("Status announcement beeps"))
		else:
			splconfig.SPLConfig["BeepAnnounce"] = False
			# Translators: Reported when status announcement is set to words in SPL Studio.
			ui.message(_("Status announcement words"))
	# Translators: Input help mode message for a command in Station Playlist Studio.
	script_toggleBeepAnnounce.__doc__=_("Toggles status announcements between words and beeps.")

	# Braille timer.
	# Announce end of track and other info via braille.

	def script_setBrailleTimer(self, gesture):
		brailleTimer = splconfig.SPLConfig["BrailleTimer"]
		if brailleTimer == "off":
			brailleTimer = "outro"
			# Translators: A setting in braille timer options.
			ui.message(_("Braille track endings"))
		elif brailleTimer == "outro":
			brailleTimer = "intro"
			# Translators: A setting in braille timer options.
			ui.message(_("Braille intro endings"))
		elif brailleTimer == "intro":
			brailleTimer = "both"
			# Translators: A setting in braille timer options.
			ui.message(_("Braille intro and track endings"))
		else:
			brailleTimer = "off"
			# Translators: A setting in braille timer options.
			ui.message(_("Braille timer off"))
		splconfig.SPLConfig["BrailleTimer"] = brailleTimer
	# Translators: Input help mode message for a command in Station Playlist Studio.
	script_setBrailleTimer.__doc__=_("Toggles between various braille timer settings.")

	# The track finder utility for find track script.
	# Perform a linear search to locate the track name and/or description which matches the entered value.
	findText = ""

	def trackFinder(self, text, obj, directionForward=True):
		while obj is not None:
			if text in obj.description or (obj.name and text in obj.name and self.productVersion < "5.10"):
				self.findText = text
				# We need to fire set focus event twice and exit this routine.
				obj.setFocus(), obj.setFocus()
				return
			else:
				obj = obj.next if directionForward else obj.previous
		wx.CallAfter(gui.messageBox,
		# Translators: Standard dialog message when an item one wishes to search is not found (copy this from main nvda.po).
		_("Search string not found."),
		# Translators: Standard error title for find error (copy this from main nvda.po).
		_("Find error"),wx.OK|wx.ICON_ERROR)

	# Find a specific track based on a searched text.
	# Unfortunately, the track list does not provide obj.name (it is None), however obj.description has the actual track entry.
	# For Studio 5.01 and earlier, artist label appears as the name, while in Studio 5.10, obj.name is none.

	def script_findTrack(self, gesture):
		if api.getForegroundObject().windowClassName != "TStudioForm":
			# Translators: Presented when a user attempts to find tracks but is not at the track list.
			ui.message(_("Track finder is available only in track list."))
		elif api.getForegroundObject().windowClassName == "TStudioForm" and api.getFocusObject().role == controlTypes.ROLE_LIST:
			# Translators: Presented when a user wishes to find a track but didn't add any tracks.
			ui.message(_("You need to add at least one track to find tracks."))
		else:
			startObj = api.getFocusObject()
			# Translators: The text of the dialog for finding tracks.
			searchMSG = _("Enter the name of the track you wish to search.")
			dlg = wx.TextEntryDialog(gui.mainFrame,
			searchMSG,
			# Translators: The title of the find tracks dialog.
			_("Find track"), defaultValue=self.findText)
			def callback(result):
				if result == wx.ID_OK:
					if dlg.GetValue() is None: return
					elif dlg.GetValue() == self.findText: self.trackFinder(dlg.GetValue(), startObj.next)
					else: self.trackFinder(dlg.GetValue(), startObj)
			gui.runScriptModalDialog(dlg, callback)
	# Translators: Input help mode message for a command in Station Playlist Studio.
	script_findTrack.__doc__=_("Finds a track in the track list.")

	# Find next and previous scripts.

	def script_findTrackNext(self, gesture):
		if api.getForegroundObject().windowClassName != "TStudioForm": ui.message(_("Track finder is available only in track list."))
		elif api.getForegroundObject().windowClassName == "TStudioForm" and api.getFocusObject().role == controlTypes.ROLE_LIST: ui.message(_("You need to add at least one track to find tracks."))
		else:
			if self.findText == "": self.script_findTrack(gesture)
			else: self.trackFinder(self.findText, api.getFocusObject().next)
	# Translators: Input help mode message for a command in Station Playlist Studio.
	script_findTrackNext.__doc__=_("Finds the next occurrence of the track with the name in the track list.")

	def script_findTrackPrevious(self, gesture):
		if api.getForegroundObject().windowClassName != "TStudioForm": ui.message(_("Track finder is available only in track list."))
		elif api.getForegroundObject().windowClassName == "TStudioForm" and api.getFocusObject().role == controlTypes.ROLE_LIST: ui.message(_("You need to add at least one track to find tracks."))
		else:
			if self.findText == "":
				self.script_findTrack(gesture)
			else: self.trackFinder(self.findText, api.getFocusObject().previous, directionForward=False)
	# Translators: Input help mode message for a command in Station Playlist Studio.
	script_findTrackPrevious.__doc__=_("Finds previous occurrence of the track with the name in the track list.")

	# Cart explorer
	cartExplorer = False
	carts = {} # The carts dictionary (key = cart gesture, item = cart name).

	# Assigning carts.

	def buildFNCarts(self):
		# Used xrange, as it is much faster; change this to range if NvDA core decides to use Python 3.
		for i in xrange(12):
			self.bindGesture("kb:f%s"%(i+1), "cartExplorer")
			self.bindGesture("kb:shift+f%s"%(i+1), "cartExplorer")
			self.bindGesture("kb:control+f%s"%(i+1), "cartExplorer")
			self.bindGesture("kb:alt+f%s"%(i+1), "cartExplorer")

	def buildNumberCarts(self):
		for i in xrange(10):
			self.bindGesture("kb:%s"%(i), "cartExplorer")
			self.bindGesture("kb:shift+%s"%(i), "cartExplorer")
			self.bindGesture("kb:control+%s"%(i), "cartExplorer")
			self.bindGesture("kb:alt+%s"%(i), "cartExplorer")
		# Take care of dash and equals.
		self.bindGesture("kb:-", "cartExplorer"), self.bindGesture("kb:=", "cartExplorer")
		self.bindGesture("kb:shift+-", "cartExplorer"), self.bindGesture("kb:shift+=", "cartExplorer")
		self.bindGesture("kb:control+-", "cartExplorer"), self.bindGesture("kb:control+=", "cartExplorer")
		self.bindGesture("kb:alt+-", "cartExplorer"), self.bindGesture("kb:alt+=", "cartExplorer")

	def cartsBuilder(self, build=True):
		# A function to build and return cart commands.
		if build:
			self.buildFNCarts()
			self.buildNumberCarts()
		else:
			self.clearGestureBindings()
			self.bindGestures(self.__gestures)

	def cartsStr2Carts(self, cartEntry, modifier, n):
		# Parse the cart entry string and insert the cart/cart name pairs into the carts dictionary.
		# n between 1 and 12 = function carts, 13 through 24 = number row carts, modifiers are checked.
		# If a cart name has commas or other characters, SPL surrounds the cart name with quotes (""), so parse it as well.
		# If only the carts were representable as CSV file and NVDA core ships with CSV module built in...
		if not cartEntry.startswith('""'): cartName = cartEntry.split(",")[0]
		else: cartName = cartEntry.split('""')[1]
		if n <= 12: identifier = "f"+str(n)
		elif 12 < n < 22: identifier = str(n-12)
		elif n == 22: identifier = "0"
		elif n == 23: identifier = "-"
		else: identifier = "="
		if modifier == "": cart = identifier
		else: cart = "%s+%s"%(modifier, identifier)
		self.carts[cart] = cartName

	def cartsReader(self):
		# Use cart files in SPL's data folder to build carts dictionary.
		# use a combination of SPL user name and static cart location to locate cart bank files.
		# Once the cart banks are located, use the routines in the populate method below to assign carts.
		# Todo: refactor this function by splitting it into several functions.
		def _populateCarts(c, modifier):
			# The real cart string parser, a helper for cart explorer for building cart entries.
			cartlst = c.split("\",\"") # c = cart text.
			# Get rid of unneeded quotes in cart entries.
			cartlst[0], cartlst[-1] = cartlst[0][1:], cartlst[-1][:-1]
			n = 0 # To keep track of how many entries were processed, also used to detect license type.
			for i in cartlst:
				n+=1
				# An unassigned cart is stored with three consecutive commas, so skip it.
				if ",,," in i: continue
				else: self.cartsStr2Carts(i, modifier, n) # See the comment on str2carts for more information.
			return n
		# Back at the reader, locate the cart files and process them.
		# Obtain the "real" path for SPL via environment variables and open the cart data folder.
		cartsDataPath = os.path.join(os.environ["PROGRAMFILES"],"StationPlaylist","Data") # Provided that Studio was installed using default path.
		# See if multiple users are using SPl Studio.
		userName = api.getForegroundObject().name
		userNameIndex = userName.find("-")
		# Read *.cart files and process the cart entries within (be careful when these cart file names change between SPL releases).
		# Until NVDA core moves to Python 3, assume that file names aren't unicode.
		cartFiles = [u"main carts.cart", u"shift carts.cart", u"ctrl carts.cart", u"alt carts.cart"]
		if userNameIndex >= 0:
			cartFiles = [userName[userNameIndex+2:]+" "+cartFile for cartFile in cartFiles]
		cartReadSuccess = True # Just in case some or all carts were not read successfully.
		cartCount = 0 # Count how many cart assignments are possible.
		for f in cartFiles:
			try:
				mod = f.split()[-2] # Checking for modifier string such as ctrl.
				# Todo: Check just in case some SPL flavors doesn't ship with a particular cart file.
			except IndexError:
				cartReadSuccess = False # In a rare event that the broadcaster has saved the cart bank with the name like "carts.cart".
				continue
			cartFile = os.path.join(cartsDataPath,f)
			if not os.path.isfile(cartFile): # Cart explorer will fail if whitespaces are in the beginning or at the end of a user name.
				cartReadSuccess = False
				continue
			cartInfo = open(cartFile)
			cl = cartInfo.readlines() # cl = cart list.
			cartInfo.close()
			del cl[0] # Throw away the empty line (again be careful if the cart file format changes in a future release).
			preprocessedCarts = cl[0].strip()
			cartCount += _populateCarts(preprocessedCarts, "") if mod == "main" else _populateCarts(preprocessedCarts, mod) # See the comment for _populate method above.
		return cartReadSuccess, cartCount

	def script_toggleCartExplorer(self, gesture):
		if not self.cartExplorer:
			cartsRead, cartCount = self.cartsReader()
			if not cartsRead:
				# Translators: presented when cart explorer could not be switched on.
				ui.message(_("Some or all carts could not be assigned, cannot enter cart explorer"))
				return
			else:
				self.cartExplorer = True
				self.cartsBuilder()
				self.carts["standardLicense"] = True if cartCount < 96 else False
				# Translators: Presented when cart explorer is on.
				ui.message(_("Entering cart explorer"))
		else:
			self.cartExplorer = False
			self.cartsBuilder(build=False)
			self.carts.clear()
			# Translators: Presented when cart explorer is off.
			ui.message(_("Exiting cart explorer"))
	# Translators: Input help mode message for a command in Station Playlist Studio.
	script_toggleCartExplorer.__doc__=_("Toggles cart explorer to learn cart assignments.")

	def script_cartExplorer(self, gesture):
		if api.getForegroundObject().windowClassName != "TStudioForm":
			gesture.send()
			return
		if scriptHandler.getLastScriptRepeatCount() >= 1: gesture.send()
		else:
			if gesture.displayName in self.carts: ui.message(self.carts[gesture.displayName])
			elif self.carts["standardLicense"] and (len(gesture.displayName) == 1 or gesture.displayName[-2] == "+"):
				# Translators: Presented when cart command is unavailable.
				ui.message(_("Cart command unavailable"))
			else:
				# Translators: Presented when there is no cart assigned to a cart command.
				ui.message(_("Cart unassigned"))

	# Library scan announcement
	# Announces progress of a library scan (launched from insert tracks dialog by pressing Control+Shift+R or from rescan option from Options dialog).

	def script_setLibraryScanProgress(self, gesture):
		libraryScanAnnounce = splconfig.SPLConfig["LibraryScanAnnounce"]
		if libraryScanAnnounce == "off":
			libraryScanAnnounce = "ending"
			# Translators: A setting in library scan announcement options.
			ui.message(_("Announce start and end of a library scan"))
		elif libraryScanAnnounce == "ending":
			libraryScanAnnounce = "progress"
			# Translators: A setting in library scan announcement options.
			ui.message(_("Announce the progress of a library scan"))
		elif libraryScanAnnounce == "progress":
			libraryScanAnnounce = "numbers"
			# Translators: A setting in library scan announcement options.
			ui.message(_("Announce progress and item count of a library scan"))
		else:
			libraryScanAnnounce = "off"
			# Translators: A setting in library scan announcement options.
			ui.message(_("Do not announce library scans"))
		splconfig.SPLConfig["LibraryScanAnnounce"] = libraryScanAnnounce
	# Translators: Input help mode message for a command in Station Playlist Studio.
	script_setLibraryScanProgress.__doc__=_("Toggles library scan progress settings.")

	def script_startScanFromInsertTracks(self, gesture):
		gesture.send()
		global noLibScanMonitor
		fg = api.getForegroundObject()
		if fg.windowClassName == "TTrackInsertForm":
			# Translators: Presented when library scan has started.
			ui.message(_("Scan start"))
			if self.productVersion not in noLibScanMonitor: self.libraryScanning = True

	# Report library scan (number of items scanned) in the background.
	def monitorLibraryScan(self):
		global libScanT
		if libScanT and libScanT.isAlive() and api.getForegroundObject().windowClassName == "TTrackInsertForm":
			return
		SPLWin = user32.FindWindowA("SPLStudio", None)
		parem = 0 if self.SPLCurVersion < "5.10" else 1
		countA = sendMessage(SPLWin, 1024, parem, 32)
		if countA == 0:
			self.libraryScanning = False
			return
		time.sleep(0.1)
		if api.getForegroundObject().windowClassName == "TTrackInsertForm" and self.productVersion.startswith("5.1"):
			self.libraryScanning = False
			return
		countB = sendMessage(SPLWin, 1024, parem, 32)
		if countA == countB:
			self.libraryScanning = False
			if self.SPLCurVersion >= "5.10":
				countB = sendMessage(SPLWin, 1024, 0, 32)
			# Translators: Presented when library scanning is finished.
			ui.message(_("{itemCount} items in the library").format(itemCount = countB))
		else:
			libScanT = threading.Thread(target=self.libraryScanReporter, args=(SPLWin, countA, countB, parem))
			libScanT.daemon = True
			libScanT.start()

	def libraryScanReporter(self, SPLWin, countA, countB, parem):
		scanIter = 0
		while countA != countB:
			countA = countB
			time.sleep(1)
			# Do not continue if we're back on insert tracks form.
			if api.getForegroundObject().windowClassName == "TTrackInsertForm":
				return
			countB, scanIter = sendMessage(SPLWin, 1024, parem, 32), scanIter+1
			if countB < 0:
				break
			if scanIter%5 == 0:
				self._libraryScanAnnouncer(countB, splconfig.SPLConfig["LibraryScanAnnounce"])
		self.libraryScanning = False
		if self.backgroundStatusMonitor: return
		if splconfig.SPLConfig["LibraryScanAnnounce"] != "off":
			if splconfig.SPLConfig["BeepAnnounce"]: tones.beep(370, 100)
			else:
				# Translators: Presented after library scan is done.
				ui.message(_("Scan complete with {itemCount} items").format(itemCount = countB))

	# Take care of library scanning announcement.
	def _libraryScanAnnouncer(self, count, announcementType):
		if announcementType == "progress":
			# Translators: Presented when library scan is in progress.
			tones.beep(550, 100) if splconfig.SPLConfig["BeepAnnounce"] else ui.message(_("Scanning"))
		elif announcementType == "numbers":
			if splconfig.SPLConfig["BeepAnnounce"]:
				tones.beep(550, 100)
				# No need to provide translatable string - just use index.
				ui.message("{0}".format(count))
			else: ui.message(_("{itemCount} items scanned").format(itemCount = count))

	# Some handlers for native commands.

	# In Studio 5.0x, when deleting a track, NVDA announces wrong track item due to focus bouncing.
	# The below hack is sensitive to changes in NVDA core.
	deletedFocusObj = False

	def script_deleteTrack(self, gesture):
		gesture.send()
		if self.productVersion.startswith("5.0"):
			if api.getForegroundObject().windowClassName == "TStudioForm":
				focus = api.getFocusObject()
				if focus.IAccessibleChildID < focus.parent.childCount:
					self.deletedFocusObj = True
					focus.setFocus()
					self.deletedFocusObj = False
					focus.setFocus()


	# SPL Assistant: reports status on playback, operation, etc.
	# Used layer command approach to save gesture assignments.
	# Most were borrowed from JFW and Window-Eyes layer scripts.

	# Set up the layer script environment.
	def getScript(self, gesture):
		if not self.SPLAssistant:
			return appModuleHandler.AppModule.getScript(self, gesture)
		script = appModuleHandler.AppModule.getScript(self, gesture)
		if not script:
			script = finally_(self.script_error, self.finish)
		return finally_(script, self.finish)

	def finish(self):
		self.SPLAssistant = False
		self.clearGestureBindings()
		self.bindGestures(self.__gestures)
		if self.cartExplorer:
			self.buildFNCarts()
			self.buildNumberCarts()

	def script_error(self, gesture):
		tones.beep(120, 100)

	# SPL Assistant flag.
	SPLAssistant = False

	# The SPL Assistant layer driver.

	def script_SPLAssistantToggle(self, gesture):
		# Enter the layer command if an only if we're in the track list to allow easier gesture assignment.
		# Also, do not bother if the app module is not running.
		try:
			fg = api.getForegroundObject()
			if fg.windowClassName != "TStudioForm":
				gesture.send()
				return
			if self.SPLAssistant:
				self.script_error(gesture)
				return
			# To prevent entering wrong gesture while the layer is active.
			self.clearGestureBindings()
			self.bindGestures(self.__SPLAssistantGestures)
			self.SPLAssistant = True
			tones.beep(512, 10)
			# Because different builds of 5.10 have different object placement...
			if self.SPLCurVersion >= "5.10" and not self.spl510used:
				if fg.children[5].role != controlTypes.ROLE_STATUSBAR:
					self.spl510used = True
		except WindowsError:
			return
	# Translators: Input help mode message for a layer command in Station Playlist Studio.
	script_SPLAssistantToggle.__doc__=_("The SPL Assistant layer command. See the add-on guide for more information on available commands.")


	# Status table keys
	SPLPlayStatus = 0
	SPLSystemStatus = 1
	SPLHourSelectedDuration = 3
	SPLNextTrackTitle = 4
	SPLTemperature = 6
	SPLScheduled = 7

	# Table of child constants based on versions
	# These are scattered throughout the screen, so one can use foreground.children[index] to fetch them.
	# Because 5.x (an perhaps future releases) uses different screen layout, look up the needed constant from the table below (row = info needed, column = version).
	statusObjs={
		SPLPlayStatus:[5, 6], # Play status, mic, etc.
		SPLSystemStatus:[-3, -2], # The second status bar containing system status such as up time.
		SPLHourSelectedDuration:[18, 19], # In case the user selects one or more tracks in a given hour.
		SPLScheduled:[19, 20], # Time when the selected track will begin.
		SPLNextTrackTitle:[7, 8], # Name and duration of the next track if any.
		SPLTemperature:[6, 7], # Temperature for the current city.
	}

	# Called in the layer commands themselves.
	def status(self, infoIndex):
		fg = api.getForegroundObject()
		if not self.spl510used: statusObj = self.statusObjs[infoIndex][0]
		else: statusObj = self.statusObjs[infoIndex][1]
		return fg.children[statusObj]

	# The layer commands themselves.

	def script_sayPlayStatus(self, gesture):
		# Please do not translate the following messages.
		if statusAPI(0, 104, ret=True):
			ui.message("Play status: Playing")
		else:
			ui.message("Play status: Stopped")

	def script_sayAutomationStatus(self, gesture):
		obj = self.status(self.SPLPlayStatus).children[1]
		ui.message(obj.name)

	def script_sayMicStatus(self, gesture):
		obj = self.status(self.SPLPlayStatus).children[2]
		ui.message(obj.name)

	def script_sayLineInStatus(self, gesture):
		obj = self.status(self.SPLPlayStatus).children[3]
		ui.message(obj.name)

	def script_sayRecToFileStatus(self, gesture):
		obj = self.status(self.SPLPlayStatus).children[4]
		ui.message(obj.name)

	def script_sayCartEditStatus(self, gesture):
		obj = self.status(self.SPLPlayStatus).children[5]
		ui.message(obj.name)

	def script_sayHourTrackDuration(self, gesture):
		statusAPI(0, 27, self.announceTime)

	def script_sayHourSelectedTrackDuration(self, gesture):
		obj = self.status(self.SPLHourSelectedDuration).firstChild
		ui.message(obj.name)

	def script_sayPlaylistRemainingDuration(self, gesture):
		statusAPI(1, 27, self.announceTime)

	def script_sayPlaylistModified(self, gesture):
		try:
			obj = self.status(self.SPLSystemStatus).children[5]
			ui.message(obj.name)
		except IndexError:
			# Translators: Presented when playlist modification is unavailable (for Studio 4.33 and earlier)
			ui.message(_("Playlist modification not available"))

	def script_sayNextTrackTitle(self, gesture):
		obj = self.status(self.SPLNextTrackTitle).firstChild
		# Translators: Presented when there is no information for the next track.
		ui.message(_("No next track scheduled or no track is playing")) if obj.name is None else ui.message(obj.name)

	def script_sayTemperature(self, gesture):
		obj = self.status(self.SPLTemperature).firstChild
		# Just in case this was executed before invoking assistant layer:
		if obj.parent.role == controlTypes.ROLE_STATUSBAR:
			obj = obj.parent.simpleNext
		# Translators: Presented when there is nn weather or temperature information.
		ui.message(_("Weather and temperature not configured")) if obj.name is None else ui.message(obj.name)
	script_sayTemperature.__doc__=_("Announces temperature and weather information")

	def script_sayUpTime(self, gesture):
		obj = self.status(self.SPLSystemStatus).firstChild
		ui.message(obj.name)

	def script_sayScheduledTime(self, gesture):
		obj = self.status(self.SPLScheduled).firstChild
		ui.message(obj.name)

	def script_sayListenerCount(self, gesture):
		obj = self.status(self.SPLSystemStatus).children[3]
		# Translators: Presented when there is no listener count information.
		ui.message(obj.name) if obj.name is not None else ui.message(_("Listener count not found"))

	# To be removed in 5.0.
	# Messages in the following two functions should not be translated until 5.0.
	def script_toggleScheduledTime(self, gesture):
		if splconfig.SPLConfig["SayScheduledFor"]:
			splconfig.SPLConfig["SayScheduledFor"] = False
			ui.message("Do not announce scheduled time")
		else:
			splconfig.SPLConfig["SayScheduledFor"] = True
			ui.message("Announce scheduled time")

	def script_toggleListenerCount(self, gesture):
		if not splconfig.SPLConfig["SayListenerCount"]:
			splconfig.SPLConfig["SayListenerCount"] = True
			ui.message("Announce listener count")
		else:
			splconfig.SPLConfig["SayListenerCount"] = False
			ui.message("Do not announce listener count")

	def script_sayTrackPitch(self, gesture):
		try:
			obj = self.status(self.SPLSystemStatus).children[4]
			ui.message(obj.name)
		except IndexError:
			# Translators: Presented when there is no information on song pitch (for Studio 4.33 and earlier).
			ui.message(_("Song pitch not available"))

	# Few toggle/misc scripts that may be excluded from the layer later.

	def script_libraryScanMonitor(self, gesture):
		if not self.libraryScanning:
			if self.productVersion >= "5.10":
				SPLWin = user32.FindWindowA("SPLStudio", None)
				scanning = sendMessage(SPLWin, 1024, 1, 32)
				if scanning < 0:
					items = sendMessage(SPLWin, 1024, 0, 32)
					ui.message(_("{itemCount} items in the library").format(itemCount = items))
					return
			self.libraryScanning = True
			# Translators: Presented when attempting to start library scan.
			ui.message(_("Monitoring library scan"))
			self.monitorLibraryScan()
		else:
			# Translators: Presented when library scan is already in progress.
			ui.message(_("Scanning is in progress"))


	__SPLAssistantGestures={
		"kb:p":"sayPlayStatus",
		"kb:a":"sayAutomationStatus",
		"kb:m":"sayMicStatus",
		"kb:l":"sayLineInStatus",
		"kb:r":"sayRecToFileStatus",
		"kb:t":"sayCartEditStatus",
		"kb:h":"sayHourTrackDuration",
		"kb:shift+h":"sayHourSelectedTrackDuration",
		"kb:d":"sayPlaylistRemainingDuration",
		"kb:y":"sayPlaylistModified",
		"kb:u":"sayUpTime",
		"kb:n":"sayNextTrackTitle",
		"kb:w":"sayTemperature",
		"kb:i":"sayListenerCount",
		"kb:s":"sayScheduledTime",
		# To be removed in 5.0
		"kb:shift+i":"toggleListenerCount",
		"kb:shift+s":"toggleScheduledTime",
		"kb:shift+p":"sayTrackPitch",
		"kb:shift+r":"libraryScanMonitor",
	}

	__gestures={
		"kb:control+alt+t":"sayRemainingTime",
		"ts(SPL):2finger_flickDown":"sayRemainingTime",
		"kb:alt+shift+t":"sayElapsedTime",
		"kb:shift+nvda+f12":"sayBroadcasterTime",
		"ts(SPL):2finger_flickUp":"sayBroadcasterTime",
		"kb:control+nvda+1":"toggleBeepAnnounce",
		"kb:control+nvda+2":"setEndOfTrackTime",
		"ts(SPL):2finger_flickRight":"setEndOfTrackTime",
		"kb:alt+nvda+2":"setSongRampTime",
		"ts(SPL):2finger_flickLeft":"setSongRampTime",
		"kb:control+nvda+4":"setMicAlarm",
		"kb:control+nvda+f":"findTrack",
		"kb:nvda+f3":"findTrackNext",
		"kb:shift+nvda+f3":"findTrackPrevious",
		"kb:control+nvda+3":"toggleCartExplorer",
		"kb:alt+nvda+r":"setLibraryScanProgress",
		"kb:control+shift+r":"startScanFromInsertTracks",
		"kb:control+shift+x":"setBrailleTimer",
		"kb:control+NVDA+0":"openConfigDialog",
		"kb:Shift+delete":"deleteTrack",
		"kb:Shift+numpadDelete":"deleteTrack",
		#"kb:control+nvda+`":"SPLAssistantToggle"
	}<|MERGE_RESOLUTION|>--- conflicted
+++ resolved
@@ -433,17 +433,7 @@
 	# Save configuration when terminating.
 	def terminate(self):
 		super(AppModule, self).terminate()
-<<<<<<< HEAD
 		splconfig.saveConfig()
-		# Hack: until the public API is available, remove SPL entry from accepted events manually.
-		try:
-			eventHandler._acceptEvents.remove(("nameChange", self.processID, "TStatusBar"))
-			eventHandler._acceptEvents.remove(("nameChange", self.processID, "TStaticText"))
-		except KeyError, AttributeError:
-			pass
-=======
-		if splconfig.SPLConfig is not None: splconfig.SPLConfig.write()
->>>>>>> fc71f725
 		try:
 			self.prefsMenu.RemoveItem(self.SPLSettings)
 		except AttributeError, wx.PyDeadObjectError:
