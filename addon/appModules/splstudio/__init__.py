# StationPlaylist Studio
# An app module and global plugin package for NVDA
# Copyright 2011, 2013-2015, Geoff Shang, Joseph Lee and others, released under GPL.
# The primary function of this appModule is to provide meaningful feedback to users of SplStudio
# by allowing speaking of items which cannot be easily found.
# Version 0.01 - 7 April 2011:
# Initial release: Jamie's focus hack plus auto-announcement of status items.
# Additional work done by Joseph Lee and other contributors.
# For SPL Studio Controller, focus movement, SAM Encoder support and other utilities, see the global plugin version of this app module.

# Minimum version: SPL 5.00, NvDA 2015.3.

from functools import wraps
import os
import time
import threading
import controlTypes
import appModuleHandler
import api
import review
import eventHandler
import scriptHandler
import queueHandler
import ui
import nvwave
import speech
import braille
import touchHandler
import gui
import wx
from winUser import user32, sendMessage
import winKernel
from NVDAObjects.IAccessible import IAccessible
import textInfos
import tones
import splconfig
import splmisc
import splupdate
import addonHandler
addonHandler.initTranslation()

<<<<<<< HEAD
=======
def update():
	splupdate._updateCheckEx()
>>>>>>> 691fd6af

# The finally function for status announcement scripts in this module (source: Tyler Spivey's code).
def finally_(func, final):
	"""Calls final after func, even if it fails."""
	def wrap(f):
		@wraps(f)
		def new(*args, **kwargs):
			try:
				func(*args, **kwargs)
			finally:
				final()
		return new
	return wrap(final)

# Make sure the broadcaster is running a compatible version.
SPLMinVersion = "5.00"

# Cache the handle to main Studio window.
_SPLWin = None

# Threads pool.
micAlarmT = None
micAlarmT2 = None
libScanT = None

# Blacklisted versions of Studio where library scanning functionality is broken.
noLibScanMonitor = []

# List of known window style values to check for track items in Studio 5.0x..
known50styles = (1442938953, 1443987529, 1446084681)
known51styles = (1443991625, 1446088777)

# Braille and play a sound in response to an alarm or an event.
def messageSound(wavFile, message):
	nvwave.playWaveFile(wavFile)
	braille.handler.message(message)

# A special version for microphone alarm (continuous or not).
def _micAlarmAnnouncer():
		if splconfig.SPLConfig["AlarmAnnounce"] in ("beep", "both"):
			nvwave.playWaveFile(os.path.join(os.path.dirname(__file__), "SPL_MicAlarm.wav"))
		if splconfig.SPLConfig["AlarmAnnounce"] in ("message", "both"):
			# Translators: Presented when microphone has been active for a while.
			ui.message(_("Microphone active"))

# Manage microphone alarm announcement.
def micAlarmManager(micAlarmWav, micAlarmMessage):
	messageSound(micAlarmWav, micAlarmMessage)
	# Play an alarm sound (courtesy of Jerry Mader from Mader Radio).
	global micAlarmT2
	# Use a timer to play a tone when microphone was active for more than the specified amount.
	# Mechanics come from Clock add-on.
	if splconfig.SPLConfig["MicAlarmInterval"]:
		micAlarmT2 = wx.PyTimer(_micAlarmAnnouncer)
		micAlarmT2.Start(splconfig.SPLConfig["MicAlarmInterval"] * 1000)

# Call SPL API to obtain needed values.
# A thin wrapper around user32.SendMessage and calling a callback if defined.
# Offset is used in some time commands.
def statusAPI(arg, command, func=None, ret=False, offset=None):
	if _SPLWin is None: return
	val = sendMessage(_SPLWin, 1024, arg, command)
	if ret:
		return val
	if func:
		func(val) if not offset else func(val, offset)

# Routines for track items themselves (prepare for future work).
class SPLTrackItem(IAccessible):
	"""Track item for earlier versions of Studio such as 5.00.
	A base class for providing utility scripts when track entries are focused, such as track dial."""

	def initOverlayClass(self):
		if splconfig.SPLConfig["TrackDial"]:
			self.bindGesture("kb:rightArrow", "nextColumn")
			self.bindGesture("kb:leftArrow", "prevColumn")

	# Read selected columns.
	# But first, find where the requested column lives.
	def _indexOf(self, columnHeader):
		if self.appModule._columnHeaders is None:
			self.appModule._columnHeaders = self.parent.children[-1]
		headers = [header.name for header in self.appModule._columnHeaders.children]
		# Handle both 5.0x and 5.10 column headers.
		try:
			return headers.index(columnHeader)
		except ValueError:
			return None

	def reportFocus(self):
		#tones.beep(800, 100)
		if not splconfig.SPLConfig["UseScreenColumnOrder"]:
			descriptionPieces = []
			for header in splconfig.SPLConfig["ColumnOrder"]:
				# Artist field should not be included in Studio 5.0x, as the checkbox serves this role.
				if header == "Artist" and self.appModule.productVersion.startswith("5.0"):
					continue
				if header in splconfig.SPLConfig["IncludedColumns"]:
					index = self._indexOf(header)
					if index is None: continue # Header not found, mostly encountered in Studio 5.0x.
					content = self._getColumnContent(index)
					if content:
						descriptionPieces.append("%s: %s"%(header, content))
			self.description = ", ".join(descriptionPieces)
		super(IAccessible, self).reportFocus()

	# Track Dial: using arrow keys to move through columns.
	# This is similar to enhanced arrow keys in other screen readers.

	def script_toggleTrackDial(self, gesture):
		if not splconfig.SPLConfig["TrackDial"]:
			splconfig.SPLConfig["TrackDial"] = True
			self.bindGesture("kb:rightArrow", "nextColumn")
			self.bindGesture("kb:leftArrow", "prevColumn")
			# Translators: Reported when track dial is on.
			dialText = _("Track Dial on")
			if self.appModule.SPLColNumber > 0:
				# Translators: Announced when located on a column other than the leftmost column while using track dial.
				dialText+= _(", located at column {columnHeader}").format(columnHeader = self.appModule.SPLColNumber+1)
			dialTone = 780
		else:
			splconfig.SPLConfig["TrackDial"] = False
			try:
				self.removeGestureBinding("kb:rightArrow")
				self.removeGestureBinding("kb:leftArrow")
			except KeyError:
				pass
			# Translators: Reported when track dial is off.
			dialText = _("Track Dial off")
			dialTone = 390
		if not splconfig.SPLConfig["BeepAnnounce"]:
			ui.message(dialText)
		else:
			tones.beep(dialTone, 100)
			braille.handler.message(dialText)
			if splconfig.SPLConfig["TrackDial"] and self.appModule.SPLColNumber > 0:
				# Translators: Spoken when enabling track dial while status message is set to beeps.
				speech.speakMessage(_("Column {columnNumber}").format(columnNumber = self.appModule.SPLColNumber+1))
	# Translators: Input help mode message for SPL track item.
	script_toggleTrackDial.__doc__=_("Toggles track dial on and off.")
	script_toggleTrackDial.category = _("StationPlaylist Studio")

	# Some helper functions to handle corner cases.
	# Each track item provides its own version.
	def _leftmostcol(self):
		if self.appModule._columnHeaders is None:
			self.appModule._columnHeaders = self.parent.children[-1]
		leftmost = self.appModule._columnHeaders.firstChild.name
		if not self.name or self.name == "":
			# Translators: Announced when leftmost column has no text while track dial is active.
			ui.message(_("{leftmostColumn} not found").format(leftmostColumn = leftmost))
		else:
			# Translators: Standard message for announcing column content.
			ui.message(_("{leftmostColumn}: {leftmostContent}").format(leftmostColumn = leftmost, leftmostContent = self.name))

	# Locate column content.
	# This is merely the proxy of the module level function defined in the misc module.
	def _getColumnContent(self, col):
		return splmisc._getColumnContent(self, col)

	# Announce column content if any.
	def announceColumnContent(self, colNumber):
		columnHeader = self.appModule._columnHeaders.children[colNumber].name
		columnContent = self._getColumnContent(colNumber)
		if columnContent:
			# Translators: Standard message for announcing column content.
			ui.message(unicode(_("{header}: {content}")).format(header = columnHeader, content = columnContent))
		else:
			# Translators: Spoken when column content is blank.
			speech.speakMessage(_("{header}: blank").format(header = columnHeader))
			# Translators: Brailled to indicate empty column content.
			braille.handler.message(_("{header}: ()").format(header = columnHeader))

	# Now the scripts.

	def script_nextColumn(self, gesture):
		if self.appModule._columnHeaders is None:
			self.appModule._columnHeaders = self.parent.children[-1]
		if (self.appModule.SPLColNumber+1) == self.appModule._columnHeaders.childCount:
			tones.beep(2000, 100)
		else:
			self.appModule.SPLColNumber +=1
		self.announceColumnContent(self.appModule.SPLColNumber)

	def script_prevColumn(self, gesture):
		if self.appModule._columnHeaders is None:
			self.appModule._columnHeaders = self.parent.children[-1]
		if self.appModule.SPLColNumber <= 0:
			tones.beep(2000, 100)
		else:
			self.appModule.SPLColNumber -=1
		if self.appModule.SPLColNumber == 0:
			self._leftmostcol()
		else:
			self.announceColumnContent(self.appModule.SPLColNumber)

	__gestures={
		#"kb:control+`":"toggleTrackDial",
	}

class SPL510TrackItem(SPLTrackItem):
	"""Track item for Studio 5.10 and later."""

	def event_stateChange(self):
		# Why is it that NVDA keeps announcing "not selected" when track items are scrolled?
		if 4 not in self.states:
			pass

	def script_select(self, gesture):
		gesture.send()
		speech.speakMessage(self.name)
		braille.handler.handleUpdate(self)

	# Handle track dial for SPL 5.10.
	def _leftmostcol(self):
		if not self.name:
			# Translators: Presented when no track status is found in Studio 5.10.
			ui.message(_("Status not found"))
		else:
			# Translators: Status information for a checked track in Studio 5.10.
			ui.message(_("Status: {name}").format(name = self.name))

	__gestures={"kb:space":"select"}

SPLAssistantHelp={
	# Translators: The text of the help command in SPL Assistant layer.
	"off":_("""After entering SPL Assistant, press:
A: Automation.
C: Announce name of the currently playing track.
D (R if compatibility mode is on): Remaining time for the playlist.
E: Overall metadata streaming status.
1 through 4, 0: Metadata streaming status for DSP encoder and four additional URL's.
H: Duration of trakcs in this hour slot.
Shift+H: Duration of selected tracks.
I: Listener count.
K: Move to place marker track.
Control+K: Set place marker track.
L: Line-in status.
M: Microphone status.
N: Next track.
P: Playback status.
Shift+P: Pitch for the current track.
R (Shift+E if compatibility mode is on): Record to file.
Shift+R: Monitor library scan.
S: Scheduled time for the track.
T: Cart edit mode.
U: Studio up time.
W: Weather and temperature.
Y: Playlist modification.
F9: Mark current track as start of track time analysis.
F10: Perform track time analysis.
F12: Switch to an instant switch profile.
Shift+F1: Open online user guide."""),
# Translators: The text of the help command in SPL Assistant layer when JFW layer is active.
	"jfw":_("""After entering SPL Assistant, press:
A: Automation.
C: Toggle cart explorer.
Shift+C: Announce name of the currently playing track.
<<<<<<< HEAD
R: Remaining time for the playlist.
E: Overall metadata streaming status.
1 through 4, 0: Metadata streaming status for DSP encoder and four additional URL's.
H: Duration of trakcs in this hour slot.
Shift+H: Duration of selected tracks.
=======
E: Overall metadata streaming status.
1 through 4, 0: Metadata streaming status for DSP encoder and four additional URL's.
Shift+E: Record to file.
H: Duration of trakcs in this hour slot.
Shift+H: Duration of selected tracks.
K: Move to place marker track.
Control+K: Set place marker track.
>>>>>>> 691fd6af
L: Listener count.
Shift+L: Line-in status.
M: Microphone status.
N: Next track.
P: Playback status.
Shift+P: Pitch for the current track.
<<<<<<< HEAD
Shift+E: Record to file.
=======
R: Remaining time for the playlist.
>>>>>>> 691fd6af
Shift+R: Monitor library scan.
S: Scheduled time for the track.
T: Cart edit mode.
U: Studio up time.
W: Weather and temperature.
Y: Playlist modification.
F9: Mark current track as start of track time analysis.
F10: Perform track time analysis.
F12: Switch to an instant switch profile.
Shift+F1: Open online user guide."""),
# Translators: The text of the help command in SPL Assistant layer when Window-Eyes layer is active.
	"wineyes":_("""After entering SPL Assistant, press:
A: Automation.
C: Toggle cart explorer.
Shift+C: Announce name of the currently playing track.
D: Remaining time for the playlist.
E: Overall metadata streaming status.
1 through 4, 0: Metadata streaming status for DSP encoder and four additional URL's.
H: Duration of trakcs in this hour slot.
Shift+H: Duration of selected tracks.
<<<<<<< HEAD
=======
K: Move to place marker track.
Control+K: Set place marker track.
>>>>>>> 691fd6af
L: Listener count.
Shift+L: Line-in status.
M: Microphone status.
N: Next track.
P: Playback status.
Shift+P: Pitch for the current track.
Shift+E: Record to file.
Shift+R: Monitor library scan.
S: Scheduled time for the track.
T: Cart edit mode.
U: Studio up time.
W: Weather and temperature.
Y: Playlist modification.
F9: Mark current track as start of track time analysis.
F10: Perform track time analysis.
F12: Switch to an instant switch profile.
Shift+F1: Open online user guide.""")}


class AppModule(appModuleHandler.AppModule):

	# Translators: Script category for Station Playlist commands in input gestures dialog.
	scriptCategory = _("StationPlaylist Studio")
	SPLCurVersion = appModuleHandler.AppModule.productVersion
	_columnHeaders = None

	# Prepare the settings dialog among other things.
	def __init__(self, *args, **kwargs):
		super(AppModule, self).__init__(*args, **kwargs)
		if self.SPLCurVersion < SPLMinVersion:
			raise RuntimeError("Unsupported version of Studio is running, exiting app module")
		# Translators: The sign-on message for Studio app module.
		try:
			ui.message(_("Using SPL Studio version {SPLVersion}").format(SPLVersion = self.SPLCurVersion))
		except IOError:
			pass
		splconfig.initConfig()
		# Announce status changes while using other programs.
		# This requires NVDA core support and will be available in 6.0 and later (cannot be ported to earlier versions).
		# For now, handle all background events, but in the end, make this configurable.
		if hasattr(eventHandler, "requestEvents"):
			eventHandler.requestEvents(eventName="nameChange", processId=self.processID, windowClassName="TStatusBar")
			eventHandler.requestEvents(eventName="nameChange", processId=self.processID, windowClassName="TStaticText")
			self.backgroundStatusMonitor = True
		else:
			self.backgroundStatusMonitor = False
		self.prefsMenu = gui.mainFrame.sysTrayIcon.preferencesMenu
		self.SPLSettings = self.prefsMenu.Append(wx.ID_ANY, _("SPL Studio Settings..."), _("SPL settings"))
		gui.mainFrame.sysTrayIcon.Bind(wx.EVT_MENU, splconfig.onConfigDialog, self.SPLSettings)
		# Let me know the Studio window handle.
		threading.Thread(target=self._locateSPLHwnd).start()
		# Check for add-on update if told to do so.
		if splconfig.SPLConfig["AutoUpdateCheck"]:
			# 7.0: Have a timer call the update function indirectly.
			queueHandler.queueFunction(queueHandler.eventQueue, splconfig.updateInit)

	# Locate the handle for main window for caching purposes.
	def _locateSPLHwnd(self):
		hwnd = user32.FindWindowA("SPLStudio", None)
		while not hwnd:
			time.sleep(1)
			hwnd = user32.FindWindowA("SPLStudio", None)
		# Only this thread will have privilege of notifying handle's existence.
		with threading.Lock() as hwndNotifier:
			global _SPLWin
			_SPLWin = hwnd
		# Remind me to broadcast metadata information.
		if splconfig.SPLConfig["MetadataReminder"] == "startup":
			self._metadataAnnouncer(reminder=True)

	# Let the global plugin know if SPLController passthrough is allowed.
	def SPLConPassthrough(self):
		return splconfig.SPLConfig["SPLConPassthrough"]

	def event_NVDAObject_init(self, obj):
		# From 0.01: previously focused item fires focus event when it shouldn't.
		if obj.windowClassName == "TListView" and obj.role in (controlTypes.ROLE_CHECKBOX, controlTypes.ROLE_LISTITEM) and controlTypes.STATE_FOCUSED not in obj.states:
			obj.shouldAllowIAccessibleFocusEvent = False
		# Radio button group names are not recognized as grouping, so work around this.
		elif obj.windowClassName == "TRadioGroup":
			obj.role = controlTypes.ROLE_GROUPING
		# In certain edit fields and combo boxes, the field name is written to the screen, and there's no way to fetch the object for this text. Thus use review position text.
		elif obj.windowClassName in ("TEdit", "TComboBox") and not obj.name:
			fieldName, fieldObj  = review.getScreenPosition(obj)
			fieldName.expand(textInfos.UNIT_LINE)
			if obj.windowClassName == "TComboBox":
				obj.name = fieldName.text.replace(obj.windowText, "")
			else:
				obj.name = fieldName.text

	# Some controls which needs special routines.
	def chooseNVDAObjectOverlayClasses(self, obj, clsList):
		role = obj.role
		windowStyle = obj.windowStyle
		if obj.windowClassName == "TTntListView.UnicodeClass" and role == controlTypes.ROLE_LISTITEM and abs(windowStyle - 1443991625)%0x100000 == 0:
			clsList.insert(0, SPL510TrackItem)
		elif obj.windowClassName == "TListView" and role in (controlTypes.ROLE_CHECKBOX, controlTypes.ROLE_LISTITEM) and abs(windowStyle - 1442938953)%0x100000 == 0:
			clsList.insert(0, SPLTrackItem)

	# Keep an eye on library scans in insert tracks window.
	libraryScanning = False
	scanCount = 0
	# For SPL 5.10: take care of some object child constant changes across builds.
	spl510used = False
	# For 5.0X and earlier: prevent NVDA from announcing scheduled time multiple times.
	scheduledTimeCache = ""
	# Track Dial (A.K.A. enhanced arrow keys)
	SPLColNumber = 0

	# Automatically announce mic, line in, etc changes
	# These items are static text items whose name changes.
	# Note: There are two status bars, hence the need to exclude Up time so it doesn't announce every minute.
	# Unfortunately, Window handles and WindowControlIDs seem to change, so can't be used.
	# Only announce changes if told to do so via the following function.
	def _TStatusBarChanged(self, obj):
		name = obj.name
		if name.startswith("  Up time:"):
			return False
		elif name.startswith("Scheduled for"):
			if self.scheduledTimeCache == name: return False
			self.scheduledTimeCache = name
			return splconfig.SPLConfig["SayScheduledFor"]
		elif "Listener" in name:
			return splconfig.SPLConfig["SayListenerCount"]
		elif name.startswith("Cart") and obj.IAccessibleChildID == 3:
			return splconfig.SPLConfig["SayPlayingCartName"]
		return True

	# Now the actual event.
	def event_nameChange(self, obj, nextHandler):
		# Do not let NvDA get name for None object when SPL window is maximized.
		if not obj.name:
			return
		# Only announce changes in status bar objects when told to do so.
		if obj.windowClassName == "TStatusBar" and self._TStatusBarChanged(obj):
			# Special handling for Play Status
			if obj.IAccessibleChildID == 1:
				if "Play status" in obj.name:
					# Strip off "  Play status: " for brevity only in main playlist window.
					ui.message(obj.name.split(":")[1][1:])
				elif "Loading" in obj.name:
					if splconfig.SPLConfig["LibraryScanAnnounce"] not in ("off", "ending"):
						# If library scan is in progress, announce its progress when told to do so.
						self.scanCount+=1
						if self.scanCount%100 == 0:
							self._libraryScanAnnouncer(obj.name[1:obj.name.find("]")], splconfig.SPLConfig["LibraryScanAnnounce"])
					if not self.libraryScanning:
						if self.productVersion not in noLibScanMonitor:
							if not self.backgroundStatusMonitor: self.libraryScanning = True
				elif "match" in obj.name:
					if splconfig.SPLConfig["LibraryScanAnnounce"] != "off" and self.libraryScanning:
						if splconfig.SPLConfig["BeepAnnounce"]: tones.beep(370, 100)
						else:
							# Translators: Presented when library scan is complete.
							ui.message(_("Scan complete with {scanCount} items").format(scanCount = obj.name.split()[3]))
					if self.libraryScanning: self.libraryScanning = False
					self.scanCount = 0
			else:
				if obj.name.endswith((" On", " Off")):
					self._toggleMessage(obj.name)
				else:
					ui.message(obj.name)
				if self.cartExplorer or int(splconfig.SPLConfig["MicAlarm"]):
					# Activate mic alarm or announce when cart explorer is active.
					self.doExtraAction(obj.name)
		# Monitor the end of track and song intro time and announce it.
		elif obj.windowClassName == "TStaticText": # For future extensions.
			if obj.simplePrevious != None:
				if obj.simplePrevious.name == "Remaining Time":
					# End of track for SPL 5.x.
					if splconfig.SPLConfig["BrailleTimer"] in ("outro", "both") and api.getForegroundObject().processID == self.processID: #and "00:00" < obj.name <= self.SPLEndOfTrackTime:
						braille.handler.message(obj.name)
					if (obj.name == "00:{0:02d}".format(splconfig.SPLConfig["EndOfTrackTime"])
					and splconfig.SPLConfig["SayEndOfTrack"]):
						self.alarmAnnounce(obj.name, 440, 200)
				elif obj.simplePrevious.name == "Remaining Song Ramp":
					# Song intro for SPL 5.x.
					if splconfig.SPLConfig["BrailleTimer"] in ("intro", "both") and api.getForegroundObject().processID == self.processID: #and "00:00" < obj.name <= self.SPLSongRampTime:
						braille.handler.message(obj.name)
					if (obj.name == "00:{0:02d}".format(splconfig.SPLConfig["SongRampTime"])
					and splconfig.SPLConfig["SaySongRamp"]):
						self.alarmAnnounce(obj.name, 512, 400, intro=True)
				# Hack: auto scroll in Studio itself might be broken (according to Brian Hartgen), so force NVDA to announce currently playing track automatically if told to do so.
				if splconfig.SPLConfig["SayPlayingTrackName"] == "True": # Had to do this to transform this key to something else later.
					try:
						statusBarFG = obj.parent.parent.parent
						if statusBarFG is not None:
							statusBar = statusBarFG.previous.previous.previous
							if statusBar is not None and statusBar.firstChild is not None and statusBar.firstChild.role == 27:
								ui.message(obj.name)
					except AttributeError:
						pass
		nextHandler()

	# JL's additions

	# Handle toggle messages.
	def _toggleMessage(self, msg):
		if splconfig.SPLConfig["MessageVerbosity"] != "beginner":
			msg = msg.split()[-1]
		if splconfig.SPLConfig["BeepAnnounce"]:
			# User wishes to hear beeps instead of words. The beeps are power on and off sounds from PAC Mate Omni.
			if msg.endswith("Off"):
				if splconfig.SPLConfig["MessageVerbosity"] == "beginner":
					wavFile = os.path.join(os.path.dirname(__file__), "SPL_off.wav")
					try:
						messageSound(wavFile, msg)
					except:
						pass
				else:
					tones.beep(500, 100)
					braille.handler.message(msg)
			elif msg.endswith("On"):
				if splconfig.SPLConfig["MessageVerbosity"] == "beginner":
					wavFile = os.path.join(os.path.dirname(__file__), "SPL_on.wav")
					try:
						messageSound(wavFile, msg)
					except:
						pass
				else:
					tones.beep(1000, 100)
					braille.handler.message(msg)
		else:
			ui.message(msg)

	# Perform extra action in specific situations (mic alarm, for example).
	def doExtraAction(self, status):
		micAlarm = int(splconfig.SPLConfig["MicAlarm"])
		if self.cartExplorer:
			if status == "Cart Edit On":
				# Translators: Presented when cart edit mode is toggled on while cart explorer is on.
				ui.message(_("Cart explorer is active"))
			elif status == "Cart Edit Off":
				# Translators: Presented when cart edit mode is toggled off while cart explorer is on.
				ui.message(_("Please reenter cart explorer to view updated cart assignments"))
		if micAlarm:
			# Play an alarm sound (courtesy of Jerry Mader from Mader Radio).
			global micAlarmT, micAlarmT2
			micAlarmWav = os.path.join(os.path.dirname(__file__), "SPL_MicAlarm.wav")
			# Translators: Presented when microphone was on for more than a specified time in microphone alarm dialog.
			micAlarmMessage = _("Warning: Microphone active")
			# Use a timer to play a tone when microphone was active for more than the specified amount.
			if status == "Microphone On":
				micAlarmT = threading.Timer(micAlarm, micAlarmManager, args=[micAlarmWav, micAlarmMessage])
				try:
					micAlarmT.start()
				except RuntimeError:
					micAlarmT = threading.Timer(micAlarm, messageSound, args=[micAlarmWav, micAlarmMessage])
					micAlarmT.start()
			elif status == "Microphone Off":
				if micAlarmT is not None: micAlarmT.cancel()
				micAlarmT = None
				if micAlarmT2 is not None: micAlarmT2.Stop()
				micAlarmT2 = None

	# Alarm announcement: Alarm notification via beeps, speech or both.
	def alarmAnnounce(self, timeText, tone, duration, intro=False):
		if splconfig.SPLConfig["AlarmAnnounce"] in ("beep", "both"):
			tones.beep(tone, duration)
		if splconfig.SPLConfig["AlarmAnnounce"] in ("message", "both"):
			alarmTime = int(timeText.split(":")[1])
			if intro:
				# Translators: Presented when end of introduction is approaching (example output: 5 sec left in track introduction).
				ui.message(_("Warning: {seconds} sec left in track introduction").format(seconds = str(alarmTime)))
			else:
				# Translators: Presented when end of track is approaching.
				ui.message(_("Warning: {seconds} sec remaining").format(seconds = str(alarmTime)))


	# Hacks for gain focus events.
	def event_gainFocus(self, obj, nextHandler):
		if self.deletedFocusObj or (obj.windowClassName == "TListView" and obj.role == 0):
			self.deletedFocusObj = False
			return
		nextHandler()

	# Add or remove SPL-specific touch commands.
	# Code comes from Enhanced Touch Gestures add-on from the same author.
	# This may change if NVDA core decides to abandon touch mode concept.

	def event_appModule_gainFocus(self):
		if touchHandler.handler:
			if "SPL" not in touchHandler.availableTouchModes:
				touchHandler.availableTouchModes.append("SPL")
				# Add the human-readable representation also.
				touchHandler.touchModeLabels["spl"] = _("SPL mode")

	def event_appModule_loseFocus(self):
		if touchHandler.handler:
			# Switch to object mode.
			touchHandler.handler._curTouchMode = touchHandler.availableTouchModes[1]
			if "SPL" in touchHandler.availableTouchModes:
				# If we have too many touch modes, pop all except the original entries.
				for mode in touchHandler.availableTouchModes:
					if mode == "SPL": touchHandler.availableTouchModes.pop()
			try:
				del touchHandler.touchModeLabels["spl"]
			except KeyError:
				pass


	# Save configuration when terminating.
	def terminate(self):
		super(AppModule, self).terminate()
		splconfig.saveConfig()
		try:
			self.prefsMenu.RemoveItem(self.SPLSettings)
		except AttributeError, wx.PyDeadObjectError:
			pass
		# Manually clear the following dictionaries.
		self.carts.clear()
		self._cachedStatusObjs.clear()
		# Just to make sure:
		global _SPLWin
		if _SPLWin: _SPLWin = None


	# Script sections (for ease of maintenance):
	# Time-related: elapsed time, end of track alarm, etc.
	# Misc scripts: track finder and others.
	# SPL Assistant layer: status commands.

	# A few time related scripts (elapsed time, remaining time, etc.).

	# Speak any time-related errors.
	# Message type: error message.
	timeMessageErrors={
		# Translators: Presented when remaining time is unavailable.
		1:_("Remaining time not available"),
		# Translators: Presented when elapsed time is unavailable.
		2:_("Elapsed time not available"),
		# Translators: Presented when broadcaster time is unavailable.
			3:_("Broadcaster time not available"),
		# Translators: Presented when time information is unavailable.
		4:_("Cannot obtain time in hours, minutes and seconds")
	}

	# Specific to time scripts using Studio API.
	# 6.0: Split this into two functions: the announcer (below) and formatter.
	def announceTime(self, t, offset = None):
		if t <= 0:
			ui.message("00:00")
		else:
			ui.message(self._ms2time(t, offset = offset))

	# Formatter: given time in milliseconds, convert it to human-readable format.
	def _ms2time(self, t, offset = None):
		if t <= 0:
			return "00:00"
		else:
			tm = (t/1000) if not offset else (t/1000)+offset
			mm, ss = divmod(tm, 60)
			if mm > 59 and splconfig.SPLConfig["TimeHourAnnounce"]:
				hh, mm = divmod(mm, 60)
				# Hour value is also filled with leading zero's.
				# 6.1: Optimize the string builder so it can return just one string.
				tm0 = str(hh).zfill(2)
				tm1 = str(mm).zfill(2)
				tm2 = str(ss).zfill(2)
				return ":".join([tm0, tm1, tm2])
			else:
				tm1 = str(mm).zfill(2)
				tm2 = str(ss).zfill(2)
				return ":".join([tm1, tm2])

	# Scripts which rely on API.
	def script_sayRemainingTime(self, gesture):
		fgWindow = api.getForegroundObject()
		if fgWindow.windowClassName == "TStudioForm":
			statusAPI(3, 105, self.announceTime, offset=1)
		else:
			ui.message(self.timeMessageErrors[1])
	# Translators: Input help mode message for a command in Station Playlist Studio.
	script_sayRemainingTime.__doc__=_("Announces the remaining track time.")

	def script_sayElapsedTime(self, gesture):
		fgWindow = api.getForegroundObject()
		if fgWindow.windowClassName == "TStudioForm":
			statusAPI(0, 105, self.announceTime)
		else:
			ui.message(self.timeMessageErrors[2])
	# Translators: Input help mode message for a command in Station Playlist Studio.
	script_sayElapsedTime.__doc__=_("Announces the elapsed time for the currently playing track.")

	def script_sayBroadcasterTime(self, gesture):
		# Says things such as "25 minutes to 2" and "5 past 11".
		fgWindow = api.getForegroundObject()
		if fgWindow.windowClassName == "TStudioForm":
			# Parse the local time and say it similar to how Studio presents broadcaster time.
			h, m = time.localtime()[3], time.localtime()[4]
			if h not in (0, 12):
				h %= 12
			if m == 0:
				if h == 0: h+=12
				# Messages in this method should not be translated.
				broadcasterTime = "{hour} o'clock".format(hour = h)
			elif 1 <= m <= 30:
				if h == 0: h+=12
				broadcasterTime = "{minute} min past {hour}".format(minute = m, hour = h)
			else:
				if h == 12: h = 1
				m = 60-m
				broadcasterTime = "{minute} min to {hour}".format(minute = m, hour = h+1)
			ui.message(broadcasterTime)
		else:
			ui.message(self.timeMessageErrors[3])
	# Translators: Input help mode message for a command in Station Playlist Studio.
	script_sayBroadcasterTime.__doc__=_("Announces broadcaster time.")

	def script_sayCompleteTime(self, gesture):
		# Says complete time in hours, minutes and seconds via kernel32's routines.
		if api.getForegroundObject().windowClassName == "TStudioForm":
			ui.message(winKernel.GetTimeFormat(winKernel.LOCALE_USER_DEFAULT, 0, None, None))
		else:
			ui.message(self.timeMessageErrors[4])
	# Translators: Input help mode message for a command in Station Playlist Studio.
	script_sayCompleteTime.__doc__=_("Announces time including seconds.")

	# Set the end of track alarm time between 1 and 59 seconds.
	# Make sure one of either settings or alarm dialogs is open.

	def script_setEndOfTrackTime(self, gesture):
		if splconfig._configDialogOpened:
			# Translators: Presented when the add-on config dialog is opened.
			wx.CallAfter(gui.messageBox, _("The add-on settings dialog is opened. Please close the settings dialog first."), _("Error"), wx.OK|wx.ICON_ERROR)
			return
		try:
			timeVal = splconfig.SPLConfig["EndOfTrackTime"]
			d = splconfig.SPLAlarmDialog(gui.mainFrame, "EndOfTrackTime", "SayEndOfTrack",
			# Translators: The title of end of track alarm dialog.
			_("End of track alarm"),
			# Translators: A dialog message to set end of track alarm (curAlarmSec is the current end of track alarm in seconds).
			_("Enter &end of track alarm time in seconds (currently {curAlarmSec})").format(curAlarmSec = timeVal),
			# Translators: A check box to toggle notification of end of track alarm.
			_("&Notify when end of track is approaching"), 1, 59)
			gui.mainFrame.prePopup()
			d.Raise()
			d.Show()
			gui.mainFrame.postPopup()
			splconfig._alarmDialogOpened = True
		except RuntimeError:
			wx.CallAfter(splconfig._alarmError)
	# Translators: Input help mode message for a command in Station Playlist Studio.
	script_setEndOfTrackTime.__doc__=_("sets end of track alarm (default is 5 seconds).")

	# Set song ramp (introduction) time between 1 and 9 seconds.

	def script_setSongRampTime(self, gesture):
		if splconfig._configDialogOpened:
			wx.CallAfter(gui.messageBox, _("The add-on settings dialog is opened. Please close the settings dialog first."), _("Error"), wx.OK|wx.ICON_ERROR)
			return
		try:
			rampVal = long(splconfig.SPLConfig["SongRampTime"])
			d = splconfig.SPLAlarmDialog(gui.mainFrame, "SongRampTime", "SaySongRamp",
			# Translators: The title of song intro alarm dialog.
			_("Song intro alarm"),
			# Translators: A dialog message to set song ramp alarm (curRampSec is the current intro monitoring alarm in seconds).
			_("Enter song &intro alarm time in seconds (currently {curRampSec})").format(curRampSec = rampVal),
			# Translators: A check box to toggle notification of end of intro alarm.
			_("&Notify when end of introduction is approaching"), 1, 9)
			gui.mainFrame.prePopup()
			d.Raise()
			d.Show()
			gui.mainFrame.postPopup()
			splconfig._alarmDialogOpened = True
		except RuntimeError:
			wx.CallAfter(splconfig._alarmError)
	# Translators: Input help mode message for a command in Station Playlist Studio.
	script_setSongRampTime.__doc__=_("sets song intro alarm (default is 5 seconds).")

# Tell NVDA to play a sound when mic was active for a long time.

	def script_setMicAlarm(self, gesture):
		if splconfig._configDialogOpened:
			wx.CallAfter(gui.messageBox, _("The add-on settings dialog is opened. Please close the settings dialog first."), _("Error"), wx.OK|wx.ICON_ERROR)
			return
		elif splconfig._alarmDialogOpened:
			wx.CallAfter(splconfig._alarmError)
			return
		micAlarm = splconfig.SPLConfig["MicAlarm"]
		if micAlarm:
			# Translators: A dialog message to set microphone active alarm (curAlarmSec is the current mic monitoring alarm in seconds).
			timeMSG = _("Enter microphone alarm time in seconds (currently {curAlarmSec}, 0 disables the alarm)").format(curAlarmSec = micAlarm)
		else:
			# Translators: A dialog message when microphone alarm is disabled (set to 0).
			timeMSG = _("Enter microphone alarm time in seconds (currently disabled, 0 disables the alarm)")
		dlg = wx.NumberEntryDialog(gui.mainFrame,
		timeMSG, "",
		# Translators: The title of mic alarm dialog.
		_("Microphone alarm"),
		long(micAlarm), 0, 7200)
		splconfig._alarmDialogOpened = True
		def callback(result):
			splconfig._alarmDialogOpened = False
			if result == wx.ID_OK:
				if not user32.FindWindowA("SPLStudio", None): return
				newVal = dlg.GetValue()
				if micAlarm != newVal:
					splconfig.SPLConfig["MicAlarm"] = newVal
		gui.runScriptModalDialog(dlg, callback)
	# Translators: Input help mode message for a command in Station Playlist Studio.
	script_setMicAlarm.__doc__=_("Sets microphone alarm (default is 5 seconds).")

	# SPL Config management.

	def script_openConfigDialog(self, gesture):
		wx.CallAfter(splconfig.onConfigDialog, None)
	# Translators: Input help mode message for a command in Station Playlist Studio.
	script_openConfigDialog.__doc__=_("Opens SPL Studio add-on configuration dialog.")

	# Other commands (track finder and others)

	# Toggle whether beeps should be heard instead of toggle announcements.

	def script_toggleBeepAnnounce(self, gesture):
		if not splconfig.SPLConfig["BeepAnnounce"]:
			splconfig.SPLConfig["BeepAnnounce"] = True
		else:
			splconfig.SPLConfig["BeepAnnounce"] = False
		splconfig.message("BeepAnnounce", splconfig.SPLConfig["BeepAnnounce"])
	# Translators: Input help mode message for a command in Station Playlist Studio.
	script_toggleBeepAnnounce.__doc__=_("Toggles status announcements between words and beeps.")

	# Braille timer.
	# Announce end of track and other info via braille.

	def script_setBrailleTimer(self, gesture):
		brailleTimer = splconfig.SPLConfig["BrailleTimer"]
		if brailleTimer == "off":
			brailleTimer = "outro"
		elif brailleTimer == "outro":
			brailleTimer = "intro"
		elif brailleTimer == "intro":
			brailleTimer = "both"
		else:
			brailleTimer = "off"
		splconfig.SPLConfig["BrailleTimer"] = brailleTimer
		splconfig.message("BrailleTimer", brailleTimer)
	# Translators: Input help mode message for a command in Station Playlist Studio.
	script_setBrailleTimer.__doc__=_("Toggles between various braille timer settings.")

	# The track finder utility for find track script and other functions
	# Perform a linear search to locate the track name and/or description which matches the entered value.
	# Also, find column content for a specific column if requested.
	# 6.0: Split this routine into two functions, with the while loop moving to a function of its own.
	# This new function will be used by track finder and place marker locator.
	findText = ""

	def trackFinder(self, text, obj, directionForward=True, column=None):
		speech.cancelSpeech()
		if column is None: 
			column = [obj._indexOf("Artist"), obj._indexOf("Title")]
		track = self._trackLocator(text, obj=obj, directionForward=directionForward, columns=column)
		if track:
			if self.findText != text: self.findText = text
			# We need to fire set focus event twice and exit this routine.
			track.setFocus(), track.setFocus()
		else:
			wx.CallAfter(gui.messageBox,
			# Translators: Standard dialog message when an item one wishes to search is not found (copy this from main nvda.po).
			_("Search string not found."),
			# Translators: Standard error title for find error (copy this from main nvda.po).
			_("Find error"),wx.OK|wx.ICON_ERROR)

	# Split from track finder in 2015.
	# Return a track with the given search criteria.
	# Column is a list of columns to be searched (if none, it'll be artist and title).
	def _trackLocator(self, text, obj=api.getFocusObject(), directionForward=True, columns=None):
		nextTrack = "next" if directionForward else "previous"
		t = time.time()
		while obj is not None:
			# Do not use column content attribute, because sometimes NVDA will say it isn't a track item when in fact it is.
			# If this happens, use the module level version of column content getter.
			# Optimization: search column texts.
			for column in columns:
				columnText = splmisc._getColumnContent(obj, column)
				if columnText and text in columnText:
					return obj
			obj = getattr(obj, nextTrack)
		return None

		# Find a specific track based on a searched text.
	# But first, check if track finder can be invoked.
	# Attempt level specifies which track finder to open (0 = Track Finder, 1 = Column Search, 2 = Time range).
	def _trackFinderCheck(self, attemptLevel):
		if api.getForegroundObject().windowClassName != "TStudioForm":
			if attemptLevel == 0:
				# Translators: Presented when a user attempts to find tracks but is not at the track list.
				ui.message(_("Track finder is available only in track list."))
			elif attemptLevel == 1:
				# Translators: Presented when a user attempts to find tracks but is not at the track list.
				ui.message(_("Column search is available only in track list."))
			elif attemptLevel == 2:
				# Translators: Presented when a user attempts to find tracks but is not at the track list.
				ui.message(_("Time range finder is available only in track list."))
			return False
		elif api.getForegroundObject().windowClassName == "TStudioForm" and api.getFocusObject().role == controlTypes.ROLE_LIST:
			# Translators: Presented when a user wishes to find a track but didn't add any tracks.
			ui.message(_("You need to add at least one track to find tracks."))
			return False
		return True

	def trackFinderGUI(self, columnSearch=False):
		try:
			# Translators: Title for track finder dialog.
			if not columnSearch: title = _("Find track")
			# Translators: Title for column search dialog.
			else: title = _("Column search")
			d = splmisc.SPLFindDialog(gui.mainFrame, api.getFocusObject(), self.findText, title, columnSearch = columnSearch)
			gui.mainFrame.prePopup()
			d.Raise()
			d.Show()
			gui.mainFrame.postPopup()
			splmisc._findDialogOpened = True
		except RuntimeError:
			wx.CallAfter(splmisc._finderError)

	def script_findTrack(self, gesture):
		if self._trackFinderCheck(0): self.trackFinderGUI()
	# Translators: Input help mode message for a command in Station Playlist Studio.
	script_findTrack.__doc__=_("Finds a track in the track list.")

	def script_columnSearch(self, gesture):
		if self._trackFinderCheck(1): self.trackFinderGUI(columnSearch=True)
	# Translators: Input help mode message for a command in Station Playlist Studio.
	script_columnSearch.__doc__=_("Finds text in columns.")

	# Find next and previous scripts.

	def script_findTrackNext(self, gesture):
		if self._trackFinderCheck(0):
			if self.findText == "": self.trackFinderGUI()
			else: self.trackFinder(self.findText, obj=api.getFocusObject().next)
	# Translators: Input help mode message for a command in Station Playlist Studio.
	script_findTrackNext.__doc__=_("Finds the next occurrence of the track with the name in the track list.")

	def script_findTrackPrevious(self, gesture):
		if self._trackFinderCheck(0):
			if self.findText == "": self.trackFinderGUI()
			else: self.trackFinder(self.findText, obj=api.getFocusObject().previous, directionForward=False)
	# Translators: Input help mode message for a command in Station Playlist Studio.
	script_findTrackPrevious.__doc__=_("Finds previous occurrence of the track with the name in the track list.")

	# Time range finder.
	# Locate a track with duration falling between min and max.

	def script_timeRangeFinder(self, gesture):
		if self._trackFinderCheck(2):
			try:
				d = splmisc.SPLTimeRangeDialog(gui.mainFrame, api.getFocusObject(), statusAPI)
				gui.mainFrame.prePopup()
				d.Raise()
				d.Show()
				gui.mainFrame.postPopup()
				splmisc._findDialogOpened = True
			except RuntimeError:
				wx.CallAfter(splmisc._finderError)
	# Translators: Input help mode message for a command in Station Playlist Studio.
	script_timeRangeFinder.__doc__=_("Locates track with duration within a time range")

	# Cart explorer
	cartExplorer = False
	carts = {} # The carts dictionary (key = cart gesture, item = cart name).

	# Assigning carts.

	def buildFNCarts(self):
		# Used xrange, as it is much faster; change this to range if NvDA core decides to use Python 3.
		for i in xrange(12):
			self.bindGesture("kb:f%s"%(i+1), "cartExplorer")
			self.bindGesture("kb:shift+f%s"%(i+1), "cartExplorer")
			self.bindGesture("kb:control+f%s"%(i+1), "cartExplorer")
			self.bindGesture("kb:alt+f%s"%(i+1), "cartExplorer")

	def buildNumberCarts(self):
		for i in xrange(10):
			self.bindGesture("kb:%s"%(i), "cartExplorer")
			self.bindGesture("kb:shift+%s"%(i), "cartExplorer")
			self.bindGesture("kb:control+%s"%(i), "cartExplorer")
			self.bindGesture("kb:alt+%s"%(i), "cartExplorer")
		# Take care of dash and equals.
		self.bindGesture("kb:-", "cartExplorer"), self.bindGesture("kb:=", "cartExplorer")
		self.bindGesture("kb:shift+-", "cartExplorer"), self.bindGesture("kb:shift+=", "cartExplorer")
		self.bindGesture("kb:control+-", "cartExplorer"), self.bindGesture("kb:control+=", "cartExplorer")
		self.bindGesture("kb:alt+-", "cartExplorer"), self.bindGesture("kb:alt+=", "cartExplorer")

	def cartsBuilder(self, build=True):
		# A function to build and return cart commands.
		if build:
			self.buildFNCarts()
			self.buildNumberCarts()
		else:
			self.clearGestureBindings()
			self.bindGestures(self.__gestures)

	def script_toggleCartExplorer(self, gesture):
		if not self.cartExplorer:
			# Prevent cart explorer from being engaged outside of playlist viewer.
			# Todo for 6.0: Let users set cart banks.
			fg = api.getForegroundObject()
			if fg.windowClassName != "TStudioForm":
				# Translators: Presented when cart explorer cannot be entered.
				ui.message(_("You are not in playlist viewer, cannot enter cart explorer"))
				return
			self.carts = splmisc.cartExplorerInit(fg.name)
			if self.carts["faultyCarts"]:
				# Translators: presented when cart explorer could not be switched on.
				ui.message(_("Some or all carts could not be assigned, cannot enter cart explorer"))
				return
			else:
				self.cartExplorer = True
				self.cartsBuilder()
				# Translators: Presented when cart explorer is on.
				ui.message(_("Entering cart explorer"))
		else:
			self.cartExplorer = False
			self.cartsBuilder(build=False)
			self.carts.clear()
			# Translators: Presented when cart explorer is off.
			ui.message(_("Exiting cart explorer"))
	# Translators: Input help mode message for a command in Station Playlist Studio.
	script_toggleCartExplorer.__doc__=_("Toggles cart explorer to learn cart assignments.")

	def script_cartExplorer(self, gesture):
		if api.getForegroundObject().windowClassName != "TStudioForm":
			gesture.send()
			return
		if scriptHandler.getLastScriptRepeatCount() >= 1: gesture.send()
		else:
			if gesture.displayName in self.carts: ui.message(self.carts[gesture.displayName])
			elif self.carts["standardLicense"] and (len(gesture.displayName) == 1 or gesture.displayName[-2] == "+"):
				# Translators: Presented when cart command is unavailable.
				ui.message(_("Cart command unavailable"))
			else:
				# Translators: Presented when there is no cart assigned to a cart command.
				ui.message(_("Cart unassigned"))

	# Library scan announcement
	# Announces progress of a library scan (launched from insert tracks dialog by pressing Control+Shift+R or from rescan option from Options dialog).

	def script_setLibraryScanProgress(self, gesture):
		libraryScanAnnounce = splconfig.SPLConfig["LibraryScanAnnounce"]
		if libraryScanAnnounce == "off":
			libraryScanAnnounce = "ending"
		elif libraryScanAnnounce == "ending":
			libraryScanAnnounce = "progress"
		elif libraryScanAnnounce == "progress":
			libraryScanAnnounce = "numbers"
		else:
			libraryScanAnnounce = "off"
		splconfig.SPLConfig["LibraryScanAnnounce"] = libraryScanAnnounce
		splconfig.message("LibraryScanAnnounce", libraryScanAnnounce)
	# Translators: Input help mode message for a command in Station Playlist Studio.
	script_setLibraryScanProgress.__doc__=_("Toggles library scan progress settings.")

	def script_startScanFromInsertTracks(self, gesture):
		gesture.send()
		fg = api.getForegroundObject()
		if fg.windowClassName == "TTrackInsertForm":
			# Translators: Presented when library scan has started.
			ui.message(_("Scan start"))
			if self.productVersion not in noLibScanMonitor: self.libraryScanning = True

	# Report library scan (number of items scanned) in the background.
	def monitorLibraryScan(self):
		global libScanT
		if libScanT and libScanT.isAlive() and api.getForegroundObject().windowClassName == "TTrackInsertForm":
			return
		parem = 0 if self.SPLCurVersion < "5.10" else 1
		countA = statusAPI(parem, 32, ret=True)
		if countA == 0:
			self.libraryScanning = False
			return
		time.sleep(0.1)
		if api.getForegroundObject().windowClassName == "TTrackInsertForm" and self.productVersion in noLibScanMonitor:
			self.libraryScanning = False
			return
		countB = statusAPI(parem, 32, ret=True)
		if countA == countB:
			self.libraryScanning = False
			if self.SPLCurVersion >= "5.10":
				countB = statusAPI(0, 32, ret=True)
			# Translators: Presented when library scanning is finished.
			ui.message(_("{itemCount} items in the library").format(itemCount = countB))
		else:
			libScanT = threading.Thread(target=self.libraryScanReporter, args=(_SPLWin, countA, countB, parem))
			libScanT.daemon = True
			libScanT.start()

	def libraryScanReporter(self, _SPLWin, countA, countB, parem):
		scanIter = 0
		while countA != countB:
			if not self.libraryScanning: return
			countA = countB
			time.sleep(1)
			# Do not continue if we're back on insert tracks form or library scan is finished.
			if api.getForegroundObject().windowClassName == "TTrackInsertForm" or not self.libraryScanning:
				return
			countB, scanIter = statusAPI(parem, 32, ret=True), scanIter+1
			if countB < 0:
				break
			if scanIter%5 == 0 and splconfig.SPLConfig["LibraryScanAnnounce"] not in ("off", "ending"):
				self._libraryScanAnnouncer(countB, splconfig.SPLConfig["LibraryScanAnnounce"])
		self.libraryScanning = False
		if self.backgroundStatusMonitor: return
		if splconfig.SPLConfig["LibraryScanAnnounce"] != "off":
			if splconfig.SPLConfig["BeepAnnounce"]:
				tones.beep(370, 100)
			else:
				# Translators: Presented after library scan is done.
				ui.message(_("Scan complete with {itemCount} items").format(itemCount = countB))

	# Take care of library scanning announcement.
	def _libraryScanAnnouncer(self, count, announcementType):
		if announcementType == "progress":
			# Translators: Presented when library scan is in progress.
			tones.beep(550, 100) if splconfig.SPLConfig["BeepAnnounce"] else ui.message(_("Scanning"))
		elif announcementType == "numbers":
			if splconfig.SPLConfig["BeepAnnounce"]:
				tones.beep(550, 100)
				# No need to provide translatable string - just use index.
				ui.message("{0}".format(count))
			else: ui.message(_("{itemCount} items scanned").format(itemCount = count))

	# Place markers.
	placeMarker = None

	# Is the place marker set on this track?
	# Track argument is None (only useful for debugging purposes).
	def isPlaceMarkerTrack(self, track=None):
		if track is None: track = api.getFocusObject()
		index = track._indexOf("Filename")
		filename = track._getColumnContent(index)
		if self.placeMarker == (index, filename):
			return True
		return False

	# Used in delete track workaround routine.
	def preTrackRemoval(self):
		if self.isPlaceMarkerTrack(track=api.getFocusObject()):
			self.placeMarker = None

	# Metadata streaming manager
	# Obtains information on metadata streaming for each URL, notifying the broadcaster if told to do so upon startup.
	# Also allows broadcasters to toggle metadata streaming.

	# First, the reminder function.
	def _metadataAnnouncer(self, reminder=False):
		# If told to remind and connect, metadata streaming will be enabled at this time.
		# 6.0: Call Studio API twice - once to set, once more to obtain the needed information.
		# 6.2/7.0: When Studio API is called, add the value into the stream count list also.
		if reminder:
			for url in xrange(5):
				dataLo = 0x00010000 if splconfig.SPLConfig["MetadataEnabled"][url] else 0xffff0000
				statusAPI(dataLo | url, 36)
		dsp = 1 if statusAPI(0, 36, ret=True) == 1 else 0
		streamCount = []
		for pos in xrange(1, 5):
			checked = statusAPI(pos, 36, ret=True)
			if checked == 1: streamCount.append(pos)
		# Announce streaming status when told to do so.
		status = None
		if not len(streamCount):
			# Translators: Status message for metadata streaming.
			if not dsp: status = _("No metadata streaming URL's defined")
			# Translators: Status message for metadata streaming.
			else: status = _("Metadata streaming configured for DSP encoder")
		elif len(streamCount) == 1:
			# Translators: Status message for metadata streaming.
			if dsp: status = _("Metadata streaming configured for DSP encoder and URL {URL}").format(URL = streamCount[0])
			# Translators: Status message for metadata streaming.
			else: status = _("Metadata streaming configured for URL {URL}").format(URL = streamCount[0])
		else:
			urltext = ", ".join([str(stream) for stream in streamCount])
			# Translators: Status message for metadata streaming.
			if dsp: status = _("Metadata streaming configured for DSP encoder and URL's {URL}").format(URL = urltext)
			# Translators: Status message for metadata streaming.
			else: status = _("Metadata streaming configured for URL's {URL}").format(URL = urltext)
		if reminder:
			time.sleep(2)
			speech.cancelSpeech()
			queueHandler.queueFunction(queueHandler.eventQueue, ui.message, status)
			nvwave.playWaveFile(os.path.join(os.path.dirname(__file__), "SPL_Metadata.wav"))
		else: ui.message(status)

	# The script version to open the manage metadata URL's dialog.
	def script_manageMetadataStreams(self, gesture):
		# Do not even think about opening this dialog if handle to Studio isn't found.
		if _SPLWin is None:
			# Translators: Presented when stremaing dialog cannot be shown.
			ui.message(_("Cannot open metadata streaming dialog"))
			return
		if splconfig._configDialogOpened or splconfig._metadataDialogOpened:
			# Translators: Presented when the add-on config dialog is opened.
			wx.CallAfter(gui.messageBox, _("The add-on settings dialog or the metadata streaming dialog is opened. Please close the opened dialog first."), _("Error"), wx.OK|wx.ICON_ERROR)
			return
		try:
			# Passing in the function object is enough to change the dialog UI.
			d = splconfig.MetadataStreamingDialog(gui.mainFrame, func=statusAPI)
			gui.mainFrame.prePopup()
			d.Raise()
			d.Show()
			gui.mainFrame.postPopup()
			splconfig._metadataDialogOpened = True
		except RuntimeError:
			wx.CallAfter(splconfig._alarmError)
	# Translators: Input help mode message for a command in Station Playlist Studio.
	script_manageMetadataStreams.__doc__=_("Opens a dialog to quickly enable or disable metadata streaming.")

	# Some handlers for native commands.

	# In Studio 5.0x, when deleting a track, NVDA announces wrong track item due to focus bouncing.
	# The below hack is sensitive to changes in NVDA core.
	deletedFocusObj = False

	def script_deleteTrack(self, gesture):
		self.preTrackRemoval()
		gesture.send()
		if self.productVersion.startswith("5.0"):
			if api.getForegroundObject().windowClassName == "TStudioForm":
				focus = api.getFocusObject()
				if focus.IAccessibleChildID < focus.parent.childCount:
					self.deletedFocusObj = True
					focus.setFocus()
					self.deletedFocusObj = False
					focus.setFocus()

	# When Escape is pressed, activate background library scan if conditions are right.
	def script_escape(self, gesture):
		gesture.send()
		if self.libraryScanning:
			if not libScanT or (libScanT and not libScanT.isAlive()):
				self.monitorLibraryScan()


	# SPL Assistant: reports status on playback, operation, etc.
	# Used layer command approach to save gesture assignments.
	# Most were borrowed from JFW and Window-Eyes layer scripts.

	# Set up the layer script environment.
	def getScript(self, gesture):
		if not self.SPLAssistant:
			return appModuleHandler.AppModule.getScript(self, gesture)
		script = appModuleHandler.AppModule.getScript(self, gesture)
		if not script:
			script = finally_(self.script_error, self.finish)
		return finally_(script, self.finish)

	def finish(self):
		self.SPLAssistant = False
		self.clearGestureBindings()
		self.bindGestures(self.__gestures)
		if self.cartExplorer:
			self.buildFNCarts()
			self.buildNumberCarts()

	def script_error(self, gesture):
		tones.beep(120, 100)
		self.finish()

	# SPL Assistant flag.
	SPLAssistant = False

	# The SPL Assistant layer driver.

	def script_SPLAssistantToggle(self, gesture):
		# Enter the layer command if an only if we're in the track list to allow easier gesture assignment.
		# Also, do not bother if the app module is not running.
		try:
			fg = api.getForegroundObject()
			if fg.windowClassName != "TStudioForm":
				gesture.send()
				return
			if self.SPLAssistant:
				self.script_error(gesture)
				return
			# To prevent entering wrong gesture while the layer is active.
			self.clearGestureBindings()
			# 7.0: choose the required compatibility layer.
			if splconfig.SPLConfig["CompatibilityLayer"] == "off": self.bindGestures(self.__SPLAssistantGestures)
			elif splconfig.SPLConfig["CompatibilityLayer"] == "jfw": self.bindGestures(self.__SPLAssistantJFWGestures)
			elif splconfig.SPLConfig["CompatibilityLayer"] == "wineyes": self.bindGestures(self.__SPLAssistantWEGestures)
			self.SPLAssistant = True
			tones.beep(512, 50)
			if splconfig.SPLConfig["CompatibilityLayer"] == "jfw": ui.message("JAWS")
			elif splconfig.SPLConfig["CompatibilityLayer"] == "wineyes": ui.message("Window-Eyes")
		except WindowsError:
			return
	# Translators: Input help mode message for a layer command in Station Playlist Studio.
	script_SPLAssistantToggle.__doc__=_("The SPL Assistant layer command. See the add-on guide for more information on available commands.")


	# Status table keys
	SPLPlayStatus = 0
	SPLSystemStatus = 1
	SPLHourSelectedDuration = 3
	SPLNextTrackTitle = 4
	SPLCurrentTrackTitle = 5
	SPLTemperature = 6
	SPLScheduled = 7

	# Table of child constants based on versions
	# These are scattered throughout the screen, so one can use foreground.children[index] to fetch them.
	# Because 5.x (an perhaps future releases) uses different screen layout, look up the needed constant from the table below (row = info needed, column = version).
	statusObjs={
		SPLPlayStatus:[5, 6], # Play status, mic, etc.
		SPLSystemStatus:[-3, -2], # The second status bar containing system status such as up time.
		SPLHourSelectedDuration:[18, 19], # In case the user selects one or more tracks in a given hour.
		SPLScheduled:[19, 20], # Time when the selected track will begin.
		SPLNextTrackTitle:[7, 8], # Name and duration of the next track if any.
		SPLCurrentTrackTitle:[8, 9], # Name of the currently playing track.
		SPLTemperature:[6, 7], # Temperature for the current city.
	}

	_cachedStatusObjs = {}

	# Called in the layer commands themselves.
	def status(self, infoIndex):
		# Look up the cached objects first for faster response.
		if not infoIndex in self._cachedStatusObjs:
			fg = api.getForegroundObject()
			if not fg.windowClassName == "TStudioForm":
				raise RuntimeError("Not focused in playlist viewer")
			if not self.productVersion >= "5.10": statusObj = self.statusObjs[infoIndex][0]
			else: statusObj = self.statusObjs[infoIndex][1]
			self._cachedStatusObjs[infoIndex] = fg.children[statusObj]
		return self._cachedStatusObjs[infoIndex]

	# The layer commands themselves.

	def script_sayPlayStatus(self, gesture):
		# Please do not translate the following messages.
		if statusAPI(0, 104, ret=True):
			msg = "Play status: Playing" if splconfig.SPLConfig["MessageVerbosity"] == "beginner" else "Playing"
		else:
			msg = "Play status: Stopped" if splconfig.SPLConfig["MessageVerbosity"] == "beginner" else "Stopped"
		ui.message(msg)

	def script_sayAutomationStatus(self, gesture):
		obj = self.status(self.SPLPlayStatus).children[1]
		msg = obj.name if splconfig.SPLConfig["MessageVerbosity"] == "beginner" else obj.name.split()[-1]
		ui.message(msg)

	def script_sayMicStatus(self, gesture):
		obj = self.status(self.SPLPlayStatus).children[2]
		msg = obj.name if splconfig.SPLConfig["MessageVerbosity"] == "beginner" else obj.name.split()[-1]
		ui.message(msg)

	def script_sayLineInStatus(self, gesture):
		obj = self.status(self.SPLPlayStatus).children[3]
		msg = obj.name if splconfig.SPLConfig["MessageVerbosity"] == "beginner" else obj.name.split()[-1]
		ui.message(msg)

	def script_sayRecToFileStatus(self, gesture):
		obj = self.status(self.SPLPlayStatus).children[4]
		msg = obj.name if splconfig.SPLConfig["MessageVerbosity"] == "beginner" else obj.name.split()[-1]
		ui.message(msg)

	def script_sayCartEditStatus(self, gesture):
		obj = self.status(self.SPLPlayStatus).children[5]
		msg = obj.name if splconfig.SPLConfig["MessageVerbosity"] == "beginner" else obj.name.split()[-1]
		ui.message(msg)

	def script_sayHourTrackDuration(self, gesture):
		statusAPI(0, 27, self.announceTime)

	def script_sayHourSelectedTrackDuration(self, gesture):
		obj = self.status(self.SPLHourSelectedDuration).firstChild
		ui.message(obj.name)

	def script_sayPlaylistRemainingDuration(self, gesture):
		statusAPI(1, 27, self.announceTime)

	def script_sayPlaylistModified(self, gesture):
		try:
			obj = self.status(self.SPLSystemStatus).children[5]
			ui.message(obj.name)
		except IndexError:
			# Translators: Presented when playlist modification is unavailable (for Studio 4.33 and earlier)
			ui.message(_("Playlist modification not available"))

	def script_sayNextTrackTitle(self, gesture):
		try:
			obj = self.status(self.SPLNextTrackTitle).firstChild
			# Translators: Presented when there is no information for the next track.
			ui.message(_("No next track scheduled or no track is playing")) if obj.name is None else ui.message(obj.name)
		except RuntimeError:
			# Translators: Presented when next track information is unavailable.
			ui.message(_("Cannot find next track information"))
		finally:
			self.finish()
	# Translators: Input help mode message for a command in Station Playlist Studio.
	script_sayNextTrackTitle.__doc__=_("Announces title of the next track if any")

	def script_sayCurrentTrackTitle(self, gesture):
		try:
			obj = self.status(self.SPLCurrentTrackTitle).firstChild
			# Translators: Presented when there is no information for the current track.
			ui.message(_("Cannot locate current track information or no track is playing")) if obj.name is None else ui.message(obj.name)
		except RuntimeError:
			# Translators: Presented when current track information is unavailable.
			ui.message(_("Cannot find current track information"))
		finally:
			self.finish()
	# Translators: Input help mode message for a command in Station Playlist Studio.
	script_sayCurrentTrackTitle.__doc__=_("Announces title of the next track if any")

	def script_sayTemperature(self, gesture):
		try:
			obj = self.status(self.SPLTemperature).firstChild
			# Translators: Presented when there is no weather or temperature information.
			ui.message(_("Weather and temperature not configured")) if obj.name is None else ui.message(obj.name)
		except RuntimeError:
			# Translators: Presented when temperature information cannot be found.
			ui.message(_("Weather information not found"))
		finally:
			self.finish()
	# Translators: Input help mode message for a command in Station Playlist Studio.
	script_sayTemperature.__doc__=_("Announces temperature and weather information")

	def script_sayUpTime(self, gesture):
		obj = self.status(self.SPLSystemStatus).firstChild
		ui.message(obj.name)

	def script_sayScheduledTime(self, gesture):
		obj = self.status(self.SPLScheduled).firstChild
		ui.message(obj.name)

	def script_sayListenerCount(self, gesture):
		obj = self.status(self.SPLSystemStatus).children[3]
		# Translators: Presented when there is no listener count information.
		ui.message(obj.name) if obj.name is not None else ui.message(_("Listener count not found"))

	def script_sayTrackPitch(self, gesture):
		try:
			obj = self.status(self.SPLSystemStatus).children[4]
			ui.message(obj.name)
		except IndexError:
			# Translators: Presented when there is no information on song pitch (for Studio 4.33 and earlier).
			ui.message(_("Song pitch not available"))

	# Few toggle/misc scripts that may be excluded from the layer later.

	def script_libraryScanMonitor(self, gesture):
		if not self.libraryScanning:
			if self.productVersion >= "5.10":
				scanning = statusAPI(1, 32, ret=True)
				if scanning < 0:
					items = statusAPI(0, 32, ret=True)
					ui.message(_("{itemCount} items in the library").format(itemCount = items))
					return
			self.libraryScanning = True
			# Translators: Presented when attempting to start library scan.
			ui.message(_("Monitoring library scan"))
			self.monitorLibraryScan()
		else:
			# Translators: Presented when library scan is already in progress.
			ui.message(_("Scanning is in progress"))

	# Track time analysis: return total length of the selected tracks upon request.
	# Analysis command will be assignable.
	_analysisMarker = None

	def _trackAnalysisAllowed(self):
		if api.getForegroundObject().windowClassName != "TStudioForm":
			# Translators: Presented when track time anlaysis cannot be performed because user is not focused on playlist viewer.
			ui.message(_("Not in playlist viewer, cannot perform track time analysis"))
			return False
		return True

	def script_markTrackForAnalysis(self, gesture):
		self.finish()
		if self._trackAnalysisAllowed():
			focus = api.getFocusObject()
			if focus.role == controlTypes.ROLE_LIST:
				# Translators: Presented when track time analysis cannot be activated.
				ui.message(_("No tracks were added, cannot perform track time analysis"))
				return
			if scriptHandler.getLastScriptRepeatCount() == 0:
				self._analysisMarker = focus.IAccessibleChildID-1
				# Translators: Presented when track time analysis is turned on.
				ui.message(_("Track time analysis activated"))
			else:
				self._analysisMarker = None
				# Translators: Presented when track time analysis is turned off.
				ui.message(_("Track time analysis deactivated"))
	# Translators: Input help mode message for a command in Station Playlist Studio.
	script_markTrackForAnalysis.__doc__=_("Marks focused track as start marker for track time analysis")

	def script_trackTimeAnalysis(self, gesture):
		self.finish()
		if self._trackAnalysisAllowed():
			focus = api.getFocusObject()
			if focus.role == controlTypes.ROLE_LIST:
				ui.message(_("No tracks were added, cannot perform track time analysis"))
				return
			if self._analysisMarker is None:
				# Translators: Presented when track time analysis cannot be used because start marker is not set.
				ui.message(_("No track selected as start of analysis marker, cannot perform time analysis"))
				return
			trackPos = focus.IAccessibleChildID-1
			if self._analysisMarker == trackPos:
				filename = statusAPI(self._analysisMarker, 211, ret=True)
				statusAPI(filename, 30, func=self.announceTime)
			else:
				analysisBegin = min(self._analysisMarker, trackPos)
				analysisEnd = max(self._analysisMarker, trackPos)
				analysisRange = analysisEnd-analysisBegin+1
				totalLength = 0
				for track in xrange(analysisBegin, analysisEnd+1):
					filename = statusAPI(track, 211, ret=True)
					totalLength+=statusAPI(filename, 30, ret=True)
				# Translators: Presented when time analysis is done for a number of tracks (example output: Tracks: 3, totaling 5:00).
				ui.message(_("Tracks: {numberOfSelectedTracks}, totaling {totalTime}").format(numberOfSelectedTracks = analysisRange, totalTime = self._ms2time(totalLength)))
	# Translators: Input help mode message for a command in Station Playlist Studio.
	script_trackTimeAnalysis.__doc__=_("Announces total length of tracks between analysis start marker and the current track")

	def script_switchProfiles(self, gesture):
		splconfig.instantProfileSwitch()

	def script_setPlaceMarker(self, gesture):
		obj = api.getFocusObject()
		try:
			index = obj._indexOf("Filename")
		except AttributeError:
			# Translators: Presented when place marker cannot be set.
			ui.message(_("No tracks found, cannot set place marker"))
			return
		filename = obj._getColumnContent(index)
		if filename:
			self.placeMarker = (index, filename)
			# Translators: Presented when place marker track is set.
			ui.message(_("place marker set"))
		else:
			# Translators: Presented when attempting to place a place marker on an unsupported track.
			ui.message(_("This track cannot be used as a place marker track"))

	def script_findPlaceMarker(self, gesture):
		if self.placeMarker is None:
			# Translators: Presented when no place marker is found.
			ui.message(_("No place marker found"))
		else:
			track = self._trackLocator(self.placeMarker[1], obj=api.getFocusObject().parent.firstChild, columns=[self.placeMarker[0]])
			track.setFocus(), track.setFocus()

	def script_metadataStreamingAnnouncer(self, gesture):
		self._metadataAnnouncer()

	# Gesture(s) for the following script cannot be changed by users.
	def script_metadataEnabled(self, gesture):
		url = int(gesture.displayName[-1])
		checked = statusAPI(url, 36, ret=True)
		if checked == 1:
			# 0 is DSP encoder status, others are servers.
			if url:
				# Translators: Status message for metadata streaming.
				status = _("Metadata streaming on URL {URLPosition} enabled").format(URLPosition = url)
			else:
				# Translators: Status message for metadata streaming.
				status = _("Metadata streaming on DSP encoder enabled")
		else:
			if url:
				# Translators: Status message for metadata streaming.
				status = _("Metadata streaming on URL {URLPosition} disabled").format(URLPosition = url)
			else:
				# Translators: Status message for metadata streaming.
				status = _("Metadata streaming on DSP encoder disabled")
		ui.message(status)

	def script_layerHelp(self, gesture):
		compatibility = splconfig.SPLConfig["CompatibilityLayer"]
<<<<<<< HEAD
		# Translators: The title for SPL Assistant help dialog.
		if compatibility == "off": title = _("SPL Assistant help")
		# Translators: The title for SPL Assistant help dialog.
=======
		# Translators: The title for SPL Assistant help dialog.
		if compatibility == "off": title = _("SPL Assistant help")
		# Translators: The title for SPL Assistant help dialog.
>>>>>>> 691fd6af
		elif compatibility == "jfw": title = _("SPL Assistant help for JAWS layout")
		# Translators: The title for SPL Assistant help dialog.
		elif compatibility == "wineyes": title = _("SPL Assistant help for Window-Eyes layout")
		wx.CallAfter(gui.messageBox, SPLAssistantHelp[compatibility], title)

	def script_openOnlineDoc(self, gesture):
		os.startfile("https://bitbucket.org/nvdaaddonteam/stationplaylist/wiki/SPLDevAddonGuide")

	def script_updateCheck(self, gesture):
<<<<<<< HEAD
		if splupdate._SPLUpdateT is not None and splupdate._SPLUpdateT.IsRunning(): splupdate._SPLUpdateT.Stop()
		splupdate.updateCheck(continuous=splconfig.SPLConfig["AutoUpdateCheck"])
=======
		splupdate.updateCheck()
>>>>>>> 691fd6af


	__SPLAssistantGestures={
		"kb:p":"sayPlayStatus",
		"kb:a":"sayAutomationStatus",
		"kb:m":"sayMicStatus",
		"kb:l":"sayLineInStatus",
		"kb:r":"sayRecToFileStatus",
		"kb:t":"sayCartEditStatus",
		"kb:h":"sayHourTrackDuration",
		"kb:shift+h":"sayHourSelectedTrackDuration",
		"kb:d":"sayPlaylistRemainingDuration",
		"kb:y":"sayPlaylistModified",
		"kb:u":"sayUpTime",
		"kb:n":"sayNextTrackTitle",
		"kb:c":"sayCurrentTrackTitle",
		"kb:w":"sayTemperature",
		"kb:i":"sayListenerCount",
		"kb:s":"sayScheduledTime",
		"kb:shift+p":"sayTrackPitch",
		"kb:shift+r":"libraryScanMonitor",
		"kb:f9":"markTrackForAnalysis",
		"kb:f10":"trackTimeAnalysis",
		"kb:f12":"switchProfiles",
		"kb:Control+k":"setPlaceMarker",
		"kb:k":"findPlaceMarker",
		"kb:e":"metadataStreamingAnnouncer",
		"kb:1":"metadataEnabled",
		"kb:2":"metadataEnabled",
		"kb:3":"metadataEnabled",
		"kb:4":"metadataEnabled",
		"kb:0":"metadataEnabled",
		"kb:f1":"layerHelp",
		"kb:shift+f1":"openOnlineDoc",
		"kb:control+shift+u":"updateCheck",
	}

	__SPLAssistantJFWGestures={
		"kb:p":"sayPlayStatus",
		"kb:a":"sayAutomationStatus",
		"kb:m":"sayMicStatus",
		"kb:shift+l":"sayLineInStatus",
		"kb:shift+e":"sayRecToFileStatus",
		"kb:t":"sayCartEditStatus",
		"kb:h":"sayHourTrackDuration",
		"kb:shift+h":"sayHourSelectedTrackDuration",
		"kb:r":"sayPlaylistRemainingDuration",
		"kb:y":"sayPlaylistModified",
		"kb:u":"sayUpTime",
		"kb:n":"sayNextTrackTitle",
		"kb:shift+c":"sayCurrentTrackTitle",
		"kb:c":"toggleCartExplorer",
		"kb:w":"sayTemperature",
		"kb:l":"sayListenerCount",
		"kb:s":"sayScheduledTime",
		"kb:shift+p":"sayTrackPitch",
		"kb:shift+r":"libraryScanMonitor",
		"kb:f9":"markTrackForAnalysis",
		"kb:f10":"trackTimeAnalysis",
		"kb:f12":"switchProfiles",
		"kb:Control+k":"setPlaceMarker",
		"kb:k":"findPlaceMarker",
		"kb:e":"metadataStreamingAnnouncer",
		"kb:1":"metadataEnabled",
		"kb:2":"metadataEnabled",
		"kb:3":"metadataEnabled",
		"kb:4":"metadataEnabled",
		"kb:0":"metadataEnabled",
		"kb:f1":"layerHelp",
		"kb:shift+f1":"openOnlineDoc",
	}

	__SPLAssistantWEGestures={
		"kb:p":"sayPlayStatus",
		"kb:a":"sayAutomationStatus",
		"kb:m":"sayMicStatus",
		"kb:shift+l":"sayLineInStatus",
		"kb:shift+e":"sayRecToFileStatus",
		"kb:t":"sayCartEditStatus",
		"kb:h":"sayHourTrackDuration",
		"kb:shift+h":"sayHourSelectedTrackDuration",
		"kb:r":"sayPlaylistRemainingDuration",
		"kb:y":"sayPlaylistModified",
		"kb:u":"sayUpTime",
		"kb:n":"sayNextTrackTitle",
		"kb:shift+c":"sayCurrentTrackTitle",
		"kb:c":"toggleCartExplorer",
		"kb:w":"sayTemperature",
		"kb:l":"sayListenerCount",
		"kb:s":"sayScheduledTime",
		"kb:shift+p":"sayTrackPitch",
		"kb:shift+r":"libraryScanMonitor",
		"kb:f9":"markTrackForAnalysis",
		"kb:f10":"trackTimeAnalysis",
		"kb:f12":"switchProfiles",
		"kb:Control+k":"setPlaceMarker",
		"kb:k":"findPlaceMarker",
		"kb:e":"metadataStreamingAnnouncer",
		"kb:1":"metadataEnabled",
		"kb:2":"metadataEnabled",
		"kb:3":"metadataEnabled",
		"kb:4":"metadataEnabled",
		"kb:0":"metadataEnabled",
		"kb:f1":"layerHelp",
		"kb:shift+f1":"openOnlineDoc",
		"kb:control+shift+u":"updateCheck",
	}

	__gestures={
		"kb:control+alt+t":"sayRemainingTime",
		"ts(SPL):2finger_flickDown":"sayRemainingTime",
		"kb:alt+shift+t":"sayElapsedTime",
		"kb:shift+nvda+f12":"sayBroadcasterTime",
		"ts(SPL):2finger_flickUp":"sayBroadcasterTime",
		"kb:control+nvda+1":"toggleBeepAnnounce",
		"kb:control+nvda+2":"setEndOfTrackTime",
		"ts(SPL):2finger_flickRight":"setEndOfTrackTime",
		"kb:alt+nvda+2":"setSongRampTime",
		"ts(SPL):2finger_flickLeft":"setSongRampTime",
		"kb:control+nvda+4":"setMicAlarm",
		"kb:control+nvda+f":"findTrack",
		"kb:nvda+f3":"findTrackNext",
		"kb:shift+nvda+f3":"findTrackPrevious",
		"kb:control+nvda+3":"toggleCartExplorer",
		"kb:alt+nvda+r":"setLibraryScanProgress",
		"kb:control+shift+r":"startScanFromInsertTracks",
		"kb:control+shift+x":"setBrailleTimer",
		"kb:control+NVDA+0":"openConfigDialog",
		"kb:Shift+delete":"deleteTrack",
		"kb:Shift+numpadDelete":"deleteTrack",
		"kb:escape":"escape",
		#"kb:control+nvda+`":"SPLAssistantToggle"
	}<|MERGE_RESOLUTION|>--- conflicted
+++ resolved
@@ -39,11 +39,6 @@
 import addonHandler
 addonHandler.initTranslation()
 
-<<<<<<< HEAD
-=======
-def update():
-	splupdate._updateCheckEx()
->>>>>>> 691fd6af
 
 # The finally function for status announcement scripts in this module (source: Tyler Spivey's code).
 def finally_(func, final):
@@ -302,13 +297,6 @@
 A: Automation.
 C: Toggle cart explorer.
 Shift+C: Announce name of the currently playing track.
-<<<<<<< HEAD
-R: Remaining time for the playlist.
-E: Overall metadata streaming status.
-1 through 4, 0: Metadata streaming status for DSP encoder and four additional URL's.
-H: Duration of trakcs in this hour slot.
-Shift+H: Duration of selected tracks.
-=======
 E: Overall metadata streaming status.
 1 through 4, 0: Metadata streaming status for DSP encoder and four additional URL's.
 Shift+E: Record to file.
@@ -316,18 +304,13 @@
 Shift+H: Duration of selected tracks.
 K: Move to place marker track.
 Control+K: Set place marker track.
->>>>>>> 691fd6af
 L: Listener count.
 Shift+L: Line-in status.
 M: Microphone status.
 N: Next track.
 P: Playback status.
 Shift+P: Pitch for the current track.
-<<<<<<< HEAD
-Shift+E: Record to file.
-=======
 R: Remaining time for the playlist.
->>>>>>> 691fd6af
 Shift+R: Monitor library scan.
 S: Scheduled time for the track.
 T: Cart edit mode.
@@ -348,11 +331,8 @@
 1 through 4, 0: Metadata streaming status for DSP encoder and four additional URL's.
 H: Duration of trakcs in this hour slot.
 Shift+H: Duration of selected tracks.
-<<<<<<< HEAD
-=======
 K: Move to place marker track.
 Control+K: Set place marker track.
->>>>>>> 691fd6af
 L: Listener count.
 Shift+L: Line-in status.
 M: Microphone status.
@@ -1624,15 +1604,9 @@
 
 	def script_layerHelp(self, gesture):
 		compatibility = splconfig.SPLConfig["CompatibilityLayer"]
-<<<<<<< HEAD
 		# Translators: The title for SPL Assistant help dialog.
 		if compatibility == "off": title = _("SPL Assistant help")
 		# Translators: The title for SPL Assistant help dialog.
-=======
-		# Translators: The title for SPL Assistant help dialog.
-		if compatibility == "off": title = _("SPL Assistant help")
-		# Translators: The title for SPL Assistant help dialog.
->>>>>>> 691fd6af
 		elif compatibility == "jfw": title = _("SPL Assistant help for JAWS layout")
 		# Translators: The title for SPL Assistant help dialog.
 		elif compatibility == "wineyes": title = _("SPL Assistant help for Window-Eyes layout")
@@ -1642,12 +1616,8 @@
 		os.startfile("https://bitbucket.org/nvdaaddonteam/stationplaylist/wiki/SPLDevAddonGuide")
 
 	def script_updateCheck(self, gesture):
-<<<<<<< HEAD
 		if splupdate._SPLUpdateT is not None and splupdate._SPLUpdateT.IsRunning(): splupdate._SPLUpdateT.Stop()
 		splupdate.updateCheck(continuous=splconfig.SPLConfig["AutoUpdateCheck"])
-=======
-		splupdate.updateCheck()
->>>>>>> 691fd6af
 
 
 	__SPLAssistantGestures={
