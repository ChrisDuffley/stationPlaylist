# StationPlaylist Studio
# An app module and global plugin package for NVDA
# Copyright 2011, 2013-2015, Geoff Shang, Joseph Lee and others, released under GPL.
# The primary function of this appModule is to provide meaningful feedback to users of SplStudio
# by allowing speaking of items which cannot be easily found.
# Version 0.01 - 7 April 2011:
# Initial release: Jamie's focus hack plus auto-announcement of status items.
# Additional work done by Joseph Lee and other contributors.
# For SPL Studio Controller, focus movement, SAM Encoder support and other utilities, see the global plugin version of this app module.

# Minimum version: SPL 5.00, NvDA 2015.3.

from functools import wraps
import os
import time
import threading
import controlTypes
import appModuleHandler
import api
import review
import eventHandler
import scriptHandler
import queueHandler
import ui
import nvwave
import speech
import braille
import touchHandler
import gui
import wx
from winUser import user32, sendMessage
import winKernel
from NVDAObjects.IAccessible import IAccessible
import textInfos
import tones
import splconfig
import splmisc
import splupdate
import addonHandler
addonHandler.initTranslation()

def update():
	splupdate._updateCheckEx()

# The finally function for status announcement scripts in this module (source: Tyler Spivey's code).
def finally_(func, final):
	"""Calls final after func, even if it fails."""
	def wrap(f):
		@wraps(f)
		def new(*args, **kwargs):
			try:
				func(*args, **kwargs)
			finally:
				final()
		return new
	return wrap(final)

# Make sure the broadcaster is running a compatible version.
SPLMinVersion = "5.00"

# Cache the handle to main Studio window.
_SPLWin = None

# Threads pool.
micAlarmT = None
micAlarmT2 = None
libScanT = None

# Blacklisted versions of Studio where library scanning functionality is broken.
noLibScanMonitor = []

# List of known window style values to check for track items in Studio 5.0x..
known50styles = (1442938953, 1443987529, 1446084681)
known51styles = (1443991625, 1446088777)

# Braille and play a sound in response to an alarm or an event.
def messageSound(wavFile, message):
	nvwave.playWaveFile(wavFile)
	braille.handler.message(message)

# A special version for microphone alarm (continuous or not).
def _micAlarmAnnouncer():
		if splconfig.SPLConfig["AlarmAnnounce"] in ("beep", "both"):
			nvwave.playWaveFile(os.path.join(os.path.dirname(__file__), "SPL_MicAlarm.wav"))
		if splconfig.SPLConfig["AlarmAnnounce"] in ("message", "both"):
			# Translators: Presented when microphone has been active for a while.
			ui.message(_("Microphone active"))

# Manage microphone alarm announcement.
def micAlarmManager(micAlarmWav, micAlarmMessage):
	messageSound(micAlarmWav, micAlarmMessage)
	# Play an alarm sound (courtesy of Jerry Mader from Mader Radio).
	global micAlarmT2
	# Use a timer to play a tone when microphone was active for more than the specified amount.
	# Mechanics come from Clock add-on.
	if splconfig.SPLConfig["MicAlarmInterval"]:
		micAlarmT2 = wx.PyTimer(_micAlarmAnnouncer)
		micAlarmT2.Start(splconfig.SPLConfig["MicAlarmInterval"] * 1000)

# Call SPL API to obtain needed values.
# A thin wrapper around user32.SendMessage and calling a callback if defined.
# Offset is used in some time commands.
def statusAPI(arg, command, func=None, ret=False, offset=None):
	if _SPLWin is None: return
	val = sendMessage(_SPLWin, 1024, arg, command)
	if ret:
		return val
	if func:
		func(val) if not offset else func(val, offset)

# Routines for track items themselves (prepare for future work).
class SPLTrackItem(IAccessible):
	"""Track item for earlier versions of Studio such as 5.00.
	A base class for providing utility scripts when track entries are focused, such as track dial."""

	def initOverlayClass(self):
		if splconfig.SPLConfig["TrackDial"]:
			self.bindGesture("kb:rightArrow", "nextColumn")
			self.bindGesture("kb:leftArrow", "prevColumn")

	# Read selected columns.
	# But first, find where the requested column lives.
	def _indexOf(self, columnHeader):
		if self.appModule._columnHeaders is None:
			self.appModule._columnHeaders = self.parent.children[-1]
		headers = [header.name for header in self.appModule._columnHeaders.children]
		# Handle both 5.0x and 5.10 column headers.
		try:
			return headers.index(columnHeader)
		except ValueError:
			return None

	def reportFocus(self):
		#tones.beep(800, 100)
		if not splconfig.SPLConfig["UseScreenColumnOrder"]:
			descriptionPieces = []
			for header in splconfig.SPLConfig["ColumnOrder"]:
				# Artist field should not be included in Studio 5.0x, as the checkbox serves this role.
				if header == "Artist" and self.appModule.productVersion.startswith("5.0"):
					continue
				if header in splconfig.SPLConfig["IncludedColumns"]:
					index = self._indexOf(header)
					if index is None: continue # Header not found, mostly encountered in Studio 5.0x.
					content = self._getColumnContent(index)
					if content:
						descriptionPieces.append("%s: %s"%(header, content))
			self.description = ", ".join(descriptionPieces)
		super(IAccessible, self).reportFocus()

	# Track Dial: using arrow keys to move through columns.
	# This is similar to enhanced arrow keys in other screen readers.

	def script_toggleTrackDial(self, gesture):
		if not splconfig.SPLConfig["TrackDial"]:
			splconfig.SPLConfig["TrackDial"] = True
			self.bindGesture("kb:rightArrow", "nextColumn")
			self.bindGesture("kb:leftArrow", "prevColumn")
			# Translators: Reported when track dial is on.
			dialText = _("Track Dial on")
			if self.appModule.SPLColNumber > 0:
				# Translators: Announced when located on a column other than the leftmost column while using track dial.
				dialText+= _(", located at column {columnHeader}").format(columnHeader = self.appModule.SPLColNumber+1)
			dialTone = 780
		else:
			splconfig.SPLConfig["TrackDial"] = False
			try:
				self.removeGestureBinding("kb:rightArrow")
				self.removeGestureBinding("kb:leftArrow")
			except KeyError:
				pass
			# Translators: Reported when track dial is off.
			dialText = _("Track Dial off")
			dialTone = 390
		if not splconfig.SPLConfig["BeepAnnounce"]:
			ui.message(dialText)
		else:
			tones.beep(dialTone, 100)
			braille.handler.message(dialText)
			if splconfig.SPLConfig["TrackDial"] and self.appModule.SPLColNumber > 0:
				# Translators: Spoken when enabling track dial while status message is set to beeps.
				speech.speakMessage(_("Column {columnNumber}").format(columnNumber = self.appModule.SPLColNumber+1))
	# Translators: Input help mode message for SPL track item.
	script_toggleTrackDial.__doc__=_("Toggles track dial on and off.")
	script_toggleTrackDial.category = _("StationPlaylist Studio")

	# Some helper functions to handle corner cases.
	# Each track item provides its own version.
	def _leftmostcol(self):
		if self.appModule._columnHeaders is None:
			self.appModule._columnHeaders = self.parent.children[-1]
		leftmost = self.appModule._columnHeaders.firstChild.name
		if not self.name or self.name == "":
			# Translators: Announced when leftmost column has no text while track dial is active.
			ui.message(_("{leftmostColumn} not found").format(leftmostColumn = leftmost))
		else:
			# Translators: Standard message for announcing column content.
			ui.message(_("{leftmostColumn}: {leftmostContent}").format(leftmostColumn = leftmost, leftmostContent = self.name))

	# Locate column content.
	# This is merely the proxy of the module level function defined in the misc module.
	def _getColumnContent(self, col):
		return splmisc._getColumnContent(self, col)

	# Announce column content if any.
	def announceColumnContent(self, colNumber):
		columnHeader = self.appModule._columnHeaders.children[colNumber].name
		columnContent = self._getColumnContent(colNumber)
		if columnContent:
			# Translators: Standard message for announcing column content.
			ui.message(unicode(_("{header}: {content}")).format(header = columnHeader, content = columnContent))
		else:
			# Translators: Spoken when column content is blank.
			speech.speakMessage(_("{header}: blank").format(header = columnHeader))
			# Translators: Brailled to indicate empty column content.
			braille.handler.message(_("{header}: ()").format(header = columnHeader))

	# Now the scripts.

	def script_nextColumn(self, gesture):
		if self.appModule._columnHeaders is None:
			self.appModule._columnHeaders = self.parent.children[-1]
		if (self.appModule.SPLColNumber+1) == self.appModule._columnHeaders.childCount:
			tones.beep(2000, 100)
		else:
			self.appModule.SPLColNumber +=1
		self.announceColumnContent(self.appModule.SPLColNumber)

	def script_prevColumn(self, gesture):
		if self.appModule._columnHeaders is None:
			self.appModule._columnHeaders = self.parent.children[-1]
		if self.appModule.SPLColNumber <= 0:
			tones.beep(2000, 100)
		else:
			self.appModule.SPLColNumber -=1
		if self.appModule.SPLColNumber == 0:
			self._leftmostcol()
		else:
			self.announceColumnContent(self.appModule.SPLColNumber)

	__gestures={
		#"kb:control+`":"toggleTrackDial",
	}

class SPL510TrackItem(SPLTrackItem):
	"""Track item for Studio 5.10 and later."""

	def event_stateChange(self):
		# Why is it that NVDA keeps announcing "not selected" when track items are scrolled?
		if 4 not in self.states:
			pass

	def script_select(self, gesture):
		gesture.send()
		speech.speakMessage(self.name)
		braille.handler.handleUpdate(self)

	# Handle track dial for SPL 5.10.
	def _leftmostcol(self):
		if not self.name:
			# Translators: Presented when no track status is found in Studio 5.10.
			ui.message(_("Status not found"))
		else:
			# Translators: Status information for a checked track in Studio 5.10.
			ui.message(_("Status: {name}").format(name = self.name))

	__gestures={"kb:space":"select"}

SPLAssistantHelp={
	# Translators: The text of the help command in SPL Assistant layer.
	"off":_("""After entering SPL Assistant, press:
A: Automation.
C: Announce name of the currently playing track.
D (R if compatibility mode is on): Remaining time for the playlist.
E: Overall metadata streaming status.
1 through 4, 0: Metadata streaming status for DSP encoder and four additional URL's.
H: Duration of trakcs in this hour slot.
Shift+H: Duration of selected tracks.
<<<<<<< HEAD
I (L if compatibility mode is on): Listener count.
K: Move to place marker track.
Control+K: Set place marker track.
L (Shift+L if compatibility mode is on): Line-in status.
=======
I: Listener count.
K: Move to place marker track.
Control+K: Set place marker track.
L: Line-in status.
>>>>>>> 6b15bfb9
M: Microphone status.
N: Next track.
P: Playback status.
Shift+P: Pitch for the current track.
R (Shift+E if compatibility mode is on): Record to file.
Shift+R: Monitor library scan.
S: Scheduled time for the track.
T: Cart edit mode.
U: Studio up time.
W: Weather and temperature.
Y: Playlist modification.
F9: Mark current track as start of track time analysis.
F10: Perform track time analysis.
F12: Switch to an instant switch profile.
Shift+F1: Open online user guide."""),
# Translators: The text of the help command in SPL Assistant layer when JFW layer is active.
	"jfw":_("""After entering SPL Assistant, press:
A: Automation.
C: Toggle cart explorer.
Shift+C: Announce name of the currently playing track.
E: Overall metadata streaming status.
1 through 4, 0: Metadata streaming status for DSP encoder and four additional URL's.
Shift+E: Record to file.
H: Duration of trakcs in this hour slot.
Shift+H: Duration of selected tracks.
K: Move to place marker track.
Control+K: Set place marker track.
L: Listener count.
Shift+L: Line-in status.
M: Microphone status.
N: Next track.
P: Playback status.
Shift+P: Pitch for the current track.
R: Remaining time for the playlist.
Shift+R: Monitor library scan.
S: Scheduled time for the track.
T: Cart edit mode.
U: Studio up time.
W: Weather and temperature.
Y: Playlist modification.
F9: Mark current track as start of track time analysis.
F10: Perform track time analysis.
F12: Switch to an instant switch profile.
Shift+F1: Open online user guide."""),
# Translators: The text of the help command in SPL Assistant layer when Window-Eyes layer is active.
	"wineyes":_("""After entering SPL Assistant, press:
A: Automation.
C: Toggle cart explorer.
Shift+C: Announce name of the currently playing track.
D: Remaining time for the playlist.
E: Overall metadata streaming status.
1 through 4, 0: Metadata streaming status for DSP encoder and four additional URL's.
H: Duration of trakcs in this hour slot.
Shift+H: Duration of selected tracks.
K: Move to place marker track.
Control+K: Set place marker track.
L: Listener count.
Shift+L: Line-in status.
M: Microphone status.
N: Next track.
P: Playback status.
Shift+P: Pitch for the current track.
Shift+E: Record to file.
Shift+R: Monitor library scan.
S: Scheduled time for the track.
T: Cart edit mode.
U: Studio up time.
W: Weather and temperature.
Y: Playlist modification.
F9: Mark current track as start of track time analysis.
F10: Perform track time analysis.
F12: Switch to an instant switch profile.
Shift+F1: Open online user guide.""")}


class AppModule(appModuleHandler.AppModule):

	# Translators: Script category for Station Playlist commands in input gestures dialog.
	scriptCategory = _("StationPlaylist Studio")
	SPLCurVersion = appModuleHandler.AppModule.productVersion
	_columnHeaders = None

	# Prepare the settings dialog among other things.
	def __init__(self, *args, **kwargs):
		super(AppModule, self).__init__(*args, **kwargs)
		if self.SPLCurVersion < SPLMinVersion:
			raise RuntimeError("Unsupported version of Studio is running, exiting app module")
		# Translators: The sign-on message for Studio app module.
		try:
			ui.message(_("Using SPL Studio version {SPLVersion}").format(SPLVersion = self.SPLCurVersion))
		except IOError:
			pass
		splconfig.initConfig()
		# Announce status changes while using other programs.
		# This requires NVDA core support and will be available in 6.0 and later (cannot be ported to earlier versions).
		# For now, handle all background events, but in the end, make this configurable.
		if hasattr(eventHandler, "requestEvents"):
			eventHandler.requestEvents(eventName="nameChange", processId=self.processID, windowClassName="TStatusBar")
			eventHandler.requestEvents(eventName="nameChange", processId=self.processID, windowClassName="TStaticText")
			self.backgroundStatusMonitor = True
		else:
			self.backgroundStatusMonitor = False
		self.prefsMenu = gui.mainFrame.sysTrayIcon.preferencesMenu
		self.SPLSettings = self.prefsMenu.Append(wx.ID_ANY, _("SPL Studio Settings..."), _("SPL settings"))
		gui.mainFrame.sysTrayIcon.Bind(wx.EVT_MENU, splconfig.onConfigDialog, self.SPLSettings)
		# Let me know the Studio window handle.
		threading.Thread(target=self._locateSPLHwnd).start()

	# Locate the handle for main window for caching purposes.
	def _locateSPLHwnd(self):
		hwnd = user32.FindWindowA("SPLStudio", None)
		while not hwnd:
			time.sleep(1)
			hwnd = user32.FindWindowA("SPLStudio", None)
		# Only this thread will have privilege of notifying handle's existence.
		with threading.Lock() as hwndNotifier:
			global _SPLWin
			_SPLWin = hwnd
		# Remind me to broadcast metadata information.
		if splconfig.SPLConfig["MetadataReminder"] == "startup":
			self._metadataAnnouncer(reminder=True)

	# Let the global plugin know if SPLController passthrough is allowed.
	def SPLConPassthrough(self):
		return splconfig.SPLConfig["SPLConPassthrough"]

	def event_NVDAObject_init(self, obj):
		# From 0.01: previously focused item fires focus event when it shouldn't.
		if obj.windowClassName == "TListView" and obj.role in (controlTypes.ROLE_CHECKBOX, controlTypes.ROLE_LISTITEM) and controlTypes.STATE_FOCUSED not in obj.states:
			obj.shouldAllowIAccessibleFocusEvent = False
		# Radio button group names are not recognized as grouping, so work around this.
		elif obj.windowClassName == "TRadioGroup":
			obj.role = controlTypes.ROLE_GROUPING
		# In certain edit fields and combo boxes, the field name is written to the screen, and there's no way to fetch the object for this text. Thus use review position text.
		elif obj.windowClassName in ("TEdit", "TComboBox") and not obj.name:
			fieldName, fieldObj  = review.getScreenPosition(obj)
			fieldName.expand(textInfos.UNIT_LINE)
			if obj.windowClassName == "TComboBox":
				obj.name = fieldName.text.replace(obj.windowText, "")
			else:
				obj.name = fieldName.text

	# Some controls which needs special routines.
	def chooseNVDAObjectOverlayClasses(self, obj, clsList):
		role = obj.role
		windowStyle = obj.windowStyle
		if obj.windowClassName == "TTntListView.UnicodeClass" and role == controlTypes.ROLE_LISTITEM and abs(windowStyle - 1443991625)%0x100000 == 0:
			clsList.insert(0, SPL510TrackItem)
		elif obj.windowClassName == "TListView" and role in (controlTypes.ROLE_CHECKBOX, controlTypes.ROLE_LISTITEM) and abs(windowStyle - 1442938953)%0x100000 == 0:
			clsList.insert(0, SPLTrackItem)

	# Keep an eye on library scans in insert tracks window.
	libraryScanning = False
	scanCount = 0
	# For SPL 5.10: take care of some object child constant changes across builds.
	spl510used = False
	# For 5.0X and earlier: prevent NVDA from announcing scheduled time multiple times.
	scheduledTimeCache = ""
	# Track Dial (A.K.A. enhanced arrow keys)
	SPLColNumber = 0

	# Automatically announce mic, line in, etc changes
	# These items are static text items whose name changes.
	# Note: There are two status bars, hence the need to exclude Up time so it doesn't announce every minute.
	# Unfortunately, Window handles and WindowControlIDs seem to change, so can't be used.
	# Only announce changes if told to do so via the following function.
	def _TStatusBarChanged(self, obj):
		name = obj.name
		if name.startswith("  Up time:"):
			return False
		elif name.startswith("Scheduled for"):
			if self.scheduledTimeCache == name: return False
			self.scheduledTimeCache = name
			return splconfig.SPLConfig["SayScheduledFor"]
		elif "Listener" in name:
			return splconfig.SPLConfig["SayListenerCount"]
		elif name.startswith("Cart") and obj.IAccessibleChildID == 3:
			return splconfig.SPLConfig["SayPlayingCartName"]
		return True

	# Now the actual event.
	def event_nameChange(self, obj, nextHandler):
		# Do not let NvDA get name for None object when SPL window is maximized.
		if not obj.name:
			return
		# Only announce changes in status bar objects when told to do so.
		if obj.windowClassName == "TStatusBar" and self._TStatusBarChanged(obj):
			# Special handling for Play Status
			if obj.IAccessibleChildID == 1:
				if "Play status" in obj.name:
					# Strip off "  Play status: " for brevity only in main playlist window.
					ui.message(obj.name.split(":")[1][1:])
				elif "Loading" in obj.name:
					if splconfig.SPLConfig["LibraryScanAnnounce"] not in ("off", "ending"):
						# If library scan is in progress, announce its progress when told to do so.
						self.scanCount+=1
						if self.scanCount%100 == 0:
							self._libraryScanAnnouncer(obj.name[1:obj.name.find("]")], splconfig.SPLConfig["LibraryScanAnnounce"])
					if not self.libraryScanning:
						if self.productVersion not in noLibScanMonitor:
							if not self.backgroundStatusMonitor: self.libraryScanning = True
				elif "match" in obj.name:
					if splconfig.SPLConfig["LibraryScanAnnounce"] != "off" and self.libraryScanning:
						if splconfig.SPLConfig["BeepAnnounce"]: tones.beep(370, 100)
						else:
							# Translators: Presented when library scan is complete.
							ui.message(_("Scan complete with {scanCount} items").format(scanCount = obj.name.split()[3]))
					if self.libraryScanning: self.libraryScanning = False
					self.scanCount = 0
			else:
				if obj.name.endswith((" On", " Off")):
					self._toggleMessage(obj.name)
				else:
					ui.message(obj.name)
				if self.cartExplorer or int(splconfig.SPLConfig["MicAlarm"]):
					# Activate mic alarm or announce when cart explorer is active.
					self.doExtraAction(obj.name)
		# Monitor the end of track and song intro time and announce it.
		elif obj.windowClassName == "TStaticText": # For future extensions.
			if obj.simplePrevious != None:
				if obj.simplePrevious.name == "Remaining Time":
					# End of track for SPL 5.x.
					if splconfig.SPLConfig["BrailleTimer"] in ("outro", "both") and api.getForegroundObject().processID == self.processID: #and "00:00" < obj.name <= self.SPLEndOfTrackTime:
						braille.handler.message(obj.name)
					if (obj.name == "00:{0:02d}".format(splconfig.SPLConfig["EndOfTrackTime"])
					and splconfig.SPLConfig["SayEndOfTrack"]):
						self.alarmAnnounce(obj.name, 440, 200)
				elif obj.simplePrevious.name == "Remaining Song Ramp":
					# Song intro for SPL 5.x.
					if splconfig.SPLConfig["BrailleTimer"] in ("intro", "both") and api.getForegroundObject().processID == self.processID: #and "00:00" < obj.name <= self.SPLSongRampTime:
						braille.handler.message(obj.name)
					if (obj.name == "00:{0:02d}".format(splconfig.SPLConfig["SongRampTime"])
					and splconfig.SPLConfig["SaySongRamp"]):
						self.alarmAnnounce(obj.name, 512, 400, intro=True)
				# Hack: auto scroll in Studio itself might be broken (according to Brian Hartgen), so force NVDA to announce currently playing track automatically if told to do so.
				if splconfig.SPLConfig["SayPlayingTrackName"] == "True": # Had to do this to transform this key to something else later.
					try:
						statusBarFG = obj.parent.parent.parent
						if statusBarFG is not None:
							statusBar = statusBarFG.previous.previous.previous
							if statusBar is not None and statusBar.firstChild is not None and statusBar.firstChild.role == 27:
								ui.message(obj.name)
					except AttributeError:
						pass
		nextHandler()

	# JL's additions

	# Handle toggle messages.
	def _toggleMessage(self, msg):
		if splconfig.SPLConfig["MessageVerbosity"] != "beginner":
			msg = msg.split()[-1]
		if splconfig.SPLConfig["BeepAnnounce"]:
			# User wishes to hear beeps instead of words. The beeps are power on and off sounds from PAC Mate Omni.
			if msg.endswith("Off"):
				if splconfig.SPLConfig["MessageVerbosity"] == "beginner":
					wavFile = os.path.join(os.path.dirname(__file__), "SPL_off.wav")
					try:
						messageSound(wavFile, msg)
					except:
						pass
				else:
					tones.beep(500, 100)
					braille.handler.message(msg)
			elif msg.endswith("On"):
				if splconfig.SPLConfig["MessageVerbosity"] == "beginner":
					wavFile = os.path.join(os.path.dirname(__file__), "SPL_on.wav")
					try:
						messageSound(wavFile, msg)
					except:
						pass
				else:
					tones.beep(1000, 100)
					braille.handler.message(msg)
		else:
			ui.message(msg)

	# Perform extra action in specific situations (mic alarm, for example).
	def doExtraAction(self, status):
		micAlarm = int(splconfig.SPLConfig["MicAlarm"])
		if self.cartExplorer:
			if status == "Cart Edit On":
				# Translators: Presented when cart edit mode is toggled on while cart explorer is on.
				ui.message(_("Cart explorer is active"))
			elif status == "Cart Edit Off":
				# Translators: Presented when cart edit mode is toggled off while cart explorer is on.
				ui.message(_("Please reenter cart explorer to view updated cart assignments"))
		if micAlarm:
			# Play an alarm sound (courtesy of Jerry Mader from Mader Radio).
			global micAlarmT, micAlarmT2
			micAlarmWav = os.path.join(os.path.dirname(__file__), "SPL_MicAlarm.wav")
			# Translators: Presented when microphone was on for more than a specified time in microphone alarm dialog.
			micAlarmMessage = _("Warning: Microphone active")
			# Use a timer to play a tone when microphone was active for more than the specified amount.
			if status == "Microphone On":
				micAlarmT = threading.Timer(micAlarm, micAlarmManager, args=[micAlarmWav, micAlarmMessage])
				try:
					micAlarmT.start()
				except RuntimeError:
					micAlarmT = threading.Timer(micAlarm, messageSound, args=[micAlarmWav, micAlarmMessage])
					micAlarmT.start()
			elif status == "Microphone Off":
				if micAlarmT is not None: micAlarmT.cancel()
				micAlarmT = None
				if micAlarmT2 is not None: micAlarmT2.Stop()
				micAlarmT2 = None

	# Alarm announcement: Alarm notification via beeps, speech or both.
	def alarmAnnounce(self, timeText, tone, duration, intro=False):
		if splconfig.SPLConfig["AlarmAnnounce"] in ("beep", "both"):
			tones.beep(tone, duration)
		if splconfig.SPLConfig["AlarmAnnounce"] in ("message", "both"):
			alarmTime = int(timeText.split(":")[1])
			if intro:
				# Translators: Presented when end of introduction is approaching (example output: 5 sec left in track introduction).
				ui.message(_("Warning: {seconds} sec left in track introduction").format(seconds = str(alarmTime)))
			else:
				# Translators: Presented when end of track is approaching.
				ui.message(_("Warning: {seconds} sec remaining").format(seconds = str(alarmTime)))


	# Hacks for gain focus events.
	def event_gainFocus(self, obj, nextHandler):
		if self.deletedFocusObj or (obj.windowClassName == "TListView" and obj.role == 0):
			self.deletedFocusObj = False
			return
		nextHandler()

	# Add or remove SPL-specific touch commands.
	# Code comes from Enhanced Touch Gestures add-on from the same author.
	# This may change if NVDA core decides to abandon touch mode concept.

	def event_appModule_gainFocus(self):
		if touchHandler.handler:
			if "SPL" not in touchHandler.availableTouchModes:
				touchHandler.availableTouchModes.append("SPL")
				# Add the human-readable representation also.
				touchHandler.touchModeLabels["spl"] = _("SPL mode")

	def event_appModule_loseFocus(self):
		if touchHandler.handler:
			# Switch to object mode.
			touchHandler.handler._curTouchMode = touchHandler.availableTouchModes[1]
			if "SPL" in touchHandler.availableTouchModes:
				# If we have too many touch modes, pop all except the original entries.
				for mode in touchHandler.availableTouchModes:
					if mode == "SPL": touchHandler.availableTouchModes.pop()
			try:
				del touchHandler.touchModeLabels["spl"]
			except KeyError:
				pass


	# Save configuration when terminating.
	def terminate(self):
		super(AppModule, self).terminate()
		splconfig.saveConfig()
		try:
			self.prefsMenu.RemoveItem(self.SPLSettings)
		except AttributeError, wx.PyDeadObjectError:
			pass
		# Manually clear the following dictionaries.
		self.carts.clear()
		self._cachedStatusObjs.clear()
		# Just to make sure:
		global _SPLWin
		if _SPLWin: _SPLWin = None


	# Script sections (for ease of maintenance):
	# Time-related: elapsed time, end of track alarm, etc.
	# Misc scripts: track finder and others.
	# SPL Assistant layer: status commands.

	# A few time related scripts (elapsed time, remaining time, etc.).

	# Speak any time-related errors.
	# Message type: error message.
	timeMessageErrors={
		# Translators: Presented when remaining time is unavailable.
		1:_("Remaining time not available"),
		# Translators: Presented when elapsed time is unavailable.
		2:_("Elapsed time not available"),
		# Translators: Presented when broadcaster time is unavailable.
			3:_("Broadcaster time not available"),
		# Translators: Presented when time information is unavailable.
		4:_("Cannot obtain time in hours, minutes and seconds")
	}

	# Specific to time scripts using Studio API.
	# 6.0: Split this into two functions: the announcer (below) and formatter.
	def announceTime(self, t, offset = None):
		if t <= 0:
			ui.message("00:00")
		else:
			ui.message(self._ms2time(t, offset = offset))

	# Formatter: given time in milliseconds, convert it to human-readable format.
	def _ms2time(self, t, offset = None):
		if t <= 0:
			return "00:00"
		else:
			tm = (t/1000) if not offset else (t/1000)+offset
			mm, ss = divmod(tm, 60)
			if mm > 59 and splconfig.SPLConfig["TimeHourAnnounce"]:
				hh, mm = divmod(mm, 60)
				# Hour value is also filled with leading zero's.
				# 6.1: Optimize the string builder so it can return just one string.
				tm0 = str(hh).zfill(2)
				tm1 = str(mm).zfill(2)
				tm2 = str(ss).zfill(2)
				return ":".join([tm0, tm1, tm2])
			else:
				tm1 = str(mm).zfill(2)
				tm2 = str(ss).zfill(2)
				return ":".join([tm1, tm2])

	# Scripts which rely on API.
	def script_sayRemainingTime(self, gesture):
		fgWindow = api.getForegroundObject()
		if fgWindow.windowClassName == "TStudioForm":
			statusAPI(3, 105, self.announceTime, offset=1)
		else:
			ui.message(self.timeMessageErrors[1])
	# Translators: Input help mode message for a command in Station Playlist Studio.
	script_sayRemainingTime.__doc__=_("Announces the remaining track time.")

	def script_sayElapsedTime(self, gesture):
		fgWindow = api.getForegroundObject()
		if fgWindow.windowClassName == "TStudioForm":
			statusAPI(0, 105, self.announceTime)
		else:
			ui.message(self.timeMessageErrors[2])
	# Translators: Input help mode message for a command in Station Playlist Studio.
	script_sayElapsedTime.__doc__=_("Announces the elapsed time for the currently playing track.")

	def script_sayBroadcasterTime(self, gesture):
		# Says things such as "25 minutes to 2" and "5 past 11".
		fgWindow = api.getForegroundObject()
		if fgWindow.windowClassName == "TStudioForm":
			# Parse the local time and say it similar to how Studio presents broadcaster time.
			h, m = time.localtime()[3], time.localtime()[4]
			if h not in (0, 12):
				h %= 12
			if m == 0:
				if h == 0: h+=12
				# Messages in this method should not be translated.
				broadcasterTime = "{hour} o'clock".format(hour = h)
			elif 1 <= m <= 30:
				if h == 0: h+=12
				broadcasterTime = "{minute} min past {hour}".format(minute = m, hour = h)
			else:
				if h == 12: h = 1
				m = 60-m
				broadcasterTime = "{minute} min to {hour}".format(minute = m, hour = h+1)
			ui.message(broadcasterTime)
		else:
			ui.message(self.timeMessageErrors[3])
	# Translators: Input help mode message for a command in Station Playlist Studio.
	script_sayBroadcasterTime.__doc__=_("Announces broadcaster time.")

	def script_sayCompleteTime(self, gesture):
		# Says complete time in hours, minutes and seconds via kernel32's routines.
		if api.getForegroundObject().windowClassName == "TStudioForm":
			ui.message(winKernel.GetTimeFormat(winKernel.LOCALE_USER_DEFAULT, 0, None, None))
		else:
			ui.message(self.timeMessageErrors[4])
	# Translators: Input help mode message for a command in Station Playlist Studio.
	script_sayCompleteTime.__doc__=_("Announces time including seconds.")

	# Set the end of track alarm time between 1 and 59 seconds.
	# Make sure one of either settings or alarm dialogs is open.

	def script_setEndOfTrackTime(self, gesture):
		if splconfig._configDialogOpened:
			# Translators: Presented when the add-on config dialog is opened.
			wx.CallAfter(gui.messageBox, _("The add-on settings dialog is opened. Please close the settings dialog first."), _("Error"), wx.OK|wx.ICON_ERROR)
			return
		try:
			timeVal = splconfig.SPLConfig["EndOfTrackTime"]
			d = splconfig.SPLAlarmDialog(gui.mainFrame, "EndOfTrackTime", "SayEndOfTrack",
			# Translators: The title of end of track alarm dialog.
			_("End of track alarm"),
			# Translators: A dialog message to set end of track alarm (curAlarmSec is the current end of track alarm in seconds).
			_("Enter &end of track alarm time in seconds (currently {curAlarmSec})").format(curAlarmSec = timeVal),
			# Translators: A check box to toggle notification of end of track alarm.
			_("&Notify when end of track is approaching"), 1, 59)
			gui.mainFrame.prePopup()
			d.Raise()
			d.Show()
			gui.mainFrame.postPopup()
			splconfig._alarmDialogOpened = True
		except RuntimeError:
			wx.CallAfter(splconfig._alarmError)
	# Translators: Input help mode message for a command in Station Playlist Studio.
	script_setEndOfTrackTime.__doc__=_("sets end of track alarm (default is 5 seconds).")

	# Set song ramp (introduction) time between 1 and 9 seconds.

	def script_setSongRampTime(self, gesture):
		if splconfig._configDialogOpened:
			wx.CallAfter(gui.messageBox, _("The add-on settings dialog is opened. Please close the settings dialog first."), _("Error"), wx.OK|wx.ICON_ERROR)
			return
		try:
			rampVal = long(splconfig.SPLConfig["SongRampTime"])
			d = splconfig.SPLAlarmDialog(gui.mainFrame, "SongRampTime", "SaySongRamp",
			# Translators: The title of song intro alarm dialog.
			_("Song intro alarm"),
			# Translators: A dialog message to set song ramp alarm (curRampSec is the current intro monitoring alarm in seconds).
			_("Enter song &intro alarm time in seconds (currently {curRampSec})").format(curRampSec = rampVal),
			# Translators: A check box to toggle notification of end of intro alarm.
			_("&Notify when end of introduction is approaching"), 1, 9)
			gui.mainFrame.prePopup()
			d.Raise()
			d.Show()
			gui.mainFrame.postPopup()
			splconfig._alarmDialogOpened = True
		except RuntimeError:
			wx.CallAfter(splconfig._alarmError)
	# Translators: Input help mode message for a command in Station Playlist Studio.
	script_setSongRampTime.__doc__=_("sets song intro alarm (default is 5 seconds).")

# Tell NVDA to play a sound when mic was active for a long time.

	def script_setMicAlarm(self, gesture):
		if splconfig._configDialogOpened:
			wx.CallAfter(gui.messageBox, _("The add-on settings dialog is opened. Please close the settings dialog first."), _("Error"), wx.OK|wx.ICON_ERROR)
			return
		elif splconfig._alarmDialogOpened:
			wx.CallAfter(splconfig._alarmError)
			return
		micAlarm = splconfig.SPLConfig["MicAlarm"]
		if micAlarm:
			# Translators: A dialog message to set microphone active alarm (curAlarmSec is the current mic monitoring alarm in seconds).
			timeMSG = _("Enter microphone alarm time in seconds (currently {curAlarmSec}, 0 disables the alarm)").format(curAlarmSec = micAlarm)
		else:
			# Translators: A dialog message when microphone alarm is disabled (set to 0).
			timeMSG = _("Enter microphone alarm time in seconds (currently disabled, 0 disables the alarm)")
		dlg = wx.NumberEntryDialog(gui.mainFrame,
		timeMSG, "",
		# Translators: The title of mic alarm dialog.
		_("Microphone alarm"),
		long(micAlarm), 0, 7200)
		splconfig._alarmDialogOpened = True
		def callback(result):
			splconfig._alarmDialogOpened = False
			if result == wx.ID_OK:
				if not user32.FindWindowA("SPLStudio", None): return
				newVal = dlg.GetValue()
				if micAlarm != newVal:
					splconfig.SPLConfig["MicAlarm"] = newVal
		gui.runScriptModalDialog(dlg, callback)
	# Translators: Input help mode message for a command in Station Playlist Studio.
	script_setMicAlarm.__doc__=_("Sets microphone alarm (default is 5 seconds).")

	# SPL Config management.

	def script_openConfigDialog(self, gesture):
		wx.CallAfter(splconfig.onConfigDialog, None)
	# Translators: Input help mode message for a command in Station Playlist Studio.
	script_openConfigDialog.__doc__=_("Opens SPL Studio add-on configuration dialog.")

	# Other commands (track finder and others)

	# Toggle whether beeps should be heard instead of toggle announcements.

	def script_toggleBeepAnnounce(self, gesture):
		if not splconfig.SPLConfig["BeepAnnounce"]:
			splconfig.SPLConfig["BeepAnnounce"] = True
		else:
			splconfig.SPLConfig["BeepAnnounce"] = False
		splconfig.message("BeepAnnounce", splconfig.SPLConfig["BeepAnnounce"])
	# Translators: Input help mode message for a command in Station Playlist Studio.
	script_toggleBeepAnnounce.__doc__=_("Toggles status announcements between words and beeps.")

	# Braille timer.
	# Announce end of track and other info via braille.

	def script_setBrailleTimer(self, gesture):
		brailleTimer = splconfig.SPLConfig["BrailleTimer"]
		if brailleTimer == "off":
			brailleTimer = "outro"
		elif brailleTimer == "outro":
			brailleTimer = "intro"
		elif brailleTimer == "intro":
			brailleTimer = "both"
		else:
			brailleTimer = "off"
		splconfig.SPLConfig["BrailleTimer"] = brailleTimer
		splconfig.message("BrailleTimer", brailleTimer)
	# Translators: Input help mode message for a command in Station Playlist Studio.
	script_setBrailleTimer.__doc__=_("Toggles between various braille timer settings.")

	# The track finder utility for find track script and other functions
	# Perform a linear search to locate the track name and/or description which matches the entered value.
	# Also, find column content for a specific column if requested.
	# 6.0: Split this routine into two functions, with the while loop moving to a function of its own.
	# This new function will be used by track finder and place marker locator.
	findText = ""

	def trackFinder(self, text, obj, directionForward=True, column=None):
		speech.cancelSpeech()
		if column is None: 
			column = [obj._indexOf("Artist"), obj._indexOf("Title")]
		track = self._trackLocator(text, obj=obj, directionForward=directionForward, columns=column)
		if track:
			if self.findText != text: self.findText = text
			# We need to fire set focus event twice and exit this routine.
			track.setFocus(), track.setFocus()
		else:
			wx.CallAfter(gui.messageBox,
			# Translators: Standard dialog message when an item one wishes to search is not found (copy this from main nvda.po).
			_("Search string not found."),
			# Translators: Standard error title for find error (copy this from main nvda.po).
			_("Find error"),wx.OK|wx.ICON_ERROR)

	# Split from track finder in 2015.
	# Return a track with the given search criteria.
	# Column is a list of columns to be searched (if none, it'll be artist and title).
	def _trackLocator(self, text, obj=api.getFocusObject(), directionForward=True, columns=None):
		nextTrack = "next" if directionForward else "previous"
		t = time.time()
		while obj is not None:
			# Do not use column content attribute, because sometimes NVDA will say it isn't a track item when in fact it is.
			# If this happens, use the module level version of column content getter.
			# Optimization: search column texts.
			for column in columns:
				columnText = splmisc._getColumnContent(obj, column)
				if columnText and text in columnText:
					return obj
			obj = getattr(obj, nextTrack)
		return None

		# Find a specific track based on a searched text.
	# But first, check if track finder can be invoked.
	# Attempt level specifies which track finder to open (0 = Track Finder, 1 = Column Search, 2 = Time range).
	def _trackFinderCheck(self, attemptLevel):
		if api.getForegroundObject().windowClassName != "TStudioForm":
			if attemptLevel == 0:
				# Translators: Presented when a user attempts to find tracks but is not at the track list.
				ui.message(_("Track finder is available only in track list."))
			elif attemptLevel == 1:
				# Translators: Presented when a user attempts to find tracks but is not at the track list.
				ui.message(_("Column search is available only in track list."))
			elif attemptLevel == 2:
				# Translators: Presented when a user attempts to find tracks but is not at the track list.
				ui.message(_("Time range finder is available only in track list."))
			return False
		elif api.getForegroundObject().windowClassName == "TStudioForm" and api.getFocusObject().role == controlTypes.ROLE_LIST:
			# Translators: Presented when a user wishes to find a track but didn't add any tracks.
			ui.message(_("You need to add at least one track to find tracks."))
			return False
		return True

	def trackFinderGUI(self, columnSearch=False):
		try:
			# Translators: Title for track finder dialog.
			if not columnSearch: title = _("Find track")
			# Translators: Title for column search dialog.
			else: title = _("Column search")
			d = splmisc.SPLFindDialog(gui.mainFrame, api.getFocusObject(), self.findText, title, columnSearch = columnSearch)
			gui.mainFrame.prePopup()
			d.Raise()
			d.Show()
			gui.mainFrame.postPopup()
			splmisc._findDialogOpened = True
		except RuntimeError:
			wx.CallAfter(splmisc._finderError)

	def script_findTrack(self, gesture):
		if self._trackFinderCheck(0): self.trackFinderGUI()
	# Translators: Input help mode message for a command in Station Playlist Studio.
	script_findTrack.__doc__=_("Finds a track in the track list.")

	def script_columnSearch(self, gesture):
		if self._trackFinderCheck(1): self.trackFinderGUI(columnSearch=True)
	# Translators: Input help mode message for a command in Station Playlist Studio.
	script_columnSearch.__doc__=_("Finds text in columns.")

	# Find next and previous scripts.

	def script_findTrackNext(self, gesture):
		if self._trackFinderCheck(0):
			if self.findText == "": self.trackFinderGUI()
			else: self.trackFinder(self.findText, obj=api.getFocusObject().next)
	# Translators: Input help mode message for a command in Station Playlist Studio.
	script_findTrackNext.__doc__=_("Finds the next occurrence of the track with the name in the track list.")

	def script_findTrackPrevious(self, gesture):
		if self._trackFinderCheck(0):
			if self.findText == "": self.trackFinderGUI()
			else: self.trackFinder(self.findText, obj=api.getFocusObject().previous, directionForward=False)
	# Translators: Input help mode message for a command in Station Playlist Studio.
	script_findTrackPrevious.__doc__=_("Finds previous occurrence of the track with the name in the track list.")

	# Time range finder.
	# Locate a track with duration falling between min and max.

	def script_timeRangeFinder(self, gesture):
		if self._trackFinderCheck(2):
			try:
				d = splmisc.SPLTimeRangeDialog(gui.mainFrame, api.getFocusObject(), statusAPI)
				gui.mainFrame.prePopup()
				d.Raise()
				d.Show()
				gui.mainFrame.postPopup()
				splmisc._findDialogOpened = True
			except RuntimeError:
				wx.CallAfter(splmisc._finderError)
	# Translators: Input help mode message for a command in Station Playlist Studio.
	script_timeRangeFinder.__doc__=_("Locates track with duration within a time range")

	# Cart explorer
	cartExplorer = False
	carts = {} # The carts dictionary (key = cart gesture, item = cart name).

	# Assigning carts.

	def buildFNCarts(self):
		# Used xrange, as it is much faster; change this to range if NvDA core decides to use Python 3.
		for i in xrange(12):
			self.bindGesture("kb:f%s"%(i+1), "cartExplorer")
			self.bindGesture("kb:shift+f%s"%(i+1), "cartExplorer")
			self.bindGesture("kb:control+f%s"%(i+1), "cartExplorer")
			self.bindGesture("kb:alt+f%s"%(i+1), "cartExplorer")

	def buildNumberCarts(self):
		for i in xrange(10):
			self.bindGesture("kb:%s"%(i), "cartExplorer")
			self.bindGesture("kb:shift+%s"%(i), "cartExplorer")
			self.bindGesture("kb:control+%s"%(i), "cartExplorer")
			self.bindGesture("kb:alt+%s"%(i), "cartExplorer")
		# Take care of dash and equals.
		self.bindGesture("kb:-", "cartExplorer"), self.bindGesture("kb:=", "cartExplorer")
		self.bindGesture("kb:shift+-", "cartExplorer"), self.bindGesture("kb:shift+=", "cartExplorer")
		self.bindGesture("kb:control+-", "cartExplorer"), self.bindGesture("kb:control+=", "cartExplorer")
		self.bindGesture("kb:alt+-", "cartExplorer"), self.bindGesture("kb:alt+=", "cartExplorer")

	def cartsBuilder(self, build=True):
		# A function to build and return cart commands.
		if build:
			self.buildFNCarts()
			self.buildNumberCarts()
		else:
			self.clearGestureBindings()
			self.bindGestures(self.__gestures)

	def script_toggleCartExplorer(self, gesture):
		if not self.cartExplorer:
			# Prevent cart explorer from being engaged outside of playlist viewer.
			# Todo for 6.0: Let users set cart banks.
			fg = api.getForegroundObject()
			if fg.windowClassName != "TStudioForm":
				# Translators: Presented when cart explorer cannot be entered.
				ui.message(_("You are not in playlist viewer, cannot enter cart explorer"))
				return
			self.carts = splmisc.cartExplorerInit(fg.name)
			if self.carts["faultyCarts"]:
				# Translators: presented when cart explorer could not be switched on.
				ui.message(_("Some or all carts could not be assigned, cannot enter cart explorer"))
				return
			else:
				self.cartExplorer = True
				self.cartsBuilder()
				# Translators: Presented when cart explorer is on.
				ui.message(_("Entering cart explorer"))
		else:
			self.cartExplorer = False
			self.cartsBuilder(build=False)
			self.carts.clear()
			# Translators: Presented when cart explorer is off.
			ui.message(_("Exiting cart explorer"))
	# Translators: Input help mode message for a command in Station Playlist Studio.
	script_toggleCartExplorer.__doc__=_("Toggles cart explorer to learn cart assignments.")

	def script_cartExplorer(self, gesture):
		if api.getForegroundObject().windowClassName != "TStudioForm":
			gesture.send()
			return
		if scriptHandler.getLastScriptRepeatCount() >= 1: gesture.send()
		else:
			if gesture.displayName in self.carts: ui.message(self.carts[gesture.displayName])
			elif self.carts["standardLicense"] and (len(gesture.displayName) == 1 or gesture.displayName[-2] == "+"):
				# Translators: Presented when cart command is unavailable.
				ui.message(_("Cart command unavailable"))
			else:
				# Translators: Presented when there is no cart assigned to a cart command.
				ui.message(_("Cart unassigned"))

	# Library scan announcement
	# Announces progress of a library scan (launched from insert tracks dialog by pressing Control+Shift+R or from rescan option from Options dialog).

	def script_setLibraryScanProgress(self, gesture):
		libraryScanAnnounce = splconfig.SPLConfig["LibraryScanAnnounce"]
		if libraryScanAnnounce == "off":
			libraryScanAnnounce = "ending"
		elif libraryScanAnnounce == "ending":
			libraryScanAnnounce = "progress"
		elif libraryScanAnnounce == "progress":
			libraryScanAnnounce = "numbers"
		else:
			libraryScanAnnounce = "off"
		splconfig.SPLConfig["LibraryScanAnnounce"] = libraryScanAnnounce
		splconfig.message("LibraryScanAnnounce", libraryScanAnnounce)
	# Translators: Input help mode message for a command in Station Playlist Studio.
	script_setLibraryScanProgress.__doc__=_("Toggles library scan progress settings.")

	def script_startScanFromInsertTracks(self, gesture):
		gesture.send()
		fg = api.getForegroundObject()
		if fg.windowClassName == "TTrackInsertForm":
			# Translators: Presented when library scan has started.
			ui.message(_("Scan start"))
			if self.productVersion not in noLibScanMonitor: self.libraryScanning = True

	# Report library scan (number of items scanned) in the background.
	def monitorLibraryScan(self):
		global libScanT
		if libScanT and libScanT.isAlive() and api.getForegroundObject().windowClassName == "TTrackInsertForm":
			return
		parem = 0 if self.SPLCurVersion < "5.10" else 1
		countA = statusAPI(parem, 32, ret=True)
		if countA == 0:
			self.libraryScanning = False
			return
		time.sleep(0.1)
		if api.getForegroundObject().windowClassName == "TTrackInsertForm" and self.productVersion in noLibScanMonitor:
			self.libraryScanning = False
			return
		countB = statusAPI(parem, 32, ret=True)
		if countA == countB:
			self.libraryScanning = False
			if self.SPLCurVersion >= "5.10":
				countB = statusAPI(0, 32, ret=True)
			# Translators: Presented when library scanning is finished.
			ui.message(_("{itemCount} items in the library").format(itemCount = countB))
		else:
			libScanT = threading.Thread(target=self.libraryScanReporter, args=(_SPLWin, countA, countB, parem))
			libScanT.daemon = True
			libScanT.start()

	def libraryScanReporter(self, _SPLWin, countA, countB, parem):
		scanIter = 0
		while countA != countB:
			if not self.libraryScanning: return
			countA = countB
			time.sleep(1)
			# Do not continue if we're back on insert tracks form or library scan is finished.
			if api.getForegroundObject().windowClassName == "TTrackInsertForm" or not self.libraryScanning:
				return
			countB, scanIter = statusAPI(parem, 32, ret=True), scanIter+1
			if countB < 0:
				break
			if scanIter%5 == 0 and splconfig.SPLConfig["LibraryScanAnnounce"] not in ("off", "ending"):
				self._libraryScanAnnouncer(countB, splconfig.SPLConfig["LibraryScanAnnounce"])
		self.libraryScanning = False
		if self.backgroundStatusMonitor: return
		if splconfig.SPLConfig["LibraryScanAnnounce"] != "off":
			if splconfig.SPLConfig["BeepAnnounce"]:
				tones.beep(370, 100)
			else:
				# Translators: Presented after library scan is done.
				ui.message(_("Scan complete with {itemCount} items").format(itemCount = countB))

	# Take care of library scanning announcement.
	def _libraryScanAnnouncer(self, count, announcementType):
		if announcementType == "progress":
			# Translators: Presented when library scan is in progress.
			tones.beep(550, 100) if splconfig.SPLConfig["BeepAnnounce"] else ui.message(_("Scanning"))
		elif announcementType == "numbers":
			if splconfig.SPLConfig["BeepAnnounce"]:
				tones.beep(550, 100)
				# No need to provide translatable string - just use index.
				ui.message("{0}".format(count))
			else: ui.message(_("{itemCount} items scanned").format(itemCount = count))

	# Place markers.
	placeMarker = None

	# Is the place marker set on this track?
	# Track argument is None (only useful for debugging purposes).
	def isPlaceMarkerTrack(self, track=None):
		if track is None: track = api.getFocusObject()
		index = track._indexOf("Filename")
		filename = track._getColumnContent(index)
		if self.placeMarker == (index, filename):
			return True
		return False

	# Used in delete track workaround routine.
	def preTrackRemoval(self):
		if self.isPlaceMarkerTrack(track=api.getFocusObject()):
			self.placeMarker = None

	# Metadata streaming manager
	# Obtains information on metadata streaming for each URL, notifying the broadcaster if told to do so upon startup.
	# Also allows broadcasters to toggle metadata streaming.

	# First, the reminder function.
	def _metadataAnnouncer(self, reminder=False):
		# If told to remind and connect, metadata streaming will be enabled at this time.
		# 6.0: Call Studio API twice - once to set, once more to obtain the needed information.
		# 6.2/7.0: When Studio API is called, add the value into the stream count list also.
		if reminder:
			for url in xrange(5):
				dataLo = 0x00010000 if splconfig.SPLConfig["MetadataEnabled"][url] else 0xffff0000
				statusAPI(dataLo | url, 36)
		dsp = 1 if statusAPI(0, 36, ret=True) == 1 else 0
		streamCount = []
		for pos in xrange(1, 5):
			checked = statusAPI(pos, 36, ret=True)
			if checked == 1: streamCount.append(pos)
		# Announce streaming status when told to do so.
		status = None
		if not len(streamCount):
			# Translators: Status message for metadata streaming.
			if not dsp: status = _("No metadata streaming URL's defined")
			# Translators: Status message for metadata streaming.
			else: status = _("Metadata streaming configured for DSP encoder")
		elif len(streamCount) == 1:
			# Translators: Status message for metadata streaming.
			if dsp: status = _("Metadata streaming configured for DSP encoder and URL {URL}").format(URL = streamCount[0])
			# Translators: Status message for metadata streaming.
			else: status = _("Metadata streaming configured for URL {URL}").format(URL = streamCount[0])
		else:
			urltext = ", ".join([str(stream) for stream in streamCount])
			# Translators: Status message for metadata streaming.
			if dsp: status = _("Metadata streaming configured for DSP encoder and URL's {URL}").format(URL = urltext)
			# Translators: Status message for metadata streaming.
			else: status = _("Metadata streaming configured for URL's {URL}").format(URL = urltext)
		if reminder:
			time.sleep(2)
			speech.cancelSpeech()
			queueHandler.queueFunction(queueHandler.eventQueue, ui.message, status)
			nvwave.playWaveFile(os.path.join(os.path.dirname(__file__), "SPL_Metadata.wav"))
		else: ui.message(status)

	# The script version to open the manage metadata URL's dialog.
	def script_manageMetadataStreams(self, gesture):
		# Do not even think about opening this dialog if handle to Studio isn't found.
		if _SPLWin is None:
			# Translators: Presented when stremaing dialog cannot be shown.
			ui.message(_("Cannot open metadata streaming dialog"))
			return
		if splconfig._configDialogOpened or splconfig._metadataDialogOpened:
			# Translators: Presented when the add-on config dialog is opened.
			wx.CallAfter(gui.messageBox, _("The add-on settings dialog or the metadata streaming dialog is opened. Please close the opened dialog first."), _("Error"), wx.OK|wx.ICON_ERROR)
			return
		try:
			# Passing in the function object is enough to change the dialog UI.
			d = splconfig.MetadataStreamingDialog(gui.mainFrame, func=statusAPI)
			gui.mainFrame.prePopup()
			d.Raise()
			d.Show()
			gui.mainFrame.postPopup()
			splconfig._metadataDialogOpened = True
		except RuntimeError:
			wx.CallAfter(splconfig._alarmError)
	# Translators: Input help mode message for a command in Station Playlist Studio.
	script_manageMetadataStreams.__doc__=_("Opens a dialog to quickly enable or disable metadata streaming.")

	# Some handlers for native commands.

	# In Studio 5.0x, when deleting a track, NVDA announces wrong track item due to focus bouncing.
	# The below hack is sensitive to changes in NVDA core.
	deletedFocusObj = False

	def script_deleteTrack(self, gesture):
		self.preTrackRemoval()
		gesture.send()
		if self.productVersion.startswith("5.0"):
			if api.getForegroundObject().windowClassName == "TStudioForm":
				focus = api.getFocusObject()
				if focus.IAccessibleChildID < focus.parent.childCount:
					self.deletedFocusObj = True
					focus.setFocus()
					self.deletedFocusObj = False
					focus.setFocus()

	# When Escape is pressed, activate background library scan if conditions are right.
	def script_escape(self, gesture):
		gesture.send()
		if self.libraryScanning:
			if not libScanT or (libScanT and not libScanT.isAlive()):
				self.monitorLibraryScan()


	# SPL Assistant: reports status on playback, operation, etc.
	# Used layer command approach to save gesture assignments.
	# Most were borrowed from JFW and Window-Eyes layer scripts.

	# Set up the layer script environment.
	def getScript(self, gesture):
		if not self.SPLAssistant:
			return appModuleHandler.AppModule.getScript(self, gesture)
		script = appModuleHandler.AppModule.getScript(self, gesture)
		if not script:
			script = finally_(self.script_error, self.finish)
		return finally_(script, self.finish)

	def finish(self):
		self.SPLAssistant = False
		self.clearGestureBindings()
		self.bindGestures(self.__gestures)
		if self.cartExplorer:
			self.buildFNCarts()
			self.buildNumberCarts()

	def script_error(self, gesture):
		tones.beep(120, 100)
		self.finish()

	# SPL Assistant flag.
	SPLAssistant = False

	# The SPL Assistant layer driver.

	def script_SPLAssistantToggle(self, gesture):
		# Enter the layer command if an only if we're in the track list to allow easier gesture assignment.
		# Also, do not bother if the app module is not running.
		try:
			fg = api.getForegroundObject()
			if fg.windowClassName != "TStudioForm":
				gesture.send()
				return
			if self.SPLAssistant:
				self.script_error(gesture)
				return
			# To prevent entering wrong gesture while the layer is active.
			self.clearGestureBindings()
			# 7.0: choose the required compatibility layer.
			if splconfig.SPLConfig["CompatibilityLayer"] == "off": self.bindGestures(self.__SPLAssistantGestures)
			elif splconfig.SPLConfig["CompatibilityLayer"] == "jfw": self.bindGestures(self.__SPLAssistantJFWGestures)
			elif splconfig.SPLConfig["CompatibilityLayer"] == "wineyes": self.bindGestures(self.__SPLAssistantWEGestures)
			self.SPLAssistant = True
			tones.beep(512, 50)
			if splconfig.SPLConfig["CompatibilityLayer"] == "jfw": ui.message("JAWS")
			elif splconfig.SPLConfig["CompatibilityLayer"] == "wineyes": ui.message("Window-Eyes")
		except WindowsError:
			return
	# Translators: Input help mode message for a layer command in Station Playlist Studio.
	script_SPLAssistantToggle.__doc__=_("The SPL Assistant layer command. See the add-on guide for more information on available commands.")


	# Status table keys
	SPLPlayStatus = 0
	SPLSystemStatus = 1
	SPLHourSelectedDuration = 3
	SPLNextTrackTitle = 4
	SPLCurrentTrackTitle = 5
	SPLTemperature = 6
	SPLScheduled = 7

	# Table of child constants based on versions
	# These are scattered throughout the screen, so one can use foreground.children[index] to fetch them.
	# Because 5.x (an perhaps future releases) uses different screen layout, look up the needed constant from the table below (row = info needed, column = version).
	statusObjs={
		SPLPlayStatus:[5, 6], # Play status, mic, etc.
		SPLSystemStatus:[-3, -2], # The second status bar containing system status such as up time.
		SPLHourSelectedDuration:[18, 19], # In case the user selects one or more tracks in a given hour.
		SPLScheduled:[19, 20], # Time when the selected track will begin.
		SPLNextTrackTitle:[7, 8], # Name and duration of the next track if any.
		SPLCurrentTrackTitle:[8, 9], # Name of the currently playing track.
		SPLTemperature:[6, 7], # Temperature for the current city.
	}

	_cachedStatusObjs = {}

	# Called in the layer commands themselves.
	def status(self, infoIndex):
		# Look up the cached objects first for faster response.
		if not infoIndex in self._cachedStatusObjs:
			fg = api.getForegroundObject()
			if not fg.windowClassName == "TStudioForm":
				raise RuntimeError("Not focused in playlist viewer")
			if not self.productVersion >= "5.10": statusObj = self.statusObjs[infoIndex][0]
			else: statusObj = self.statusObjs[infoIndex][1]
			self._cachedStatusObjs[infoIndex] = fg.children[statusObj]
		return self._cachedStatusObjs[infoIndex]

	# The layer commands themselves.

	def script_sayPlayStatus(self, gesture):
		# Please do not translate the following messages.
		if statusAPI(0, 104, ret=True):
			msg = "Play status: Playing" if splconfig.SPLConfig["MessageVerbosity"] == "beginner" else "Playing"
		else:
			msg = "Play status: Stopped" if splconfig.SPLConfig["MessageVerbosity"] == "beginner" else "Stopped"
		ui.message(msg)

	def script_sayAutomationStatus(self, gesture):
		obj = self.status(self.SPLPlayStatus).children[1]
		msg = obj.name if splconfig.SPLConfig["MessageVerbosity"] == "beginner" else obj.name.split()[-1]
		ui.message(msg)

	def script_sayMicStatus(self, gesture):
		obj = self.status(self.SPLPlayStatus).children[2]
		msg = obj.name if splconfig.SPLConfig["MessageVerbosity"] == "beginner" else obj.name.split()[-1]
		ui.message(msg)

	def script_sayLineInStatus(self, gesture):
		obj = self.status(self.SPLPlayStatus).children[3]
		msg = obj.name if splconfig.SPLConfig["MessageVerbosity"] == "beginner" else obj.name.split()[-1]
		ui.message(msg)

	def script_sayRecToFileStatus(self, gesture):
		obj = self.status(self.SPLPlayStatus).children[4]
		msg = obj.name if splconfig.SPLConfig["MessageVerbosity"] == "beginner" else obj.name.split()[-1]
		ui.message(msg)

	def script_sayCartEditStatus(self, gesture):
		obj = self.status(self.SPLPlayStatus).children[5]
		msg = obj.name if splconfig.SPLConfig["MessageVerbosity"] == "beginner" else obj.name.split()[-1]
		ui.message(msg)

	def script_sayHourTrackDuration(self, gesture):
		statusAPI(0, 27, self.announceTime)

	def script_sayHourSelectedTrackDuration(self, gesture):
		obj = self.status(self.SPLHourSelectedDuration).firstChild
		ui.message(obj.name)

	def script_sayPlaylistRemainingDuration(self, gesture):
		statusAPI(1, 27, self.announceTime)

	def script_sayPlaylistModified(self, gesture):
		try:
			obj = self.status(self.SPLSystemStatus).children[5]
			ui.message(obj.name)
		except IndexError:
			# Translators: Presented when playlist modification is unavailable (for Studio 4.33 and earlier)
			ui.message(_("Playlist modification not available"))

	def script_sayNextTrackTitle(self, gesture):
		try:
			obj = self.status(self.SPLNextTrackTitle).firstChild
			# Translators: Presented when there is no information for the next track.
			ui.message(_("No next track scheduled or no track is playing")) if obj.name is None else ui.message(obj.name)
		except RuntimeError:
			# Translators: Presented when next track information is unavailable.
			ui.message(_("Cannot find next track information"))
		finally:
			self.finish()
	# Translators: Input help mode message for a command in Station Playlist Studio.
	script_sayNextTrackTitle.__doc__=_("Announces title of the next track if any")

	def script_sayCurrentTrackTitle(self, gesture):
		try:
			obj = self.status(self.SPLCurrentTrackTitle).firstChild
			# Translators: Presented when there is no information for the current track.
			ui.message(_("Cannot locate current track information or no track is playing")) if obj.name is None else ui.message(obj.name)
		except RuntimeError:
			# Translators: Presented when current track information is unavailable.
			ui.message(_("Cannot find current track information"))
		finally:
			self.finish()
	# Translators: Input help mode message for a command in Station Playlist Studio.
	script_sayCurrentTrackTitle.__doc__=_("Announces title of the next track if any")

	def script_sayTemperature(self, gesture):
		try:
			obj = self.status(self.SPLTemperature).firstChild
			# Translators: Presented when there is no weather or temperature information.
			ui.message(_("Weather and temperature not configured")) if obj.name is None else ui.message(obj.name)
		except RuntimeError:
			# Translators: Presented when temperature information cannot be found.
			ui.message(_("Weather information not found"))
		finally:
			self.finish()
	# Translators: Input help mode message for a command in Station Playlist Studio.
	script_sayTemperature.__doc__=_("Announces temperature and weather information")

	def script_sayUpTime(self, gesture):
		obj = self.status(self.SPLSystemStatus).firstChild
		ui.message(obj.name)

	def script_sayScheduledTime(self, gesture):
		obj = self.status(self.SPLScheduled).firstChild
		ui.message(obj.name)

	def script_sayListenerCount(self, gesture):
		obj = self.status(self.SPLSystemStatus).children[3]
		# Translators: Presented when there is no listener count information.
		ui.message(obj.name) if obj.name is not None else ui.message(_("Listener count not found"))

	def script_sayTrackPitch(self, gesture):
		try:
			obj = self.status(self.SPLSystemStatus).children[4]
			ui.message(obj.name)
		except IndexError:
			# Translators: Presented when there is no information on song pitch (for Studio 4.33 and earlier).
			ui.message(_("Song pitch not available"))

	# Few toggle/misc scripts that may be excluded from the layer later.

	def script_libraryScanMonitor(self, gesture):
		if not self.libraryScanning:
			if self.productVersion >= "5.10":
				scanning = statusAPI(1, 32, ret=True)
				if scanning < 0:
					items = statusAPI(0, 32, ret=True)
					ui.message(_("{itemCount} items in the library").format(itemCount = items))
					return
			self.libraryScanning = True
			# Translators: Presented when attempting to start library scan.
			ui.message(_("Monitoring library scan"))
			self.monitorLibraryScan()
		else:
			# Translators: Presented when library scan is already in progress.
			ui.message(_("Scanning is in progress"))

	# Track time analysis: return total length of the selected tracks upon request.
	# Analysis command will be assignable.
	_analysisMarker = None

	def _trackAnalysisAllowed(self):
		if api.getForegroundObject().windowClassName != "TStudioForm":
			# Translators: Presented when track time anlaysis cannot be performed because user is not focused on playlist viewer.
			ui.message(_("Not in playlist viewer, cannot perform track time analysis"))
			return False
		return True

	def script_markTrackForAnalysis(self, gesture):
		self.finish()
		if self._trackAnalysisAllowed():
			focus = api.getFocusObject()
			if focus.role == controlTypes.ROLE_LIST:
				# Translators: Presented when track time analysis cannot be activated.
				ui.message(_("No tracks were added, cannot perform track time analysis"))
				return
			if scriptHandler.getLastScriptRepeatCount() == 0:
				self._analysisMarker = focus.IAccessibleChildID-1
				# Translators: Presented when track time analysis is turned on.
				ui.message(_("Track time analysis activated"))
			else:
				self._analysisMarker = None
				# Translators: Presented when track time analysis is turned off.
				ui.message(_("Track time analysis deactivated"))
	# Translators: Input help mode message for a command in Station Playlist Studio.
	script_markTrackForAnalysis.__doc__=_("Marks focused track as start marker for track time analysis")

	def script_trackTimeAnalysis(self, gesture):
		self.finish()
		if self._trackAnalysisAllowed():
			focus = api.getFocusObject()
			if focus.role == controlTypes.ROLE_LIST:
				ui.message(_("No tracks were added, cannot perform track time analysis"))
				return
			if self._analysisMarker is None:
				# Translators: Presented when track time analysis cannot be used because start marker is not set.
				ui.message(_("No track selected as start of analysis marker, cannot perform time analysis"))
				return
			trackPos = focus.IAccessibleChildID-1
			if self._analysisMarker == trackPos:
				filename = statusAPI(self._analysisMarker, 211, ret=True)
				statusAPI(filename, 30, func=self.announceTime)
			else:
				analysisBegin = min(self._analysisMarker, trackPos)
				analysisEnd = max(self._analysisMarker, trackPos)
				analysisRange = analysisEnd-analysisBegin+1
				totalLength = 0
				for track in xrange(analysisBegin, analysisEnd+1):
					filename = statusAPI(track, 211, ret=True)
					totalLength+=statusAPI(filename, 30, ret=True)
				# Translators: Presented when time analysis is done for a number of tracks (example output: Tracks: 3, totaling 5:00).
				ui.message(_("Tracks: {numberOfSelectedTracks}, totaling {totalTime}").format(numberOfSelectedTracks = analysisRange, totalTime = self._ms2time(totalLength)))
	# Translators: Input help mode message for a command in Station Playlist Studio.
	script_trackTimeAnalysis.__doc__=_("Announces total length of tracks between analysis start marker and the current track")

	def script_switchProfiles(self, gesture):
		splconfig.instantProfileSwitch()

	def script_setPlaceMarker(self, gesture):
		obj = api.getFocusObject()
		try:
			index = obj._indexOf("Filename")
		except AttributeError:
			# Translators: Presented when place marker cannot be set.
			ui.message(_("No tracks found, cannot set place marker"))
			return
		filename = obj._getColumnContent(index)
		if filename:
			self.placeMarker = (index, filename)
			# Translators: Presented when place marker track is set.
			ui.message(_("place marker set"))
		else:
			# Translators: Presented when attempting to place a place marker on an unsupported track.
			ui.message(_("This track cannot be used as a place marker track"))

	def script_findPlaceMarker(self, gesture):
		if self.placeMarker is None:
			# Translators: Presented when no place marker is found.
			ui.message(_("No place marker found"))
		else:
			track = self._trackLocator(self.placeMarker[1], obj=api.getFocusObject().parent.firstChild, columns=[self.placeMarker[0]])
			track.setFocus(), track.setFocus()

	def script_metadataStreamingAnnouncer(self, gesture):
		self._metadataAnnouncer()

	# Gesture(s) for the following script cannot be changed by users.
	def script_metadataEnabled(self, gesture):
		url = int(gesture.displayName[-1])
		checked = statusAPI(url, 36, ret=True)
		if checked == 1:
			# 0 is DSP encoder status, others are servers.
			if url:
				# Translators: Status message for metadata streaming.
				status = _("Metadata streaming on URL {URLPosition} enabled").format(URLPosition = url)
			else:
				# Translators: Status message for metadata streaming.
				status = _("Metadata streaming on DSP encoder enabled")
		else:
			if url:
				# Translators: Status message for metadata streaming.
				status = _("Metadata streaming on URL {URLPosition} disabled").format(URLPosition = url)
			else:
				# Translators: Status message for metadata streaming.
				status = _("Metadata streaming on DSP encoder disabled")
		ui.message(status)

	def script_layerHelp(self, gesture):
		compatibility = splconfig.SPLConfig["CompatibilityLayer"]
		# Translators: The title for SPL Assistant help dialog.
		if compatibility == "off": title = _("SPL Assistant help")
		# Translators: The title for SPL Assistant help dialog.
		elif compatibility == "jfw": title = _("SPL Assistant help for JAWS layout")
		# Translators: The title for SPL Assistant help dialog.
		elif compatibility == "wineyes": title = _("SPL Assistant help for Window-Eyes layout")
		wx.CallAfter(gui.messageBox, SPLAssistantHelp[compatibility], title)

	def script_openOnlineDoc(self, gesture):
		os.startfile("https://bitbucket.org/nvdaaddonteam/stationplaylist/wiki/SPLDevAddonGuide")

	def script_updateCheck(self, gesture):
		splupdate.updateCheck()


	__SPLAssistantGestures={
		"kb:p":"sayPlayStatus",
		"kb:a":"sayAutomationStatus",
		"kb:m":"sayMicStatus",
		"kb:l":"sayLineInStatus",
		"kb:r":"sayRecToFileStatus",
		"kb:t":"sayCartEditStatus",
		"kb:h":"sayHourTrackDuration",
		"kb:shift+h":"sayHourSelectedTrackDuration",
		"kb:d":"sayPlaylistRemainingDuration",
		"kb:y":"sayPlaylistModified",
		"kb:u":"sayUpTime",
		"kb:n":"sayNextTrackTitle",
		"kb:c":"sayCurrentTrackTitle",
		"kb:w":"sayTemperature",
		"kb:i":"sayListenerCount",
		"kb:s":"sayScheduledTime",
		"kb:shift+p":"sayTrackPitch",
		"kb:shift+r":"libraryScanMonitor",
		"kb:f9":"markTrackForAnalysis",
		"kb:f10":"trackTimeAnalysis",
		"kb:f12":"switchProfiles",
		"kb:Control+k":"setPlaceMarker",
		"kb:k":"findPlaceMarker",
		"kb:e":"metadataStreamingAnnouncer",
		"kb:1":"metadataEnabled",
		"kb:2":"metadataEnabled",
		"kb:3":"metadataEnabled",
		"kb:4":"metadataEnabled",
		"kb:0":"metadataEnabled",
		"kb:f1":"layerHelp",
		"kb:shift+f1":"openOnlineDoc",
		"kb:control+shift+u":"updateCheck",
	}

	__SPLAssistantJFWGestures={
		"kb:p":"sayPlayStatus",
		"kb:a":"sayAutomationStatus",
		"kb:m":"sayMicStatus",
		"kb:shift+l":"sayLineInStatus",
		"kb:shift+e":"sayRecToFileStatus",
		"kb:t":"sayCartEditStatus",
		"kb:h":"sayHourTrackDuration",
		"kb:shift+h":"sayHourSelectedTrackDuration",
		"kb:r":"sayPlaylistRemainingDuration",
		"kb:y":"sayPlaylistModified",
		"kb:u":"sayUpTime",
		"kb:n":"sayNextTrackTitle",
		"kb:shift+c":"sayCurrentTrackTitle",
		"kb:c":"toggleCartExplorer",
		"kb:w":"sayTemperature",
		"kb:l":"sayListenerCount",
		"kb:s":"sayScheduledTime",
		"kb:shift+p":"sayTrackPitch",
		"kb:shift+r":"libraryScanMonitor",
		"kb:f9":"markTrackForAnalysis",
		"kb:f10":"trackTimeAnalysis",
		"kb:f12":"switchProfiles",
		"kb:Control+k":"setPlaceMarker",
		"kb:k":"findPlaceMarker",
		"kb:e":"metadataStreamingAnnouncer",
		"kb:1":"metadataEnabled",
		"kb:2":"metadataEnabled",
		"kb:3":"metadataEnabled",
		"kb:4":"metadataEnabled",
		"kb:0":"metadataEnabled",
		"kb:f1":"layerHelp",
		"kb:shift+f1":"openOnlineDoc",
	}

	__SPLAssistantWEGestures={
		"kb:p":"sayPlayStatus",
		"kb:a":"sayAutomationStatus",
		"kb:m":"sayMicStatus",
		"kb:shift+l":"sayLineInStatus",
		"kb:shift+e":"sayRecToFileStatus",
		"kb:t":"sayCartEditStatus",
		"kb:h":"sayHourTrackDuration",
		"kb:shift+h":"sayHourSelectedTrackDuration",
		"kb:r":"sayPlaylistRemainingDuration",
		"kb:y":"sayPlaylistModified",
		"kb:u":"sayUpTime",
		"kb:n":"sayNextTrackTitle",
		"kb:shift+c":"sayCurrentTrackTitle",
		"kb:c":"toggleCartExplorer",
		"kb:w":"sayTemperature",
		"kb:l":"sayListenerCount",
		"kb:s":"sayScheduledTime",
		"kb:shift+p":"sayTrackPitch",
		"kb:shift+r":"libraryScanMonitor",
		"kb:f9":"markTrackForAnalysis",
		"kb:f10":"trackTimeAnalysis",
		"kb:f12":"switchProfiles",
		"kb:Control+k":"setPlaceMarker",
		"kb:k":"findPlaceMarker",
		"kb:e":"metadataStreamingAnnouncer",
		"kb:1":"metadataEnabled",
		"kb:2":"metadataEnabled",
		"kb:3":"metadataEnabled",
		"kb:4":"metadataEnabled",
		"kb:0":"metadataEnabled",
		"kb:f1":"layerHelp",
		"kb:shift+f1":"openOnlineDoc",
		"kb:control+shift+u":"updateCheck",
	}

	__gestures={
		"kb:control+alt+t":"sayRemainingTime",
		"ts(SPL):2finger_flickDown":"sayRemainingTime",
		"kb:alt+shift+t":"sayElapsedTime",
		"kb:shift+nvda+f12":"sayBroadcasterTime",
		"ts(SPL):2finger_flickUp":"sayBroadcasterTime",
		"kb:control+nvda+1":"toggleBeepAnnounce",
		"kb:control+nvda+2":"setEndOfTrackTime",
		"ts(SPL):2finger_flickRight":"setEndOfTrackTime",
		"kb:alt+nvda+2":"setSongRampTime",
		"ts(SPL):2finger_flickLeft":"setSongRampTime",
		"kb:control+nvda+4":"setMicAlarm",
		"kb:control+nvda+f":"findTrack",
		"kb:nvda+f3":"findTrackNext",
		"kb:shift+nvda+f3":"findTrackPrevious",
		"kb:control+nvda+3":"toggleCartExplorer",
		"kb:alt+nvda+r":"setLibraryScanProgress",
		"kb:control+shift+r":"startScanFromInsertTracks",
		"kb:control+shift+x":"setBrailleTimer",
		"kb:control+NVDA+0":"openConfigDialog",
		"kb:Shift+delete":"deleteTrack",
		"kb:Shift+numpadDelete":"deleteTrack",
		"kb:escape":"escape",
		#"kb:control+nvda+`":"SPLAssistantToggle"
	}<|MERGE_RESOLUTION|>--- conflicted
+++ resolved
@@ -275,17 +275,10 @@
 1 through 4, 0: Metadata streaming status for DSP encoder and four additional URL's.
 H: Duration of trakcs in this hour slot.
 Shift+H: Duration of selected tracks.
-<<<<<<< HEAD
-I (L if compatibility mode is on): Listener count.
-K: Move to place marker track.
-Control+K: Set place marker track.
-L (Shift+L if compatibility mode is on): Line-in status.
-=======
 I: Listener count.
 K: Move to place marker track.
 Control+K: Set place marker track.
 L: Line-in status.
->>>>>>> 6b15bfb9
 M: Microphone status.
 N: Next track.
 P: Playback status.
