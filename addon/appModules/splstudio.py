--- conflicted
+++ resolved
@@ -156,12 +156,16 @@
 						self.libraryScanning = False
 						self.scanCount = 0
 			else:
-				# Even with beeps enabled, be sure to announce scheduled time and name of the playing cart.
-				if obj.name.startswith("Scheduled for") or obj.name.startswith("Cart") and obj.IAccessibleChildID == 3:
+				if obj.name.startswith("Scheduled for"):
+					if self.scheduledTimeCache == obj.name: return
+					else:
+						self.scheduledTimeCache = obj.name
+						ui.message(obj.name)
+						return
+				elif not (obj.name.endswith(" On") or obj.name.endswith(" Off")) or (obj.name.startswith("Cart") and obj.IAccessibleChildID == 3):
+					# Announce status information that does not contain toggle messages and return immediately.
 					ui.message(obj.name)
-				elif not (obj.name.endswith(" On") or obj.name.endswith(" Off")):
-					# Announce status information that does not contain toggle messages.
-					ui.message(obj.name)
+					return
 				elif self.beepAnnounce:
 					# User wishes to hear beeps instead of words. The beeps are power on and off sounds from PAC Mate Omni.
 					beep = obj.name.split()
@@ -178,7 +182,6 @@
 					except:
 						return
 				else:
-<<<<<<< HEAD
 					ui.message(obj.name)
 			if self.cartExplorer or self.micAlarm:
 				# Activate mic alarm or announce when cart explorer is active.
@@ -187,51 +190,6 @@
 		elif obj.windowClassName == "TStaticText": # For future extensions.
 			if obj.simplePrevious != None:
 				if obj.simplePrevious.name == "Remaining Time":
-=======
-					if obj.name.startswith("Scheduled for"):
-						if self.scheduledTimeCache == obj.name: return
-						else:
-							self.scheduledTimeCache = obj.name
-							ui.message(obj.name)
-							return
-					if self.beepAnnounce:
-						# Even with beeps enabled, be sure to announce and name of the playing cart.
-						if not (obj.name.endswith(" On") or obj.name.endswith(" Off")) or (obj.name.startswith("Cart") and obj.IAccessibleChildID == 3):
-							# Announce status information that does not contain toggle messages and return immediately.
-							ui.message(obj.name)
-							return
-						else:
-							# User wishes to hear beeps instead of words. The beeps are power on and off sounds from PAC Mate Omni.
-							beep = obj.name.split(" ")
-							stat = beep[-1]
-							wavDir = os.path.dirname(__file__)
-							# Play a wave file based on on/off status.
-							if stat == "Off":
-								wavFile = os.path.join(wavDir, "SPL_off.wav")
-							elif stat == "On":
-								wavFile = os.path.join(wavDir, "SPL_on.wav")
-							messageSound(wavFile, obj.name)
-					else:
-						ui.message(obj.name)
-					if self.cartExplorer or self.micAlarm:
-						# Activate mic alarm or announce when cart explorer is active.
-						self.doExtraAction(obj.name)
-			# Monitor the end of track and song intro time and announce it.
-			elif obj.windowClassName == "TStaticText": # For future extensions.
-				if obj.simpleParent.name == "Remaining Time":
-					# End of track for SPL 4.x.
-					if self.brailleTimer in [self.brailleTimerEnding, self.brailleTimerBoth]: #and "00:00" < obj.name <= self.SPLEndOfTrackTime:
-						braille.handler.message(obj.name)
-					if obj.name == self.SPLEndOfTrackTime:
-						tones.beep(440, 200)
-				elif obj.simpleParent.name == "Remaining Song Ramp":
-					# Song intro for SPL 4.x.
-					if self.brailleTimer in [self.brailleTimerIntro, self.brailleTimerBoth]: #and "00:00" < obj.name <= self.SPLSongRampTime:
-						braille.handler.message(obj.name)
-					if obj.name == self.SPLSongRampTime:
-						tones.beep(512, 400)
-				elif obj.simplePrevious != None and obj.simplePrevious.name == "Remaining Time":
->>>>>>> 147ba91e
 					# End of track for SPL 5.x.
 					if self.brailleTimer in [self.brailleTimerEnding, self.brailleTimerBoth]: #and "00:00" < obj.name <= self.SPLEndOfTrackTime:
 						braille.handler.message(obj.name)
