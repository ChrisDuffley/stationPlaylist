# Station Playlist Studio
# An app module and global plugin package for NVDA
# Copyright 2011, 2013-2014, Geoff Shang, Joseph Lee and others, released under GPL.
# The primary function of this appModule is to provide meaningful feedback to users of SplStudio
# by allowing speaking of items which cannot be easily found.
# Version 0.01 - 7 April 2011:
# Initial release: Jamie's focus hack plus auto-announcement of status items.
# Additional work done by Joseph Lee and other contributors.
# For SPL Studio Controller, focus movement, SAM Encoder support and other utilities, see the global plugin version of this app module.

# Minimum version: SPL 5.00, NvDA 2014.3.

from functools import wraps
import os
from configobj import ConfigObj
import time
import threading
import controlTypes
import appModuleHandler
import api
import globalVars
import review
import scriptHandler
import ui
import nvwave
import speech
import braille
import gui
import wx
from winUser import user32, sendMessage
from winKernel import GetTimeFormat, LOCALE_USER_DEFAULT
from NVDAObjects.IAccessible import IAccessible
import textInfos
import tones
import addonHandler
addonHandler.initTranslation()

# The finally function for status announcement scripts in this module (source: Tyler Spivey's code).
def finally_(func, final):
	"""Calls final after func, even if it fails."""
	def wrap(f):
		@wraps(f)
		def new(*args, **kwargs):
			try:
				func(*args, **kwargs)
			finally:
				final()
		return new
	return wrap(final)

# Use appModule.productVersion to decide what to do with 4.x and 5.x.
SPLMinVersion = "5.00" # Add-on 4.0 will not work properly in SPL 4.x anymore.

# Configuration management )4.0 and later; will not be ported to 3.x).
SPLConfig = ConfigObj(os.path.join(globalVars.appArgs.configPath, "splstudio.ini"))

# A placeholder thread.
micAlarmT = None
libScanT = None # Library scanner.

# Braille and play a sound in response to an alarm or an event.
def messageSound(wavFile, message):
	nvwave.playWaveFile(wavFile)
	braille.handler.message(message)

# Controls which require special handling.
class SPL510TrackItem(IAccessible):

	def script_select(self, gesture):
		gesture.send()
		speech.speakMessage(self.name)

	__gestures={"kb:space":"select"}


class AppModule(appModuleHandler.AppModule):

	# Translators: Script category for Station Playlist commands in input gestures dialog.
	scriptCategory = _("Station Playlist Studio")

	# Play beeps instead of announcing toggles.
	beepAnnounce = False
	SPLCurVersion = appModuleHandler.AppModule.productVersion

	def event_NVDAObject_init(self, obj):
		# Radio button group names are not recognized as grouping, so work around this.
		if obj.windowClassName == "TRadioGroup":
			obj.role = controlTypes.ROLE_GROUPING
		# In certain edit fields and combo boxes, the field name is written to the screen, and there's no way to fetch the object for this text. Thus use review position text.
		elif obj.windowClassName in ["TEdit", "TComboBox"] and obj.name is None:
			fieldName, fieldObj  = review.getScreenPosition(obj)
			fieldName.expand(textInfos.UNIT_LINE)
			if obj.windowClassName == "TComboBox":
				obj.name = fieldName.text.replace(obj.windowText, "")
			else:
				obj.name = fieldName.text

	# Some controls which needs special routines.
	def chooseNVDAObjectOverlayClasses(self, obj, clsList):
		fg = api.getForegroundObject()
		if fg:
			role = obj.role
			if obj.windowClassName == "TTntListView.UnicodeClass" and fg.windowClassName == "TStudioForm" and role == controlTypes.ROLE_LISTITEM and obj.name is not None:
				clsList.insert(0, SPL510TrackItem)

	# populate end of track and intro time alarm settings separately.
	try:
		SPLEndOfTrackTime = SPLConfig["EndOfTrackTime"]
	except KeyError:
		SPLEndOfTrackTime = "00:05"
	try:
		SPLSongRampTime = SPLConfig["SongRampTime"]
	except KeyError:
		SPLSongRampTime = "00:05"
	# Keep an eye on library scans in insert tracks window.
	libraryScanning = False
	scanCount = 0
	# Microphone alarm.
	try:
		micAlarm = int(SPLConfig["MicAlarm"])
	except KeyError:
		micAlarm = 0
	# For SPL 5.10: take care of some object child constant changes across builds.
	spl510used = False

	# Automatically announce mic, line in, etc changes
	# These items are static text items whose name changes.
	# Note: There are two status bars, hence the need to exclude Up time so it doesn't announce every minute.
	# Unfortunately, Window handles and WindowControlIDs seem to change, so can't be used.
	def event_nameChange(self, obj, nextHandler):
		# Do not let NvDA get name for None object when SPL window is maximized.
		if not obj.name:
			return
		if obj.windowClassName == "TStatusBar" and not obj.name.startswith("  Up time:"):
			# Special handling for Play Status
			fgWinClass = api.getForegroundObject().windowClassName
			if obj.IAccessibleChildID == 1:
				if fgWinClass == "TStudioForm":
					# Strip off "  Play status: " for brevity only in main playlist window.
					ui.message(obj.name[15:])
				elif fgWinClass == "TTrackInsertForm" and self.libraryScanProgress > 0:
					# If library scan is in progress, announce its progress.
					self.scanCount+=1
					if self.scanCount%100 == 0:
						if self.libraryScanProgress == self.libraryScanMessage:
							tones.beep(550, 100) if self.beepAnnounce else ui.message("Scanning")
						elif self.libraryScanProgress == self.libraryScanNumbers:
							if self.beepAnnounce: tones.beep(550, 100)
							ui.message(obj.name[1:obj.name.find("]")])
					if "Loading" in obj.name and not self.libraryScanning:
						self.libraryScanning = True
					elif "match" in obj.name and self.libraryScanning:
						tones.beep(370, 100) if self.beepAnnounce else ui.message("Scan complete")
						self.libraryScanning = False
						self.scanCount = 0
			else:
				# Even with beeps enabled, be sure to announce scheduled time and name of the playing cart.
				if obj.name.startswith("Scheduled for") or obj.name.startswith("Cart") and obj.IAccessibleChildID == 3:
					ui.message(obj.name)
				elif not (obj.name.endswith(" On") or obj.name.endswith(" Off")):
					# Announce status information that does not contain toggle messages.
					ui.message(obj.name)
				elif self.beepAnnounce:
					# User wishes to hear beeps instead of words. The beeps are power on and off sounds from PAC Mate Omni.
					beep = obj.name.split()
					stat = beep[-1]
					wavDir = os.path.dirname(__file__)
					# Play a wave file based on on/off status.
					if stat == "Off":
						wavFile = os.path.join(wavDir, "SPL_off.wav")
					elif stat == "On":
						wavFile = os.path.join(wavDir, "SPL_on.wav")
					# Yet another Studio 5.10 fix: sometimes, status bar fires this event once more.
					try:
						messageSound(wavFile, obj.name)
					except:
						return
				else:
<<<<<<< HEAD
					ui.message(obj.name)
			if self.cartExplorer or self.micAlarm:
				# Activate mic alarm or announce when cart explorer is active.
				self.doExtraAction(obj.name)
		# Monitor the end of track and song intro time and announce it.
		elif obj.windowClassName == "TStaticText": # For future extensions.
			if obj.simplePrevious != None:
				if obj.simplePrevious.name == "Remaining Time":
=======
					if self.beepAnnounce:
						# Even with beeps enabled, be sure to announce and name of the playing cart.
						if not (obj.name.endswith(" On") or obj.name.endswith(" Off")) or (obj.name.startswith("Cart") and obj.IAccessibleChildID == 3):
							# Announce status information that does not contain toggle messages.
							ui.message(obj.name)
						else:
							# User wishes to hear beeps instead of words. The beeps are power on and off sounds from PAC Mate Omni.
							beep = obj.name.split(" ")
							stat = beep[-1]
							wavDir = os.path.dirname(__file__)
							# Play a wave file based on on/off status.
							if stat == "Off":
								wavFile = os.path.join(wavDir, "SPL_off.wav")
							elif stat == "On":
								wavFile = os.path.join(wavDir, "SPL_on.wav")
							messageSound(wavFile, obj.name)
					else:
						ui.message(obj.name)
					if self.cartExplorer or self.micAlarm:
						# Activate mic alarm or announce when cart explorer is active.
						self.doExtraAction(obj.name)
			# Monitor the end of track and song intro time and announce it.
			elif obj.windowClassName == "TStaticText": # For future extensions.
				if obj.simpleParent.name == "Remaining Time":
					# End of track for SPL 4.x.
					if self.brailleTimer in [self.brailleTimerEnding, self.brailleTimerBoth]: #and "00:00" < obj.name <= self.SPLEndOfTrackTime:
						braille.handler.message(obj.name)
					if obj.name == self.SPLEndOfTrackTime:
						tones.beep(440, 200)
				elif obj.simpleParent.name == "Remaining Song Ramp":
					# Song intro for SPL 4.x.
					if self.brailleTimer in [self.brailleTimerIntro, self.brailleTimerBoth]: #and "00:00" < obj.name <= self.SPLSongRampTime:
						braille.handler.message(obj.name)
					if obj.name == self.SPLSongRampTime:
						tones.beep(512, 400)
				elif obj.simplePrevious != None and obj.simplePrevious.name == "Remaining Time":
>>>>>>> d6c78ee9
					# End of track for SPL 5.x.
					if self.brailleTimer in [self.brailleTimerEnding, self.brailleTimerBoth]: #and "00:00" < obj.name <= self.SPLEndOfTrackTime:
						braille.handler.message(obj.name)
					if obj.name == self.SPLEndOfTrackTime:
						tones.beep(440, 200)
				if obj.simplePrevious.name == "Remaining Song Ramp":
					# Song intro for SPL 5.x.
					if self.brailleTimer in [self.brailleTimerIntro, self.brailleTimerBoth]: #and "00:00" < obj.name <= self.SPLSongRampTime:
						braille.handler.message(obj.name)
					if obj.name == self.SPLSongRampTime:
						tones.beep(512, 400)
		# Clean this mess with a more elegant solution.
		nextHandler()

	# JL's additions

	# Perform extra action in specific situations (mic alarm, for example).
	def doExtraAction(self, status):
		global micAlarmT
		if self.cartExplorer:
			if status == "Cart Edit On":
				# Translators: Presented when cart edit mode is toggled on while cart explorer is on.
				ui.message(_("Cart explorer is active"))
			elif status == "Cart Edit Off":
				# Translators: Presented when cart edit mode is toggled off while cart explorer is on.
				ui.message(_("Please reenter cart explorer to view updated cart assignments"))
		if self.micAlarm:
			# Play an alarm sound from Braille Sense U2.
			micAlarmWav = os.path.join(os.path.dirname(__file__), "SPL_MicAlarm.wav")
			# Translators: Presented in braille when microphone was on for more than a specified time in microphone alarm dialog.
			micAlarmMessage = _("Warning: Microphone active")
			# Use a timer to play a tone when microphone was active for more than the specified amount.
			if status == "Microphone On":
				micAlarmT = threading.Timer(self.micAlarm, messageSound, args=[micAlarmWav, micAlarmMessage])
				try:
					micAlarmT.start()
				except RuntimeError:
					micAlarmT = threading.Timer(self.micAlarm, messageSound, args=[micAlarmWav, micAlarmMessage])
					micAlarmT.start()
			elif status == "Microphone Off":
				if micAlarmT is not None: micAlarmT.cancel()
				micAlarmT = None


				# Continue monitoring library scans among other focus loss management.
	def event_loseFocus(self, obj, nextHandler):
		global libScanT
		fg = api.getForegroundObject()
		if fg.windowClassName == "TTrackInsertForm" and self.libraryScanning:
			if not libScanT or (libScanT and not libScanT.isAlive()):
				self.monitorLibraryScan()
		nextHandler()

	# Save configuration when terminating.
	def terminate(self):
		if SPLConfig is not None: SPLConfig.write()

	# Script sections (for ease of maintenance):
	# Time-related: elapsed time, end of track alarm, etc.
	# Misc scripts: track finder and others.
	# SPL Assistant layer: status commands.

	# A few time related scripts (elapsed time, remaining time, etc.).

	# Speak any time-related errors.
	# Message type: error message.
	timeMessageErrors={
		# Translators: Presented when remaining time is unavailable.
		1:_("Remaining time not available"),
		# Translators: Presented when elapsed time is unavailable.
		2:_("Elapsed time not available"),
		# Translators: Presented when broadcaster time is unavailable.
			3:_("Broadcaster time not available"),
		# Translators: Presented when time information is unavailable.
		4:_("Cannot obtain time in hours, minutes and seconds")
	}

	# Call SPL API for important time messages.
	def timeAPI(self, arg):
		SPLWin = user32.FindWindowA("SPLStudio", None)
		t = sendMessage(SPLWin, 1024, arg, 105)
		if t < 0:
			ui.message("00:00")
		else:
			tm = (t/1000)+1
			if tm < 60:
				tm1, tm2 = "00", tm
			else:
				tm1, tm2 = tm/60, tm%60
				if tm1 < 10:
					tm1 = "0" + str(tm1)
				if tm2 < 10:
					tm2 = "0" + str(tm2)
			ui.message("{a}:{b}".format(a = tm1, b = tm2))

	# Scripts which rely on API.
	def script_sayRemainingTime(self, gesture):
		if self.SPLCurVersion >= SPLMinVersion:
			fgWindow = api.getForegroundObject()
			if fgWindow.windowClassName == "TStudioForm":
				self.timeAPI(3)
			else:
				ui.message(self.timeMessageErrors[1])
		else:
			# Translators: Presented when trying to use an add-on command in an unsupported version of StationPlaylist Studio.
			ui.message(_("This version of Studio is no longer supported"))
	# Translators: Input help mode message for a command in Station Playlist Studio.
	script_sayRemainingTime.__doc__=_("Announces the remaining track time.")

	def script_sayElapsedTime(self, gesture):
		if self.SPLCurVersion >= SPLMinVersion:
			fgWindow = api.getForegroundObject()
			if fgWindow.windowClassName == "TStudioForm":
				self.timeAPI(0)
			else:
				ui.message(self.timeMessageErrors[2])
		else:
			ui.message(_("This version of Studio is no longer supported"))
	# Translators: Input help mode message for a command in Station Playlist Studio.
	script_sayElapsedTime.__doc__=_("Announces the elapsed time for the currently playing track.")

	def script_sayBroadcasterTime(self, gesture):
		# Says things such as "25 minutes to 2" and "5 past 11".
		if self.SPLCurVersion >= SPLMinVersion:
			fgWindow = api.getForegroundObject()
			if fgWindow.windowClassName == "TStudioForm":
				# Parse the local time and say it similar to how Studio presents broadcaster time.
				h, m = time.localtime()[3], time.localtime()[4]
				if h not in (0, 12):
					h %= 12
				if m == 0:
					if h == 0: h+=12
					broadcasterTime = "{hour} o'clock".format(hour = h)
				elif 1 <= m <= 30:
					if h == 0: h+=12
					broadcasterTime = "{minute} min past {hour}".format(minute = m, hour = h)
				else:
					if h == 12: h = 1
					m = 60-m
					broadcasterTime = "{minute} min to {hour}".format(minute = m, hour = h+1)
				ui.message(broadcasterTime)
			else:
				ui.message(self.timeMessageErrors[3])
		else:
			ui.message(_("This version of Studio is no longer supported"))
	# Translators: Input help mode message for a command in Station Playlist Studio.
	script_sayBroadcasterTime.__doc__=_("Announces broadcaster time.")

	def script_sayCompleteTime(self, gesture):
		# Says complete time in hours, minutes and seconds via kernel32's routines.
		if self.SPLCurVersion >= SPLMinVersion :
			if api.getForegroundObject().windowClassName == "TStudioForm":
				ui.message(GetTimeFormat(LOCALE_USER_DEFAULT, 0, None, None))
			else:
				ui.message(self.timeMessageErrors[4])
		else:
			ui.message(_("This version of Studio is no longer supported"))
	# Translators: Input help mode message for a command in Station Playlist Studio.
	script_sayCompleteTime.__doc__=_("Announces time including seconds.")

	# Set the end of track alarm time between 1 and 59 seconds.

	def script_setEndOfTrackTime(self, gesture):
		timeVal = long(self.SPLEndOfTrackTime[-2:])
		# Translators: A dialog message to set end of track alarm (curAlarmSec is the current end of track alarm in seconds).
		timeMSG = _("Enter end of track alarm time in seconds (currently {curAlarmSec})").format(curAlarmSec = timeVal)
		dlg = wx.NumberEntryDialog(gui.mainFrame,
		timeMSG, "",
		# Translators: The title of end of track alarm dialog.
		_("End of track alarm"),
		timeVal, 1, 59)
		def callback(result):
			global SPLConfig
			if result == wx.ID_OK:
				if dlg.GetValue() <= 9: newAlarmSec = "0" + str(dlg.GetValue())
				else: newAlarmSec = str(dlg.GetValue())
				self.SPLEndOfTrackTime = self.SPLEndOfTrackTime.replace(self.SPLEndOfTrackTime[-2:], newAlarmSec)
				if SPLConfig is not None: SPLConfig["EndOfTrackTime"] = self.SPLEndOfTrackTime
		gui.runScriptModalDialog(dlg, callback)
	# Translators: Input help mode message for a command in Station Playlist Studio.
	script_setEndOfTrackTime.__doc__=_("sets end of track alarm (default is 5 seconds).")

	# Set song ramp (introduction) time between 1 and 9 seconds.

	def script_setSongRampTime(self, gesture):
		rampVal = long(self.SPLSongRampTime[-1])
		# Translators: A dialog message to set song ramp alarm (curRampSec is the current intro monitoring alarm in seconds).
		timeMSG = _("Enter song intro alarm time in seconds (currently {curRampSec})").format(curRampSec = rampVal)
		dlg = wx.NumberEntryDialog(gui.mainFrame,
		timeMSG, "",
		# Translators: The title of song intro alarm dialog.
		_("Song intro alarm"),
		rampVal, 1, 9)
		def callback(result):
			if result == wx.ID_OK:
					self.SPLSongRampTime = self.SPLSongRampTime.replace(self.SPLSongRampTime[-1], str(dlg.GetValue()))
					if SPLConfig is not None: SPLConfig["SongRampTime"] = self.SPLSongRampTime
		gui.runScriptModalDialog(dlg, callback)
	# Translators: Input help mode message for a command in Station Playlist Studio.
	script_setSongRampTime.__doc__=_("sets song intro alarm (default is 5 seconds).")

# Tell NVDA to play a sound when mic was active for a long time.

	def script_setMicAlarm(self, gesture):
		if self.micAlarm:
			# Translators: A dialog message to set microphone active alarm (curAlarmSec is the current mic monitoring alarm in seconds).
			timeMSG = _("Enter microphone alarm time in seconds (currently {curAlarmSec}, 0 disables the alarm)").format(curAlarmSec = self.micAlarm)
		else:
			# Translators: A dialog message when microphone alarm is disabled (set to 0).
			timeMSG = _("Enter microphone alarm time in seconds (currently disabled, 0 disables the alarm)")
		dlg = wx.TextEntryDialog(gui.mainFrame,
		timeMSG,
		# Translators: The title of mic alarm dialog.
		_("Microphone alarm"),
		defaultValue=str(self.micAlarm))
		def callback(result):
			if result == wx.ID_OK:
				if not dlg.GetValue().isdigit():
					# Translators: The error message presented when incorrect alarm time value has been entered.
					wx.CallAfter(gui.messageBox, _("Incorrect value entered."),
					# Translators: Standard title for error dialog (copy this from main nvda.po file).
					_("Error"),wx.OK|wx.ICON_ERROR)
				else:
					self.micAlarm = int(dlg.GetValue())
					if SPLConfig is not None: SPLConfig["MicAlarm"] = self.micAlarm
		gui.runScriptModalDialog(dlg, callback)
	# Translators: Input help mode message for a command in Station Playlist Studio.
	script_setMicAlarm.__doc__=_("Sets microphone alarm (default is 5 seconds).")

	# Other commands (track finder and others)

	# Toggle whether beeps should be heard instead of toggle announcements.

	def script_toggleBeepAnnounce(self, gesture):
		if not self.beepAnnounce:
			self.beepAnnounce = True
			# Translators: Reported when toggle announcement is set to beeps in SPL Studio.
			ui.message(_("Toggle announcement beeps"))
		else:
			self.beepAnnounce = False
			# Translators: Reported when toggle announcement is set to words in SPL Studio.
			ui.message(_("Toggle announcement words"))
	# Translators: Input help mode message for a command in Station Playlist Studio.
	script_toggleBeepAnnounce.__doc__=_("Toggles option change announcements between words and beeps.")

	# Braille timer.
	# Announce end of track and other info via braille.
	brailleTimer = 0
	brailleTimerEnding = 1
	brailleTimerIntro = 2
	brailleTimerBoth = 3 # Both as in intro and track ending.

	# Braille timer settings list and the toggle script.
	brailleTimerSettings=(
		# Translators: A setting in braille timer options.
		(_("Braille timer off")),
		# Translators: A setting in braille timer options.
		(_("Braille track endings")),
		# Translators: A setting in braille timer options.
		(_("Braille intro endings")),
		# Translators: A setting in braille timer options.
		(_("Braille intro and track endings"))
	)

	def script_setBrailleTimer(self, gesture):
		self.brailleTimer= (self.brailleTimer+1) % len(self.brailleTimerSettings)
		ui.message(self.brailleTimerSettings[self.brailleTimer])
	# Translators: Input help mode message for a command in Station Playlist Studio.
	script_setBrailleTimer.__doc__=_("Toggles between various braille timer settings.")

	# The track finder utility for find track script.
	# Perform a linear search to locate the track name and/or description which matches the entered value.
	findText = ""

	def trackFinder(self, text, obj, directionForward=True):
		while obj is not None:
			if text in obj.description or (obj.name and text in obj.name and self.productVersion < "5.10"):
				self.findText = text
				# We need to fire set focus event twice and exit this routine.
				obj.setFocus(), obj.setFocus()
				return
			else:
				obj = obj.next if directionForward else obj.previous
		wx.CallAfter(gui.messageBox,
		# Translators: Standard dialog message when an item one wishes to search is not found (copy this from main nvda.po).
		_("Search string not found."),
		# Translators: Standard error title for find error (copy this from main nvda.po).
		_("Find error"),wx.OK|wx.ICON_ERROR)

	# Find a specific track based on a searched text.
	# Unfortunately, the track list does not provide obj.name (it is None), however obj.description has the actual track entry.

	def script_findTrack(self, gesture):
		if api.getForegroundObject().windowClassName != "TStudioForm":
			# Translators: Presented when a user attempts to find tracks but is not at the track list.
			ui.message(_("Track finder is available only in track list."))
		elif api.getForegroundObject().windowClassName == "TStudioForm" and api.getFocusObject().role == controlTypes.ROLE_LIST:
			# Translators: Presented when a user wishes to find a track but didn't add any tracks.
			ui.message(_("You need to add at least one track to find tracks."))
		else:
			startObj = api.getFocusObject()
			# Translators: The text of the dialog for finding tracks.
			searchMSG = _("Enter the name of the track you wish to search.")
			dlg = wx.TextEntryDialog(gui.mainFrame,
			searchMSG,
			# Translators: The title of the find tracks dialog.
			_("Find track"), defaultValue=self.findText)
			def callback(result):
				if result == wx.ID_OK:
					if dlg.GetValue() is None: return
					elif dlg.GetValue() == self.findText: self.trackFinder(dlg.GetValue(), startObj.next)
					else: self.trackFinder(dlg.GetValue(), startObj)
			gui.runScriptModalDialog(dlg, callback)
	# Translators: Input help mode message for a command in Station Playlist Studio.
	script_findTrack.__doc__=_("Finds a track in the track list.")

	# Find next and previous scripts.

	def script_findTrackNext(self, gesture):
		if api.getForegroundObject().windowClassName != "TStudioForm": ui.message(_("Track finder is available only in track list."))
		elif api.getForegroundObject().windowClassName == "TStudioForm" and api.getFocusObject().role == controlTypes.ROLE_LIST: ui.message(_("You need to add at least one track to find tracks."))
		else:
			if self.findText == "": self.script_findTrack(gesture)
			else: self.trackFinder(self.findText, api.getFocusObject().next)
	# Translators: Input help mode message for a command in Station Playlist Studio.
	script_findTrackNext.__doc__=_("Finds the next occurrence of the track with the name in the track list.")

	def script_findTrackPrevious(self, gesture):
		if api.getForegroundObject().windowClassName != "TStudioForm": ui.message(_("Track finder is available only in track list."))
		elif api.getForegroundObject().windowClassName == "TStudioForm" and api.getFocusObject().role == controlTypes.ROLE_LIST: ui.message(_("You need to add at least one track to find tracks."))
		else:
			if self.findText == "":
				self.script_findTrack(gesture)
			else: self.trackFinder(self.findText, api.getFocusObject().previous, directionForward=False)
	# Translators: Input help mode message for a command in Station Playlist Studio.
	script_findTrackPrevious.__doc__=_("Finds previous occurrence of the track with the name in the track list.")

	# Cart explorer
	cartExplorer = False
	carts = {} # The carts dictionary (key = cart gesture, item = cart name).

	# Assigning carts.

	def buildFNCarts(self):
		# Used xrange, as it is much faster; change this to range if NvDA core decides to use Python 3.
		for i in xrange(12):
			self.bindGesture("kb:f%s"%(i+1), "cartExplorer")
			self.bindGesture("kb:shift+f%s"%(i+1), "cartExplorer")
			self.bindGesture("kb:control+f%s"%(i+1), "cartExplorer")
			self.bindGesture("kb:alt+f%s"%(i+1), "cartExplorer")

	def buildNumberCarts(self):
		for i in xrange(10):
			self.bindGesture("kb:%s"%(i), "cartExplorer")
			self.bindGesture("kb:shift+%s"%(i), "cartExplorer")
			self.bindGesture("kb:control+%s"%(i), "cartExplorer")
			self.bindGesture("kb:alt+%s"%(i), "cartExplorer")
		# Take care of dash and equals.
		self.bindGesture("kb:-", "cartExplorer"), self.bindGesture("kb:=", "cartExplorer")
		self.bindGesture("kb:shift+-", "cartExplorer"), self.bindGesture("kb:shift+=", "cartExplorer")
		self.bindGesture("kb:control+-", "cartExplorer"), self.bindGesture("kb:control+=", "cartExplorer")
		self.bindGesture("kb:alt+-", "cartExplorer"), self.bindGesture("kb:alt+=", "cartExplorer")

	def cartsBuilder(self, build=True):
		# A function to build and return cart commands.
		if build:
			self.buildFNCarts()
			self.buildNumberCarts()
		else:
			self.clearGestureBindings()
			self.bindGestures(self.__gestures)

	def cartsStr2Carts(self, cartEntry, modifier, n):
		# Parse the cart entry string and insert the cart/cart name pairs into the carts dictionary.
		# n between 1 and 12 = function carts, 13 through 24 = number row carts, modifiers are checked.
		# If a cart name has commas or other characters, SPL surrounds the cart name with quotes (""), so parse it as well.
		if not cartEntry.startswith('""'): cartName = cartEntry.split(",")[0]
		else: cartName = cartEntry.split('""')[1]
		if n <= 12: identifier = "f"+str(n)
		elif 12 < n < 22: identifier = str(n-12)
		elif n == 22: identifier = "0"
		elif n == 23: identifier = "-"
		else: identifier = "="
		if modifier == "": cart = identifier
		else: cart = "%s+%s"%(modifier, identifier)
		self.carts[cart] = cartName

	def cartsReader(self):
		# Use cart files in SPL's data folder to build carts dictionary.
		# use a combination of SPL user name and static cart location to locate cart bank files.
		# Once the cart banks are located, use the routines in the populate method below to assign carts.
		# Todo: refactor this function by splitting it into several functions.
		def _populateCarts(c, modifier):
			# The real cart string parser, a helper for cart explorer for building cart entries.
			cartlst = c.split("\",\"") # c = cart text.
			# Get rid of unneeded quotes in cart entries.
			cartlst[0], cartlst[-1] = cartlst[0][1:], cartlst[-1][:-1]
			n = 0 # To keep track of how many entries were processed, also used to detect license type.
			for i in cartlst:
				n+=1
				# An unassigned cart is stored with three consecutive commas, so skip it.
				if ",,," in i: continue
				else: self.cartsStr2Carts(i, modifier, n) # See the comment on str2carts for more information.
			return n
		# Back at the reader, locate the cart files and process them.
		# Obtain the "real" path for SPL via environment variables and open the cart data folder.
		cartsDataPath = os.path.join(os.environ["PROGRAMFILES"],"StationPlaylist","Data") # Provided that Studio was installed using default path.
		# See if multiple users are using SPl Studio.
		userName = api.getForegroundObject().name
		userNameIndex = userName.find("-")
		# Read *.cart files and process the cart entries within (be careful when these cart file names change between SPL releases).
		cartFiles = [u"main carts.cart", u"shift carts.cart", u"ctrl carts.cart", u"alt carts.cart"]
		if userNameIndex >= 0:
			cartFiles = [userName[userNameIndex+2:]+" "+cartFile for cartFile in cartFiles]
		cartReadSuccess = True # Just in case some or all carts were not read successfully.
		cartCount = 0 # Count how many cart assignments are possible.
		for f in cartFiles:
			try:
				mod = f.split()[-2] # Checking for modifier string such as ctrl.
				# Todo: Check just in case some SPL flavors doesn't ship with a particular cart file.
			except IndexError:
				cartReadSuccess = False # In a rare event that the broadcaster has saved the cart bank with the name like "carts.cart".
				continue
			cartFile = os.path.join(cartsDataPath,f)
			if not os.path.isfile(cartFile): # Cart explorer will fail if whitespaces are in the beginning or at the end of a user name.
				cartReadSuccess = False
				continue
			cartInfo = open(cartFile)
			cl = cartInfo.readlines() # cl = cart list.
			cartInfo.close()
			del cl[0] # Throw away the empty line (again be careful if the cart file format changes in a future release).
			preprocessedCarts = cl[0].strip()
			cartCount += _populateCarts(preprocessedCarts, "") if mod == "main" else _populateCarts(preprocessedCarts, mod) # See the comment for _populate method above.
		return cartReadSuccess, cartCount

	def script_toggleCartExplorer(self, gesture):
		if not self.cartExplorer:
			cartsRead, cartCount = self.cartsReader()
			if not cartsRead:
				# Translators: presented when cart explorer could not be switched on.
				ui.message(_("Some or all carts could not be assigned, cannot enter cart explorer"))
				return
			else:
				self.cartExplorer = True
				self.cartsBuilder()
				self.carts["standardLicense"] = True if cartCount < 96 else False
				# Translators: Presented when cart explorer is on.
				ui.message(_("Entering cart explorer"))
		else:
			self.cartExplorer = False
			self.cartsBuilder(build=False)
			self.carts.clear()
			# Translators: Presented when cart explorer is off.
			ui.message(_("Exiting cart explorer"))
	# Translators: Input help mode message for a command in Station Playlist Studio.
	script_toggleCartExplorer.__doc__=_("Toggles cart explorer to learn cart assignments.")

	def script_cartExplorer(self, gesture):
		if scriptHandler.getLastScriptRepeatCount() >= 1: gesture.send()
		else:
			if gesture.displayName in self.carts: ui.message(self.carts[gesture.displayName])
			elif self.carts["standardLicense"] and (len(gesture.displayName) == 1 or gesture.displayName[-2] == "+"):
				# Translators: Presented when cart command is unavailable.
				ui.message(_("Cart command unavailable"))
			else:
				# Translators: Presented when there is no cart assigned to a cart command.
				ui.message(_("Cart unassigned"))

	# Library scan announcement
	# Announces progress of a library scan (launched from insert tracks dialog by pressing Control+Shift+R or from rescan option from Options dialog).
	libraryScanProgress = 0 # Announce at the beginning and at the end of a scan.
	libraryScanMessage = 2 # Just announce "scanning".
	libraryScanNumbers = 3 # Announce number of items scanned.

	# Library scan announcement settings list and the toggle script.
	libraryProgressSettings=(
		# Translators: A setting in library scan announcement options.
		(_("Do not announce library scans")),
		# Translators: A setting in library scan announcement options.
		(_("Announce start and end of a library scan")),
		# Translators: A setting in library scan announcement options.
		(_("Announce the progress of a library scan")),
		# Translators: A setting in library scan announcement options.
		(_("Announce progress and item count of a library scan"))
	)

	def script_setLibraryScanProgress(self, gesture):
		self.libraryScanProgress = (self.libraryScanProgress+1) % len(self.libraryProgressSettings)
		ui.message(self.libraryProgressSettings[self.libraryScanProgress])
	# Translators: Input help mode message for a command in Station Playlist Studio.
	script_setLibraryScanProgress.__doc__=_("Toggles library scan progress settings.")

	def script_startScanFromInsertTracks(self, gesture):
		gesture.send()
		fg = api.getForegroundObject()
		if fg.windowClassName == "TTrackInsertForm":
			# Translators: Presented when library scan has started.
			ui.message(_("Scan start"))
			self.libraryScanning = True

	# Report library scan (number of items scanned) in the background.
	def monitorLibraryScan(self):
		global libScanT
		if libScanT and libScanT.isAlive():
			return
		SPLWin = user32.FindWindowA("SPLStudio", None)
		parem = 0 if self.SPLCurVersion < "5.10" else 1
		countA = sendMessage(SPLWin, 1024, parem, 32)
		time.sleep(0.1)
		countB = sendMessage(SPLWin, 1024, parem, 32)
		if countA == countB:
			self.libraryScanning = False
			if self.SPLCurVersion >= "5.10":
				countB = sendMessage(SPLWin, 1024, 0, 32)
			# Translators: Presented when library scanning is finished.
			ui.message(_("{itemCount} items in the library").format(itemCount = countB))
		else:
			libScanT = threading.Thread(target=self.libraryScanReporter, args=(SPLWin, countA, countB))
			libScanT.daemon = True
			libScanT.start()

	def libraryScanReporter(self, SPLWin, countA, countB, parem):
		scanIter = 0
		while countA != countB:
			countA = countB
			time.sleep(1)
			# Do not continue if we're back on insert tracks form.
			if api.getForegroundObject().windowClassName == "TTrackInsertForm":
				return
			countB, scanIter = sendMessage(SPLWin, 1024, parem, 32), scanIter+1
			if countB < 0:
				break
			if scanIter%5 == 0:
				if self.libraryScanProgress == self.libraryScanMessage:
					# Translators: Presented when library scan is in progress.
					tones.beep(550, 100) if self.beepAnnounce else ui.message(_("Scanning"))
				elif self.libraryScanProgress == self.libraryScanNumbers:
					if self.beepAnnounce:
						tones.beep(550, 100)
						ui.message("{itemCount}".format(itemCount = countB))
					else: ui.message(_("{itemCount} items scanned").format(itemCount = countB))
		self.libraryScanning = False
		if self.libraryScanProgress:
			if self.beepAnnounce: tones.beep(370, 100)
			else:
				# Translators: Presented after library scan is done.
				ui.message(_("Scan complete with {itemCount} items").format(itemCount = countB))

	# SPL Assistant: reports status on playback, operation, etc.
	# Used layer command approach to save gesture assignments.
	# Most were borrowed from JFW and Window-Eyes layer scripts.

	# Set up the layer script environment.
	def getScript(self, gesture):
		if not self.SPLAssistant:
			return appModuleHandler.AppModule.getScript(self, gesture)
		script = appModuleHandler.AppModule.getScript(self, gesture)
		if not script:
			script = finally_(self.script_error, self.finish)
		return finally_(script, self.finish)

	def finish(self):
		self.SPLAssistant = False
		self.clearGestureBindings()
		self.bindGestures(self.__gestures)
		if self.cartExplorer:
			self.buildFNCarts()
			self.buildNumberCarts()

	def script_error(self, gesture):
		tones.beep(120, 100)

	# SPL Assistant flag.
	SPLAssistant = False

	# The SPL Assistant layer driver.

	def script_SPLAssistantToggle(self, gesture):
		# Enter the layer command if an only if we're in the track list to allow easier gesture assignment.
		fg = api.getForegroundObject()
		if fg.windowClassName != "TStudioForm":
			gesture.send()
			return
		if self.SPLAssistant:
			self.script_error(gesture)
			return
		# To prevent entering wrong gesture while the layer is active.
		self.clearGestureBindings()
		self.bindGestures(self.__SPLAssistantGestures)
		self.SPLAssistant = True
		tones.beep(512, 10)
		# Because different builds of 5.10 have different object placement...
		if self.SPLCurVersion >= "5.10" and not self.spl510used:
			if fg.children[5].role != controlTypes.ROLE_STATUSBAR:
				self.spl510used = True
	# Translators: Input help mode message for a layer command in Station Playlist Studio.
	script_SPLAssistantToggle.__doc__=_("The SPL Assistant layer command. See the add-on guide for more information on available commands.")

	# Status table keys
	SPLPlayStatus = 0
	SPLSystemStatus = 1
	SPLHourTrackDuration = 2
	SPLHourSelectedDuration = 3
	SPLNextTrackTitle = 4
	SPLPlaylistRemainingDuration = 5
	SPLTemperature = 6
	SPLScheduled = 7

	# Table of child constants based on versions
	# These are scattered throughout the screen, so one can use foreground.children[index] to fetch them.
	# Because 4.x and 5.x (an perhaps future releases) uses different screen layout, look up the needed constant from the table below (row = info needed, column = version).
	statusObjs={
		SPLPlayStatus:[0, 5, 6], # Play status, mic, etc.
		SPLSystemStatus:[-2, -3, -2], # The second status bar containing system status such as up time.
		SPLHourTrackDuration:[13, 17, 18], # For track duration for the given hour marker.
		SPLHourSelectedDuration:[14, 18, 19], # In case the user selects one or more tracks in a given hour.
		SPLScheduled:[15, 19, 20], # Time when the selected track will begin.
		SPLNextTrackTitle:[2, 7, 8], # Name and duration of the next track if any.
		SPLPlaylistRemainingDuration:[12, 16, 17], # Remaining time for the current playlist.
		SPLTemperature:[1, 6, 7], # Temperature for the current city.
	}

	# Called in the layer commands themselves.
	def status(self, infoIndex):
		ver, fg = self.productVersion, api.getForegroundObject()
		if ver.startswith("4"): statusObj = self.statusObjs[infoIndex][0]
		elif ver.startswith("5"):
			if not self.spl510used: statusObj = self.statusObjs[infoIndex][1]
			else: statusObj = self.statusObjs[infoIndex][2]
		return fg.children[statusObj]

	# The layer commands themselves.

	def script_sayPlayStatus(self, gesture):
		obj = self.status(self.SPLPlayStatus).children[0]
		ui.message(obj.name)

	def script_sayAutomationStatus(self, gesture):
		obj = self.status(self.SPLPlayStatus).children[1]
		ui.message(obj.name)

	def script_sayMicStatus(self, gesture):
		obj = self.status(self.SPLPlayStatus).children[2]
		ui.message(obj.name)

	def script_sayLineInStatus(self, gesture):
		obj = self.status(self.SPLPlayStatus).children[3]
		ui.message(obj.name)

	def script_sayRecToFileStatus(self, gesture):
		obj = self.status(self.SPLPlayStatus).children[4]
		ui.message(obj.name)

	def script_sayCartEditStatus(self, gesture):
		obj = self.status(self.SPLPlayStatus).children[5]
		ui.message(obj.name)

	def script_sayHourTrackDuration(self, gesture):
		obj = self.status(self.SPLHourTrackDuration).firstChild
		ui.message(obj.name)

	def script_sayHourSelectedTrackDuration(self, gesture):
		obj = self.status(self.SPLHourSelectedDuration).firstChild
		ui.message(obj.name)

	def script_sayPlaylistRemainingDuration(self, gesture):
		obj = self.status(self.SPLPlaylistRemainingDuration).children[1]
		ui.message(obj.name)

	def script_sayPlaylistModified(self, gesture):
		try:
			obj = self.status(self.SPLSystemStatus).children[5]
			ui.message(obj.name)
		except IndexError:
			# Translators: Presented when playlist modification is unavailable (for Studio 4.33 and earlier)
			ui.message(_("Playlist modification not available"))

	def script_sayNextTrackTitle(self, gesture):
		obj = self.status(self.SPLNextTrackTitle).firstChild
		# Translators: Presented when there is no information for the next track.
		ui.message(_("No next track scheduled or no track is playing")) if obj.name is None else ui.message(obj.name)

	def script_sayTemperature(self, gesture):
		obj = self.status(self.SPLTemperature).firstChild
		# Translators: Presented when there is nn weather or temperature information.
		ui.message(_("Weather and temperature not configured")) if obj.name is None else ui.message(obj.name)

	def script_sayUpTime(self, gesture):
		obj = self.status(self.SPLSystemStatus).firstChild
		ui.message(obj.name)

	def script_sayScheduledTime(self, gesture):
		obj = self.status(self.SPLScheduled).firstChild
		ui.message(obj.name)

	def script_sayListenerCount(self, gesture):
		obj = self.status(self.SPLSystemStatus).children[3]
		# Translators: Presented when there is no listener count information.
		ui.message(obj.name) if obj.name is not None else ui.message(_("Listener count not found"))

	def script_sayTrackPitch(self, gesture):
		try:
			obj = self.status(self.SPLSystemStatus).children[4]
			ui.message(obj.name)
		except IndexError:
			# Translators: Presented when there is no information on song pitch (for Studio 4.33 and earlier).
			ui.message(_("Song pitch not available"))

	# Few toggle/misc scripts that may be excluded from the layer later.

	def script_libraryScanMonitor(self, gesture):
		if not self.libraryScanning:
			if self.productVersion >= "5.10":
				SPLWin = user32.FindWindowA("SPLStudio", None)
				scanning = sendMessage(SPLWin, 1024, 1, 32)
				if scanning < 0:
					items = sendMessage(SPLWin, 1024, 0, 32)
					ui.message(_("{itemCount} items in the library").format(itemCount = items))
					return
			self.libraryScanning = True
			# Translators: Presented when attempting to start library scan.
			ui.message(_("Monitoring library scan"))
			self.monitorLibraryScan()
		else:
			# Translators: Presented when library scan is already in progress.
			ui.message(_("Scanning is in progress"))


	__SPLAssistantGestures={
		"kb:p":"sayPlayStatus",
		"kb:a":"sayAutomationStatus",
		"kb:m":"sayMicStatus",
		"kb:l":"sayLineInStatus",
		"kb:r":"sayRecToFileStatus",
		"kb:t":"sayCartEditStatus",
		"kb:h":"sayHourTrackDuration",
		"kb:shift+h":"sayHourSelectedTrackDuration",
		"kb:d":"sayPlaylistRemainingDuration",
		"kb:y":"sayPlaylistModified",
		"kb:u":"sayUpTime",
		"kb:n":"sayNextTrackTitle",
		"kb:w":"sayTemperature",
		"kb:i":"sayListenerCount",
		"kb:s":"sayScheduledTime",
		"kb:shift+p":"sayTrackPitch",
		"kb:shift+r":"libraryScanMonitor",
	}

	__gestures={
		"kb:control+alt+t":"sayRemainingTime",
		"kb:alt+shift+t":"sayElapsedTime",
		"kb:shift+nvda+f12":"sayBroadcasterTime",
		"kb:control+nvda+1":"toggleBeepAnnounce",
		"kb:control+nvda+2":"setEndOfTrackTime",
		"kb:alt+nvda+2":"setSongRampTime",
		"kb:control+nvda+4":"setMicAlarm",
		"kb:control+nvda+f":"findTrack",
		"kb:nvda+f3":"findTrackNext",
		"kb:shift+nvda+f3":"findTrackPrevious",
		"kb:control+nvda+3":"toggleCartExplorer",
		"kb:alt+nvda+r":"setLibraryScanProgress",
		"kb:control+shift+r":"startScanFromInsertTracks",
		"kb:control+shift+x":"setBrailleTimer",
		#"kb:control+nvda+`":"SPLAssistantToggle"
	}<|MERGE_RESOLUTION|>--- conflicted
+++ resolved
@@ -176,7 +176,6 @@
 					except:
 						return
 				else:
-<<<<<<< HEAD
 					ui.message(obj.name)
 			if self.cartExplorer or self.micAlarm:
 				# Activate mic alarm or announce when cart explorer is active.
@@ -185,44 +184,6 @@
 		elif obj.windowClassName == "TStaticText": # For future extensions.
 			if obj.simplePrevious != None:
 				if obj.simplePrevious.name == "Remaining Time":
-=======
-					if self.beepAnnounce:
-						# Even with beeps enabled, be sure to announce and name of the playing cart.
-						if not (obj.name.endswith(" On") or obj.name.endswith(" Off")) or (obj.name.startswith("Cart") and obj.IAccessibleChildID == 3):
-							# Announce status information that does not contain toggle messages.
-							ui.message(obj.name)
-						else:
-							# User wishes to hear beeps instead of words. The beeps are power on and off sounds from PAC Mate Omni.
-							beep = obj.name.split(" ")
-							stat = beep[-1]
-							wavDir = os.path.dirname(__file__)
-							# Play a wave file based on on/off status.
-							if stat == "Off":
-								wavFile = os.path.join(wavDir, "SPL_off.wav")
-							elif stat == "On":
-								wavFile = os.path.join(wavDir, "SPL_on.wav")
-							messageSound(wavFile, obj.name)
-					else:
-						ui.message(obj.name)
-					if self.cartExplorer or self.micAlarm:
-						# Activate mic alarm or announce when cart explorer is active.
-						self.doExtraAction(obj.name)
-			# Monitor the end of track and song intro time and announce it.
-			elif obj.windowClassName == "TStaticText": # For future extensions.
-				if obj.simpleParent.name == "Remaining Time":
-					# End of track for SPL 4.x.
-					if self.brailleTimer in [self.brailleTimerEnding, self.brailleTimerBoth]: #and "00:00" < obj.name <= self.SPLEndOfTrackTime:
-						braille.handler.message(obj.name)
-					if obj.name == self.SPLEndOfTrackTime:
-						tones.beep(440, 200)
-				elif obj.simpleParent.name == "Remaining Song Ramp":
-					# Song intro for SPL 4.x.
-					if self.brailleTimer in [self.brailleTimerIntro, self.brailleTimerBoth]: #and "00:00" < obj.name <= self.SPLSongRampTime:
-						braille.handler.message(obj.name)
-					if obj.name == self.SPLSongRampTime:
-						tones.beep(512, 400)
-				elif obj.simplePrevious != None and obj.simplePrevious.name == "Remaining Time":
->>>>>>> d6c78ee9
 					# End of track for SPL 5.x.
 					if self.brailleTimer in [self.brailleTimerEnding, self.brailleTimerBoth]: #and "00:00" < obj.name <= self.SPLEndOfTrackTime:
 						braille.handler.message(obj.name)
@@ -740,7 +701,7 @@
 			# Translators: Presented when library scanning is finished.
 			ui.message(_("{itemCount} items in the library").format(itemCount = countB))
 		else:
-			libScanT = threading.Thread(target=self.libraryScanReporter, args=(SPLWin, countA, countB))
+			libScanT = threading.Thread(target=self.libraryScanReporter, args=(SPLWin, countA, countB, parem))
 			libScanT.daemon = True
 			libScanT.start()
 
