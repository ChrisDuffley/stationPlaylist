--- conflicted
+++ resolved
@@ -249,11 +249,6 @@
 	# A few time related scripts (elapsed time, remaining time, etc.).
 
 	SPLBroadcasterTime = 13
-<<<<<<< HEAD
-	SPLCompleteTime = 15
-=======
-	SPL4BroadcasterTime = 8
->>>>>>> a0ad28ee
 
 	# Speak any time-related errors.
 	# Message type: error message.
@@ -338,14 +333,13 @@
 
 	def script_sayCompleteTime(self, gesture):
 		# Says complete time in hours, minutes and seconds via kernel32's routines.
-		if api.getForegroundObject().windowClassName == "TStudioForm":
-			ui.message(GetTimeFormat(LOCALE_USER_DEFAULT, 0, None, None))
-		else:
-<<<<<<< HEAD
+		if self.SPLCurVersion >= SPLMinVersion :
+			if api.getForegroundObject().windowClassName == "TStudioForm":
+				ui.message(GetTimeFormat(LOCALE_USER_DEFAULT, 0, None, None))
+			else:
+				ui.message(self.timeMessageErrors[4])
+		else:
 			ui.message(_("This version of Studio is no longer supported"))
-=======
-			ui.message(self.timeMessageErrors[4])
->>>>>>> a0ad28ee
 	# Translators: Input help mode message for a command in Station Playlist Studio.
 	script_sayCompleteTime.__doc__=_("Announces time including seconds.")
 
