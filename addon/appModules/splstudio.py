# Station Playlist Studio
# An app module and global plugin package for NVDA
# Copyright 2011, 2013-2014, Geoff Shang, Joseph Lee and others, released under GPL.
# The primary function of this appModule is to provide meaningful feedback to users of SplStudio
# by allowing speaking of items which cannot be easily found.
# Version 0.01 - 7 April 2011:
# Initial release: Jamie's focus hack plus auto-announcement of status items.
# Additional work done by Joseph Lee and other contributors.
# For SPL Studio Controller, focus movement, SAM Encoder support and other utilities, see the global plugin version of this app module.

# Because of different interfaces between 4.x and 5.x, we need to come up with a way to handle both.
# Minimum version: SPL 4.33, NvDA 2014.1.

from functools import wraps
import os
from configobj import ConfigObj
<<<<<<< HEAD
=======
import time
import threading
>>>>>>> 6fe06929
import controlTypes
import appModuleHandler
import api
import config
import review
import scriptHandler
import ui
import nvwave
import braille
import gui
import wx
import winUser
from winUser import user32, sendMessage
from NVDAObjects.IAccessible import IAccessible
import textInfos
import tones
import addonHandler
addonHandler.initTranslation()

# The finally function for status announcement scripts in this module (source: Tyler Spivey's code).
def finally_(func, final):
	"""Calls final after func, even if it fails."""
	def wrap(f):
		@wraps(f)
		def new(*args, **kwargs):
			try:
				func(*args, **kwargs)
			finally:
				final()
		return new
	return wrap(final)

# Use appModule.productVersion to decide what to do with 4.x and 5.x.
SPLMinVersion = "5.00" # Check the version string against this. If it is less, use a different procedure for some routines.

# Configuration management )4.0 and later; will not be ported to 3.x).
if os.path.isfile(os.path.join(config.getUserDefaultConfigPath(), "splstudio.ini")):
	SPLConfig = ConfigObj(os.path.join(config.getUserDefaultConfigPath(), "splstudio.ini"))
else: SPLConfig = None

<<<<<<< HEAD
=======
# Keep a handle to SPL window for various features.
SPLWin = user32.FindWindowA("SPLStudio", None)


>>>>>>> 6fe06929
class AppModule(appModuleHandler.AppModule):

	# Translators: Script category for Station Playlist commands in input gestures dialog.
	scriptCategory = _("Station Playlist Studio")

	# Some useful variables:
	beepAnnounce = False # Play beeps instead of announcing toggles.
	SPLCurVersion = appModuleHandler.AppModule.productVersion # The version test variable.

	# GS: The following was written by James Teh <jamie@NVAccess.org
	#It gets around a problem where double focus events are fired when moving around the playlist.
	#Hopefully it will be possible to remove this when it is fixed in Studio.>
	# JL: Keeping this around for SPL 4.x users (and have confirmed that this works in 5.x).
	def event_NVDAObject_init(self, obj):
		if obj.windowClassName == "TListView" and obj.role in (controlTypes.ROLE_CHECKBOX, controlTypes.ROLE_LISTITEM) and controlTypes.STATE_FOCUSED not in obj.states and self.SPLCurVersion < SPLMinVersion:
			# These lists seem to fire a focus event on the previously focused item before firing focus on the new item.
			# Try to filter this out.
			obj.shouldAllowIAccessibleFocusEvent = False
		# Radio button group names are not recognized as grouping, so work around this.
		if obj.windowClassName == "TRadioGroup": obj.role = controlTypes.ROLE_GROUPING
		# In certain edit fields and combo boxes, the field name is written to the screen, and there's no way to fetch the object for this text. Thus use review position text.
		elif obj.windowClassName == "TEdit" or obj.windowClassName == "TComboBox" and obj.name is None:
			fieldName, fieldObj  = review.getScreenPosition(obj)
			fieldName.expand(textInfos.UNIT_LINE)
			if obj.windowClassName == "TComboBox":
				obj.name = fieldName.text.replace(obj.windowText, "")
			else:
				obj.name = fieldName.text

	# Check the following variable for end of track announcement.
	try:
		SPLEndOfTrackTime = SPLConfig["EndOfTrackTime"]
	except KeyError:
		SPLEndOfTrackTime = "00:05"
<<<<<<< HEAD
=======
	# Keep an eye on library scans in insert tracks window.
	libraryScanning = False
	scanCount = 0
>>>>>>> 6fe06929

	# Automatically announce mic, line in, etc changes
	# These items are static text items whose name changes.
	# Note: There are two status bars, hence the need to exclude Up time so it doesn't announce every minute.
	# Unfortunately, Window handles and WindowControlIDs seem to change, so can't be used.
	# Bonus: if the user sets beep announce to on, beeps will be heard instead of announcements.
	# Bonus 2: announce when the track is about to end.
	def event_nameChange(self, obj, nextHandler):
		# Do not let NvDA get name for None object when SPL window is maximized.
		if obj.name == None: return
		else:
			if obj.windowClassName == "TStatusBar" and not obj.name.startswith("  Up time:"):
				# Special handling for Play Status
				fgWinClass = api.getForegroundObject().windowClassName
				if obj.IAccessibleChildID == 1:
					if fgWinClass == "TStudioForm":
						# Strip off "  Play status: " for brevity only in main playlist window.
						ui.message(obj.name[15:])
					elif fgWinClass == "TTrackInsertForm" and self.libraryScanProgress > 0:
						# If library scan is in progress, announce its progress.
						self.scanCount+=1
						if self.scanCount%100 == 0:
							if self.libraryScanProgress == 2:
								tones.beep(550, 100) if self.beepAnnounce else ui.message("Scanning")
							elif self.libraryScanProgress == 3:
								if self.beepAnnounce: tones.beep(550, 100)
								ui.message(obj.name[1:obj.name.find("]")])
						if "Loading" in obj.name and not self.libraryScanning:
							self.libraryScanning = True
							tones.beep(740, 100) if self.beepAnnounce else ui.message("Scan start")
						elif "match" in obj.name and self.libraryScanning:
							tones.beep(370, 100) if self.beepAnnounce else ui.message("Scan complete")
							self.libraryScanning = False
							self.scanCount = 0
				else:
					if self.beepAnnounce:
						# Even with beeps enabled, be sure to announce scheduled time and name of the playing cart.
						if obj.name.startswith("Scheduled for") or obj.name.startswith("Cart") and obj.IAccessibleChildID == 3: ui.message(obj.name)
						# Announce status information that does not contain toggle messages.
						elif not (obj.name.endswith(" On") or obj.name.endswith(" Off")): ui.message(obj.name)
						else:
							# User wishes to hear beeps instead of words. The beeps are power on and off sounds from PAC Mate Omni.
							beep = obj.name.split(" ")
							stat = beep[-1]
							wavDir, wavFile = os.path.dirname(__file__), ""
							# Play a wave file based on on/off status.
							if stat == "Off": wavFile = wavDir + "\SPL_off.wav"
							elif stat == "On": wavFile = wavDir+"\SPL_on.wav"
							nvwave.playWaveFile(wavFile)
							# Braille the toggle message regardless of whether beep is heard or not.
							braille.handler.message(obj.name)
					else:
						ui.message(obj.name)
					if self.cartExplorer:
						# Translators: Presented when cart edit mode is toggled on while cart explorer is on.
						if obj.name == "Cart Edit On": ui.message(_("Cart explorer is active"))
						# Translators: Presented when cart edit mode is toggled off while cart explorer is on.
						elif obj.name == "Cart Edit Off": ui.message(_("Please reenter cart explorer to view updated cart assignments"))
			# Monitor the end of track time and announce it.
			elif obj.windowClassName == "TStaticText" and obj.name == self.SPLEndOfTrackTime and obj.simpleParent.name == "Remaining Time": tones.beep(440, 200) # SPL 4.x.
			elif obj.windowClassName == "TStaticText" and obj.name == self.SPLEndOfTrackTime and obj.simplePrevious != None and obj.simplePrevious.name == "Remaining Time": tones.beep(440, 200) # SPL 5.x.
			# Clean this mess with a more elegant solution.
		nextHandler()

	# JL's additions

	# Save configuration when terminating.
	def terminate(self):
		global SPLConfig
		if SPLConfig is not None: SPLConfig.write()

	# Script sections (for ease of maintenance):
	# Time-related: elapsed time, end of track alarm, etc.
	# Misc scripts: track finder and others.
	# SPL Assistant layer: status commands.

	# A few time related scripts (elapsed time, remaining time, etc.).

	# Time status constants:
	SPLElapsedTime = 3 # Elapsed time of the current track.
	SPL4ElapsedTime = -4 # Elapsed time for SPL 4.x.
	SPLBroadcasterTime = 13 # Broadcaster time such as "5 minutes to 3" for SPL 5.x.
	SPL4BroadcasterTime = 8 # Broadcaster time for SPL 4.x.

	def script_sayRemainingTime(self, gesture):
		fgWindow = api.getForegroundObject()
		if fgWindow.windowClassName == "TStudioForm":
			remainingTime = fgWindow.children[2].children[1].name if self.SPLCurVersion >= SPLMinVersion else fgWindow.children[-3].firstChild.name
		else:
			# Translators: Presented when remaining time is unavailable.
			remainingTime = _("Remaining time not available")
		ui.message(remainingTime)
	# Translators: Input help mode message for a command in Station Playlist Studio.
	script_sayRemainingTime.__doc__=_("Announces the remaining track time.")

	def script_sayElapsedTime(self, gesture):
		fgWindow = api.getForegroundObject()
		# Quite a complicated expression there.
		if fgWindow.windowClassName == "TStudioForm":
			elapsedTime = fgWindow.children[self.SPLElapsedTime].children[1].name if self.SPLCurVersion >= SPLMinVersion else fgWindow.children[self.SPL4ElapsedTime].children[0].name
		else:
			# Translators: Presented when elapsed time is unavailable.
			elapsedTime = _("Elapsed time not available")
		ui.message(elapsedTime)
	# Translators: Input help mode message for a command in Station Playlist Studio.
	script_sayElapsedTime.__doc__=_("Announces the elapsed time for the currently playing track.")

	def script_sayBroadcasterTime(self, gesture):
		fgWindow = api.getForegroundObject()
		# Says things such as "25 minutes to 2" and "5 past 11".
		if fgWindow.windowClassName == "TStudioForm":
			broadcasterTime = fgWindow.children[self.SPLBroadcasterTime].children[0].name if self.SPLCurVersion >= SPLMinVersion else fgWindow.children[self.SPL4BroadcasterTime].children[0].name
		else:
			# Translators: Presented when broadcaster time is unavailable.
			broadcasterTime = _("Broadcaster time not available")
		ui.message(broadcasterTime)
	# Translators: Input help mode message for a command in Station Playlist Studio.
	script_sayBroadcasterTime.__doc__=_("Announces broadcaster time.")

	# Set the end of track alarm time between 1 and 59 seconds.

	def script_setEndOfTrackTime(self, gesture):
		# Borrowed from NVDA core cursorManager.py.
		timeVal = self.SPLEndOfTrackTime[-2:]
		# Translators: A dialog message to set end of track alarm (curAlarmSec is the current end of track alarm in seconds).
		timeMSG = _("Enter end of track alarm time in seconds (currently {curAlarmSec})").format(curAlarmSec = timeVal if int(timeVal) >= 10 else timeVal[-1])
		dlg = wx.TextEntryDialog(gui.mainFrame,
		timeMSG,
		# Translators: The title of end of track alarm dialog.
		_("End of track alarm"), defaultValue=timeVal if int(timeVal) >= 10 else timeVal[-1])
		def callback(result):
			global SPLConfig
			if result == wx.ID_OK:
				# Check if the value is indeed between 1 and 59.
				if not dlg.GetValue().isdigit() or int(dlg.GetValue()) < 1 or int(dlg.GetValue()) > 59:
					# Translators: The error message presented when incorrect alarm time value has been entered.
					wx.CallAfter(gui.messageBox, _("Incorrect value entered."),
					# Translators: Standard title for error dialog (copy this from main nvda.po file).
					_("Error"),wx.OK|wx.ICON_ERROR)
				else:
					# To handle the case where we have single digits or two digits.
					if int(dlg.GetValue()) <= 9: newAlarmSec = "0" + dlg.GetValue()
					else: newAlarmSec = dlg.GetValue()
					self.SPLEndOfTrackTime = self.SPLEndOfTrackTime.replace(self.SPLEndOfTrackTime[-2:], newAlarmSec) # Quite a complicated replacement expression, but it works in this case.
					# Just in case the ini file doesn't exist.
					if SPLConfig is not None: SPLConfig["EndOfTrackTime"] = self.SPLEndOfTrackTime
		gui.runScriptModalDialog(dlg, callback)
	# Translators: Input help mode message for a command in Station Playlist Studio.
	script_setEndOfTrackTime.__doc__=_("sets end of track alarm (default is 5 seconds).")

	# Other commands (track finder and others)

	# Toggle whether beeps should be heard instead of toggle announcements.

	def script_toggleBeepAnnounce(self, gesture):
		if not self.beepAnnounce:
			self.beepAnnounce = True
			# Translators: Reported when toggle announcement is set to beeps in SPL Studio.
			ui.message(_("Toggle announcement beeps"))
		else:
			self.beepAnnounce = False
			# Translators: Reported when toggle announcement is set to words in SPL Studio.
			ui.message(_("Toggle announcement words"))
	# Translators: Input help mode message for a command in Station Playlist Studio.
	script_toggleBeepAnnounce.__doc__=_("Toggles option change announcements between words and beeps.")

	# The track finder utility for find track script.
	# Perform a linear search to locate the track name and/or description which matches the entered value.
	findText = ""

	def trackFinder(self, text, obj, directionForward=True):
		while obj is not None:
			if text in obj.name or text in obj.description:
				self.findText = text
				# We need to fire set focus event twice and exit this routine.
				obj.setFocus(), obj.setFocus()
				return
			else: obj = obj.next if directionForward else obj.previous
		wx.CallAfter(gui.messageBox,
		# Translators: Standard dialog message when an item one wishes to search is not found (copy this from main nvda.po).
		_("Search string not found."),
		# Translators: Standard error title for find error (copy this from main nvda.po).
		_("Find error"),wx.OK|wx.ICON_ERROR)

	# Find a specific track based on a searched text.
	# Unfortunately, the track list does not provide obj.name (it is None), however obj.description has the actual track entry.

	def script_findTrack(self, gesture):
		if api.getForegroundObject().windowClassName != "TStudioForm":
			# Translators: Presented when a user attempts to find tracks but is not at the track list.
			ui.message(_("Track finder is available only in track list."))
		elif api.getForegroundObject().windowClassName == "TStudioForm" and api.getFocusObject().role == controlTypes.ROLE_LIST:
			# Translators: Presented when a user wishes to find a track but didn't add any tracks.
			ui.message(_("You need to add at least one track to find tracks."))
		else:
			startObj = api.getFocusObject()
			# Translators: The text of the dialog for finding tracks.
			searchMSG = _("Enter the name of the track you wish to search.")
			dlg = wx.TextEntryDialog(gui.mainFrame,
			searchMSG,
			# Translators: The title of the find tracks dialog.
			_("Find track"), defaultValue=self.findText)
			def callback(result):
				if result == wx.ID_OK:
					# Tests (for performance reasons):
					# First, please either add at least one track to the list, or enter something, otherwise I'll not search it.
					if dlg.GetValue() is None: return
					# Second, if the entered values are same, do a forward search instead.
					elif dlg.GetValue() == self.findText: self.trackFinder(dlg.GetValue(), startObj.next)
					# Normal: do the search across the entire track list.
					else: self.trackFinder(dlg.GetValue(), startObj)
			gui.runScriptModalDialog(dlg, callback)
	# Translators: Input help mode message for a command in Station Playlist Studio.
	script_findTrack.__doc__=_("Finds a track in the track list.")

	# Find next and previous scripts.

	def script_findTrackNext(self, gesture):
		if api.getForegroundObject().windowClassName != "TStudioForm": ui.message(_("Track finder is available only in track list."))
		elif api.getForegroundObject().windowClassName == "TStudioForm" and api.getFocusObject().role == controlTypes.ROLE_LIST: ui.message(_("You need to add at least one track to find tracks."))
		else:
			if self.findText == "": self.script_findTrack(gesture)
			else: self.trackFinder(self.findText, api.getFocusObject().next)
	# Translators: Input help mode message for a command in Station Playlist Studio.
	script_findTrackNext.__doc__=_("Finds the next occurrence of the track with the name in the track list.")

	def script_findTrackPrevious(self, gesture):
		if api.getForegroundObject().windowClassName != "TStudioForm": ui.message(_("Track finder is available only in track list."))
		elif api.getForegroundObject().windowClassName == "TStudioForm" and api.getFocusObject().role == controlTypes.ROLE_LIST: ui.message(_("You need to add at least one track to find tracks."))
		else:
			if self.findText == "":
				self.script_findTrack(gesture)
			else: self.trackFinder(self.findText, api.getFocusObject().previous, directionForward=False)
	# Translators: Input help mode message for a command in Station Playlist Studio.
	script_findTrackPrevious.__doc__=_("Finds previous occurrence of the track with the name in the track list.")

	# Cart explorer
	cartExplorer = False
	carts = {} # The carts dictionary (key = cart gesture, item = cart name).

	# Assigning carts.

	def buildFNCarts(self):
		# Used xrange, as it is much faster; change this to range if NvDA core decides to use Python 3.
		for i in xrange(12):
			self.bindGesture("kb:f%s"%(i+1), "cartExplorer")
			self.bindGesture("kb:shift+f%s"%(i+1), "cartExplorer")
			self.bindGesture("kb:control+f%s"%(i+1), "cartExplorer")
			self.bindGesture("kb:alt+f%s"%(i+1), "cartExplorer")

	def buildNumberCarts(self):
		for i in xrange(10):
			self.bindGesture("kb:%s"%(i), "cartExplorer")
			self.bindGesture("kb:shift+%s"%(i), "cartExplorer")
			self.bindGesture("kb:control+%s"%(i), "cartExplorer")
			self.bindGesture("kb:alt+%s"%(i), "cartExplorer")
		# Take care of dash and equals.
		self.bindGesture("kb:-", "cartExplorer"), self.bindGesture("kb:=", "cartExplorer")
		self.bindGesture("kb:shift+-", "cartExplorer"), self.bindGesture("kb:shift+=", "cartExplorer")
		self.bindGesture("kb:control+-", "cartExplorer"), self.bindGesture("kb:control+=", "cartExplorer")
		self.bindGesture("kb:alt+-", "cartExplorer"), self.bindGesture("kb:alt+=", "cartExplorer")

	def cartsBuilder(self, build=True):
		# A function to build and return cart commands.
		if build:
			self.buildFNCarts()
			self.buildNumberCarts()
		else:
			self.clearGestureBindings()
			self.bindGestures(self.__gestures)

	def cartsStr2Carts(self, cartEntry, modifier, n):
		# Parse the cart entry string and insert the cart/cart name pairs into the carts dictionary.
		# n between 1 and 12 = function carts, 13 through 24 = number row carts, modifiers are checked.
		# If a cart name has commas or other characters, SPL surrounds the cart name with quotes (""), so parse it as well.
		if not cartEntry.startswith('""'): cartName = cartEntry.split(",")[0]
		else: cartName = cartEntry.split('""')[1]
		if n <= 12: identifier = "f"+str(n)
		elif 12 < n < 22: identifier = str(n-12)
		elif n == 22: identifier = "0"
		elif n == 23: identifier = "-"
		else: identifier = "="
		if modifier == "": cart = identifier
		elif modifier == "ctrl": cart = "control+%s"%identifier
		else: cart = "%s+%s"%(modifier, identifier)
		self.carts[cart] = cartName

	def cartsReader(self):
		# Use cart files in SPL's data folder to build carts dictionary.
		# use a combination of SPL user name and static cart location to locate cart bank files.
		# Once the cart banks are located, use the routines in the populate method below to assign carts.
		# Todo: refactor this function by splitting it into several functions.
		def _populateCarts(c, modifier):
			# The real cart string parser, a helper for cart explorer for building cart entries.
			cartlst = c.split("\",\"") # c = cart text.
			# Get rid of unneeded quotes in cart entries.
			cartlst[0], cartlst[-1] = cartlst[0][1:], cartlst[-1][:-1]
			n = 0 # To keep track of how many entries were processed.
			for i in cartlst:
				n+=1
				# An unassigned cart is stored with three consecutive commas, so skip it.
				if ",,," in i: continue
				else: self.cartsStr2Carts(i, modifier, n) # See the comment on str2carts for more information.
		# Back at the reader, locate the cart files and process them.
		# Obtain the "real" path for SPL via environment variables and open the cart data folder.
		cartsDataPath = os.path.join(os.environ["PROGRAMFILES"],"StationPlaylist","Data") # Provided that Studio was installed using default path.
		# See if multiple users are using SPl Studio.
		userName = api.getForegroundObject().name
		userNameIndex = userName.find("-")
		# Read *.cart files and process the cart entries within (be careful when these cart file names change between SPL releases).
		cartFiles = [u"main carts.cart", u"shift carts.cart", u"ctrl carts.cart", u"alt carts.cart"]
		if userNameIndex >= 0: cartFiles = [userName[userNameIndex+2:]+" "+cartFile for cartFile in cartFiles]
		cartReadSuccess = True # Just in case some or all carts were not read successfully.
		for f in cartFiles:
			try:
				mod = f.split()[-2] # Checking for modifier string such as ctrl.
				# Todo: Check just in case some SPL flavors doesn't ship with a particular cart file.
			except IndexError:
				cartReadSuccess = False # In a rare event that the broadcaster has saved the cart bank with the name like "carts.cart".
				continue
			cartFile = os.path.join(cartsDataPath,f)
			if not os.path.isfile(cartFile): # Cart explorer will fail if whitespaces are in the beginning or at the end of a user name.
				cartReadSuccess = False
				continue
			cartInfo = open(cartFile)
			cl = cartInfo.readlines() # cl = cart list.
			cartInfo.close()
			del cl[0] # Throw away the empty line (again be careful if the cart file format changes in a future release).
			preprocessedCarts = cl[0].strip()
			_populateCarts(preprocessedCarts, "") if mod == "main" else _populateCarts(preprocessedCarts, mod) # See the comment for _populate method above.
		return cartReadSuccess

	def script_toggleCartExplorer(self, gesture):
		if not self.cartExplorer:
			if not self.cartsReader():
				# Translators: presented when cart explorer could not be switched on.
				ui.message(_("Some or all carts could not be assigned, cannot enter cart explorer"))
				return
			else:
				self.cartExplorer = True
				self.cartsBuilder()
				# Translators: Presented when cart explorer is on.
				ui.message(_("Entering cart explorer"))
		else:
			self.cartExplorer = False
			self.cartsBuilder(build=False)
			self.carts.clear()
			# Translators: Presented when cart explorer is off.
			ui.message(_("Exiting cart explorer"))
	# Translators: Input help mode message for a command in Station Playlist Studio.
	script_toggleCartExplorer.__doc__=_("Toggles cart explorer to learn cart assignments.")

	def script_cartExplorer(self, gesture):
		if scriptHandler.getLastScriptRepeatCount() >= 1: gesture.send()
		else:
			if gesture.displayName in self.carts: ui.message(self.carts[gesture.displayName])
			else:
				# Translators: Presented when there is no cart assigned to a cart command.
				ui.message(_("Cart unassigned"))

	# Library scan announcement
	# Announces progress of a library scan (launched from insert tracks dialog by pressing Control+Shift+R or from rescan option from Options dialog).
	libraryScanProgress = 0 # Announce at the beginning and at the end of a scan.

	# Library scan announcement settings list and the toggle script.
	libraryProgressSettings=(
		("Do not announce library scans"),
		("Announce start and end of a library scan"),
		("Announce the progress of a library scan"),
		("Announce progress and item count of a library scan")
	)

	def script_setLibraryScanProgress(self, gesture):
		scanProgress = self.libraryScanProgress
		scanProgress = scanProgress+1 if scanProgress < len(self.libraryProgressSettings)-1 else 0
		ui.message(self.libraryProgressSettings[scanProgress])
		self.libraryScanProgress = scanProgress

	# Report library scan (number of items scanned) in the background.
	def libraryScanReporter(self):
		countA = sendMessage(SPLWin, 1024, 0, 32)
		time.sleep(0.1)
		countB = sendMessage(SPLWin, 1024, 0, 32)
		scanIter = 0
		while countA != countB:
			countA = countB
			time.sleep(1)
			countB, scanIter = sendMessage(SPLWin, 1024, 0, 32), scanIter+1
			if scanIter%5 == 0: ui.message("{itemCount} items scanned".format(itemCount = countB))
		ui.message("Scan complete with {itemCount} items".format(itemCount = countB))

	# SPL Assistant: reports status on playback, operation, etc.
	# Used layer command approach to save gesture assignments.
	# Most were borrowed from JFW and Window-Eyes layer scripts.

	# Set up the layer script environment.
	def getScript(self, gesture):
		if not self.SPLAssistant: return appModuleHandler.AppModule.getScript(self, gesture)
		script = appModuleHandler.AppModule.getScript(self, gesture)
		if not script: script = finally_(self.script_error, self.finish)
		return finally_(script, self.finish)

	def finish(self):
		self.SPLAssistant = False
		self.clearGestureBindings()
		self.bindGestures(self.__gestures)
		if self.cartExplorer:
			self.buildFNCarts()
			self.buildNumberCarts()

	def script_error(self, gesture):
		tones.beep(120, 100)

	# SPL Assistant flag.
	SPLAssistant = False

	# The SPL Assistant layer driver.

	def script_SPLAssistantToggle(self, gesture):
		# Enter the layer command if an only if we're in the track list to allow easier gesture assignment.
		if api.getForegroundObject().windowClassName != "TStudioForm":
			gesture.send()
			return
		if self.SPLAssistant:
			self.script_error(gesture)
			return
		# To prevent entering wrong gesture while the layer is active.
		self.clearGestureBindings()
		self.bindGestures(self.__SPLAssistantGestures)
		self.SPLAssistant = True
		tones.beep(512, 10)
	# Translators: Input help mode message for a layer command in Station Playlist Studio.
	script_SPLAssistantToggle.__doc__=_("The SPL Assistant layer command. See the add-on guide for more information on available commands.")

	# Status table keys
	SPLPlayStatus = 0
	SPLSystemStatus = 1
	SPLHourTrackDuration = 2
	SPLHourSelectedDuration = 3
	SPLNextTrackTitle = 4
	SPLPlaylistRemainingDuration = 5

	# Table of child constants based on versions
	# These are scattered throughout the screen, so one can use foreground.children[index] to fetch them.
	# Because 4.x and 5.x (an perhaps future releases) uses different screen layout, look up the needed constant from the table below (row = info needed, column = version).
	statusObjs={
		SPLPlayStatus:[0, 5], # Play status, mic, etc.
		SPLSystemStatus:[-2, -3], # The second status bar containing system status such as up time.
		SPLHourTrackDuration:[13, 17], # For track duration for the given hour marker.
		SPLHourSelectedDuration:[14, 18], # In case the user selects one or more tracks in a given hour.
		SPLNextTrackTitle:[2, 7], # Name and duration of the next track if any.
		SPLPlaylistRemainingDuration:[12, 16], # Remaining time for the current playlist.
	}

	# Called in the layer commands themselves.
	def status(self, infoIndex):
		ver, fg = self.productVersion, api.getForegroundObject()
		if ver.startswith("4"): statusObj = self.statusObjs[infoIndex][0]
		elif ver.startswith("5"): statusObj = self.statusObjs[infoIndex][1]
		return fg.children[statusObj]

	# The layer commands themselves.

	def script_sayPlayStatus(self, gesture):
		obj = self.status(self.SPLPlayStatus).children[0]
		ui.message(obj.name)

	def script_sayAutomationStatus(self, gesture):
		obj = self.status(self.SPLPlayStatus).children[1]
		ui.message(obj.name)

	def script_sayMicStatus(self, gesture):
		obj = self.status(self.SPLPlayStatus).children[2]
		ui.message(obj.name)

	def script_sayLineInStatus(self, gesture):
		obj = self.status(self.SPLPlayStatus).children[3]
		ui.message(obj.name)

	def script_sayRecToFileStatus(self, gesture):
		obj = self.status(self.SPLPlayStatus).children[4]
		ui.message(obj.name)

	def script_sayCartEditStatus(self, gesture):
		obj = self.status(self.SPLPlayStatus).children[5]
		ui.message(obj.name)

	def script_sayHourTrackDuration(self, gesture):
		obj = self.status(self.SPLHourTrackDuration).firstChild
		ui.message(obj.name)

	def script_sayHourSelectedTrackDuration(self, gesture):
		obj = self.status(self.SPLHourSelectedDuration).firstChild
		ui.message(obj.name)

	def script_sayPlaylistRemainingDuration(self, gesture):
		obj = self.status(self.SPLPlaylistRemainingDuration).children[1]
		ui.message(obj.name)

	def script_sayNextTrackTitle(self, gesture):
		obj = self.status(self.SPLNextTrackTitle).firstChild
		# Translators: Presented when there is no information for the next track.
		ui.message(_("No next track scheduled or no track is playing")) if obj.name is None else ui.message(obj.name)

	def script_sayUpTime(self, gesture):
		obj = self.status(self.SPLSystemStatus).firstChild
		ui.message(obj.name)

	def script_sayScheduledTime(self, gesture):
		obj = self.status(self.SPLSystemStatus).children[1]
		ui.message(obj.name)

	def script_sayListenerCount(self, gesture):
		obj = self.status(self.SPLSystemStatus).children[3]
		# Translators: Presented when there is no listener count information.
		ui.message(obj.name) if obj.name is not None else ui.message(_("Listener count not found"))

	# Few toggle/misc scripts that may be excluded from the layer later.

	def script_libraryScanMonitor(self, gesture):
		t = threading.Thread(target=self.libraryScanReporter)
		t.name = "SPLLibraryScanReporter"
		t.daemon = True
		t.start()
		ui.message("Monitoring library scan")


	__SPLAssistantGestures={
		"kb:p":"sayPlayStatus",
		"kb:a":"sayAutomationStatus",
		"kb:m":"sayMicStatus",
		"kb:l":"sayLineInStatus",
		"kb:r":"sayRecToFileStatus",
		"kb:t":"sayCartEditStatus",
		"kb:h":"sayHourTrackDuration",
		"kb:shift+h":"sayHourSelectedTrackDuration",
		"kb:d":"sayPlaylistRemainingDuration",
		"kb:u":"sayUpTime",
		"kb:n":"sayNextTrackTitle",
		"kb:i":"sayListenerCount",
		"kb:s":"sayScheduledTime"
		"kb:shift+r":"libraryScanMonitor"
	}

	__gestures={
		"kb:control+alt+t":"sayRemainingTime",
		"kb:alt+shift+t":"sayElapsedTime",
		"kb:shift+nvda+f12":"sayBroadcasterTime",
		"kb:control+nvda+1":"toggleBeepAnnounce",
		"kb:control+nvda+2":"setEndOfTrackTime",
		"kb:control+nvda+f":"findTrack",
		"kb:nvda+f3":"findTrackNext",
		"kb:shift+nvda+f3":"findTrackPrevious",
		"kb:control+nvda+3":"toggleCartExplorer",
		"kb:alt+nvda+r":"setLibraryScanProgress",
		#"kb:control+nvda+`":"SPLAssistantToggle"
	}<|MERGE_RESOLUTION|>--- conflicted
+++ resolved
@@ -14,11 +14,8 @@
 from functools import wraps
 import os
 from configobj import ConfigObj
-<<<<<<< HEAD
-=======
 import time
 import threading
->>>>>>> 6fe06929
 import controlTypes
 import appModuleHandler
 import api
@@ -59,13 +56,10 @@
 	SPLConfig = ConfigObj(os.path.join(config.getUserDefaultConfigPath(), "splstudio.ini"))
 else: SPLConfig = None
 
-<<<<<<< HEAD
-=======
 # Keep a handle to SPL window for various features.
 SPLWin = user32.FindWindowA("SPLStudio", None)
 
 
->>>>>>> 6fe06929
 class AppModule(appModuleHandler.AppModule):
 
 	# Translators: Script category for Station Playlist commands in input gestures dialog.
@@ -100,12 +94,9 @@
 		SPLEndOfTrackTime = SPLConfig["EndOfTrackTime"]
 	except KeyError:
 		SPLEndOfTrackTime = "00:05"
-<<<<<<< HEAD
-=======
 	# Keep an eye on library scans in insert tracks window.
 	libraryScanning = False
 	scanCount = 0
->>>>>>> 6fe06929
 
 	# Automatically announce mic, line in, etc changes
 	# These items are static text items whose name changes.
