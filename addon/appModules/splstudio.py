# Station Playlist Studio
# An app module and global plugin package for NVDA
# Copyright 2011, 2013-2014, Geoff Shang, Joseph Lee and others, released under GPL.
# The primary function of this appModule is to provide meaningful feedback to users of SplStudio
# by allowing speaking of items which cannot be easily found.
# Version 0.01 - 7 April 2011:
# Initial release: Jamie's focus hack plus auto-announcement of status items.
# Additional work done by Joseph Lee and other contributors.
# For SPL Studio Controller, focus movement, SAM Encoder support and other utilities, see the global plugin version of this app module.

# Because of different interfaces between 4.x and 5.x, we need to come up with a way to handle both.
# Minimum version: SPL 4.33, NvDA 2014.1.

from functools import wraps
import os
from configobj import ConfigObj
import time
import threading
import controlTypes
import appModuleHandler
import api
import config
import review
import scriptHandler
import ui
import nvwave
import braille
import gui
import wx
import winUser
from winUser import user32, sendMessage
from NVDAObjects.IAccessible import IAccessible
import textInfos
import tones
import addonHandler
addonHandler.initTranslation()

# The finally function for status announcement scripts in this module (source: Tyler Spivey's code).
def finally_(func, final):
	"""Calls final after func, even if it fails."""
	def wrap(f):
		@wraps(f)
		def new(*args, **kwargs):
			try:
				func(*args, **kwargs)
			finally:
				final()
		return new
	return wrap(final)

# Use appModule.productVersion to decide what to do with 4.x and 5.x.
SPLMinVersion = "5.00" # Check the version string against this. If it is less, use a different procedure for some routines.

# Configuration management )4.0 and later; will not be ported to 3.x).
if os.path.isfile(os.path.join(config.getUserDefaultConfigPath(), "splstudio.ini")):
	SPLConfig = ConfigObj(os.path.join(config.getUserDefaultConfigPath(), "splstudio.ini"))
else: SPLConfig = None

# Keep a handle to SPL window for various features.
SPLWin = user32.FindWindowA("SPLStudio", None)


class AppModule(appModuleHandler.AppModule):

	# Translators: Script category for Station Playlist commands in input gestures dialog.
	scriptCategory = _("Station Playlist Studio")

	# Some useful variables:
	beepAnnounce = False # Play beeps instead of announcing toggles.
	SPLCurVersion = appModuleHandler.AppModule.productVersion # The version test variable.

	# GS: The following was written by James Teh <jamie@NVAccess.org
	#It gets around a problem where double focus events are fired when moving around the playlist.
	#Hopefully it will be possible to remove this when it is fixed in Studio.>
	# JL: Keeping this around for SPL 4.x users (and have confirmed that this works in 5.x).
	def event_NVDAObject_init(self, obj):
		if obj.windowClassName == "TListView" and obj.role in (controlTypes.ROLE_CHECKBOX, controlTypes.ROLE_LISTITEM) and controlTypes.STATE_FOCUSED not in obj.states and self.SPLCurVersion < SPLMinVersion:
			# These lists seem to fire a focus event on the previously focused item before firing focus on the new item.
			# Try to filter this out.
			obj.shouldAllowIAccessibleFocusEvent = False
		# Radio button group names are not recognized as grouping, so work around this.
		if obj.windowClassName == "TRadioGroup": obj.role = controlTypes.ROLE_GROUPING
		# In certain edit fields and combo boxes, the field name is written to the screen, and there's no way to fetch the object for this text. Thus use review position text.
		elif obj.windowClassName == "TEdit" or obj.windowClassName == "TComboBox" and obj.name is None:
			fieldName, fieldObj  = review.getScreenPosition(obj)
			fieldName.expand(textInfos.UNIT_LINE)
			if obj.windowClassName == "TComboBox":
				obj.name = fieldName.text.replace(obj.windowText, "")
			else:
				obj.name = fieldName.text

	# populate end of track and intro time alarm settings.
	if SPLConfig is None:
		SPLEndOfTrackTime = "00:05"
		SPLSongRampTime = "00:05"
	else:
		try:
			SPLEndOfTrackTime = SPLConfig["EndOfTrackTime"]
			SPLSongRampTime = SPLConfig["SongRampTime"]
		except KeyError:
			SPLEndOfTrackTime = "00:05"
			SPLSongRampTime = "00:05"
	# Keep an eye on library scans in insert tracks window.
	libraryScanning = False
	scanCount = 0

	# Automatically announce mic, line in, etc changes
	# These items are static text items whose name changes.
	# Note: There are two status bars, hence the need to exclude Up time so it doesn't announce every minute.
	# Unfortunately, Window handles and WindowControlIDs seem to change, so can't be used.
	# Bonus: if the user sets beep announce to on, beeps will be heard instead of announcements.
	# Bonus 2: announce when the track is about to end.
	def event_nameChange(self, obj, nextHandler):
		# Do not let NvDA get name for None object when SPL window is maximized.
		if obj.name == None: return
		else:
			if obj.windowClassName == "TStatusBar" and not obj.name.startswith("  Up time:"):
				# Special handling for Play Status
				fgWinClass = api.getForegroundObject().windowClassName
				if obj.IAccessibleChildID == 1:
					if fgWinClass == "TStudioForm":
						# Strip off "  Play status: " for brevity only in main playlist window.
						ui.message(obj.name[15:])
					elif fgWinClass == "TTrackInsertForm" and self.libraryScanProgress > 0:
						# If library scan is in progress, announce its progress.
						self.scanCount+=1
						if self.scanCount%100 == 0:
							if self.libraryScanProgress == 2:
								tones.beep(550, 100) if self.beepAnnounce else ui.message("Scanning")
							elif self.libraryScanProgress == 3:
								if self.beepAnnounce: tones.beep(550, 100)
								ui.message(obj.name[1:obj.name.find("]")])
						if "Loading" in obj.name and not self.libraryScanning:
							self.libraryScanning = True
						elif "match" in obj.name and self.libraryScanning:
							tones.beep(370, 100) if self.beepAnnounce else ui.message("Scan complete")
							self.libraryScanning = False
							self.scanCount = 0
				else:
					if self.beepAnnounce:
						# Even with beeps enabled, be sure to announce scheduled time and name of the playing cart.
						if obj.name.startswith("Scheduled for") or obj.name.startswith("Cart") and obj.IAccessibleChildID == 3: ui.message(obj.name)
						# Announce status information that does not contain toggle messages.
						elif not (obj.name.endswith(" On") or obj.name.endswith(" Off")): ui.message(obj.name)
						else:
							# User wishes to hear beeps instead of words. The beeps are power on and off sounds from PAC Mate Omni.
							beep = obj.name.split(" ")
							stat = beep[-1]
							wavDir, wavFile = os.path.dirname(__file__), ""
							# Play a wave file based on on/off status.
							if stat == "Off": wavFile = wavDir + "\SPL_off.wav"
							elif stat == "On": wavFile = wavDir+"\SPL_on.wav"
							nvwave.playWaveFile(wavFile)
							# Braille the toggle message regardless of whether beep is heard or not.
							braille.handler.message(obj.name)
					else:
						ui.message(obj.name)
					if self.cartExplorer:
						# Translators: Presented when cart edit mode is toggled on while cart explorer is on.
						if obj.name == "Cart Edit On": ui.message(_("Cart explorer is active"))
						# Translators: Presented when cart edit mode is toggled off while cart explorer is on.
						elif obj.name == "Cart Edit Off": ui.message(_("Please reenter cart explorer to view updated cart assignments"))
			# Monitor the end of track and song intro time and announce it.
			elif obj.windowClassName == "TStaticText": # For future extensions.
				if obj.name == self.SPLEndOfTrackTime and obj.simpleParent.name == "Remaining Time": tones.beep(440, 200) # End of track for SPL 4.x.
				elif obj.name == self.SPLSongRampTime and obj.simpleParent.name == "Remaining Song Ramp": tones.beep(512, 400) # Song intro for SPL 4.x.
				elif obj.name == self.SPLEndOfTrackTime and obj.simplePrevious != None and obj.simplePrevious.name == "Remaining Time": tones.beep(440, 200) # End of track for SPL 5.x.
				elif obj.name == self.SPLSongRampTime and obj.simplePrevious != None and obj.simplePrevious.name == "Remaining Song Ramp": tones.beep(512, 400) # Song intro for SPL 5.x.
			# Clean this mess with a more elegant solution.
		nextHandler()

	# JL's additions

<<<<<<< HEAD
	# Save configuration when terminating.
	def terminate(self):
		global SPLConfig
		if SPLConfig is not None: SPLConfig.write()
=======
	# Continue monitoring library scans among other focus loss management.
	def event_loseFocus(self, obj, nextHandler):
		fg = api.getForegroundObject()
		if fg.windowClassName == "TTrackInsertForm":
			if self.libraryScanning: self.monitorLibraryScan()
		nextHandler()
>>>>>>> 936305c0

	# Script sections (for ease of maintenance):
	# Time-related: elapsed time, end of track alarm, etc.
	# Misc scripts: track finder and others.
	# SPL Assistant layer: status commands.

	# A few time related scripts (elapsed time, remaining time, etc.).

	# Time status constants:
	SPLElapsedTime = 3 # Elapsed time of the current track.
	SPL4ElapsedTime = -4 # Elapsed time for SPL 4.x.
	SPLBroadcasterTime = 13 # Broadcaster time such as "5 minutes to 3" for SPL 5.x.
	SPL4BroadcasterTime = 8 # Broadcaster time for SPL 4.x.

	def script_sayRemainingTime(self, gesture):
		fgWindow = api.getForegroundObject()
		if fgWindow.windowClassName == "TStudioForm":
			remainingTime = fgWindow.children[2].children[1].name if self.SPLCurVersion >= SPLMinVersion else fgWindow.children[-3].firstChild.name
		else:
			# Translators: Presented when remaining time is unavailable.
			remainingTime = _("Remaining time not available")
		ui.message(remainingTime)
	# Translators: Input help mode message for a command in Station Playlist Studio.
	script_sayRemainingTime.__doc__=_("Announces the remaining track time.")

	def script_sayElapsedTime(self, gesture):
		fgWindow = api.getForegroundObject()
		# Quite a complicated expression there.
		if fgWindow.windowClassName == "TStudioForm":
			elapsedTime = fgWindow.children[self.SPLElapsedTime].children[1].name if self.SPLCurVersion >= SPLMinVersion else fgWindow.children[self.SPL4ElapsedTime].children[0].name
		else:
			# Translators: Presented when elapsed time is unavailable.
			elapsedTime = _("Elapsed time not available")
		ui.message(elapsedTime)
	# Translators: Input help mode message for a command in Station Playlist Studio.
	script_sayElapsedTime.__doc__=_("Announces the elapsed time for the currently playing track.")

	def script_sayBroadcasterTime(self, gesture):
		fgWindow = api.getForegroundObject()
		# Says things such as "25 minutes to 2" and "5 past 11".
		if fgWindow.windowClassName == "TStudioForm":
			broadcasterTime = fgWindow.children[self.SPLBroadcasterTime].children[0].name if self.SPLCurVersion >= SPLMinVersion else fgWindow.children[self.SPL4BroadcasterTime].children[0].name
		else:
			# Translators: Presented when broadcaster time is unavailable.
			broadcasterTime = _("Broadcaster time not available")
		ui.message(broadcasterTime)
	# Translators: Input help mode message for a command in Station Playlist Studio.
	script_sayBroadcasterTime.__doc__=_("Announces broadcaster time.")

	# Set the end of track alarm time between 1 and 59 seconds.

	def script_setEndOfTrackTime(self, gesture):
		# Borrowed from NVDA core cursorManager.py.
		timeVal = self.SPLEndOfTrackTime[-2:]
		# Translators: A dialog message to set end of track alarm (curAlarmSec is the current end of track alarm in seconds).
		timeMSG = _("Enter end of track alarm time in seconds (currently {curAlarmSec})").format(curAlarmSec = timeVal if int(timeVal) >= 10 else timeVal[-1])
		dlg = wx.TextEntryDialog(gui.mainFrame,
		timeMSG,
		# Translators: The title of end of track alarm dialog.
		_("End of track alarm"), defaultValue=timeVal if int(timeVal) >= 10 else timeVal[-1])
		def callback(result):
			global SPLConfig
			if result == wx.ID_OK:
				# Check if the value is indeed between 1 and 59.
				if not dlg.GetValue().isdigit() or int(dlg.GetValue()) < 1 or int(dlg.GetValue()) > 59:
					# Translators: The error message presented when incorrect alarm time value has been entered.
					wx.CallAfter(gui.messageBox, _("Incorrect value entered."),
					# Translators: Standard title for error dialog (copy this from main nvda.po file).
					_("Error"),wx.OK|wx.ICON_ERROR)
				else:
					# To handle the case where we have single digits or two digits.
					if int(dlg.GetValue()) <= 9: newAlarmSec = "0" + dlg.GetValue()
					else: newAlarmSec = dlg.GetValue()
					self.SPLEndOfTrackTime = self.SPLEndOfTrackTime.replace(self.SPLEndOfTrackTime[-2:], newAlarmSec) # Quite a complicated replacement expression, but it works in this case.
					# Just in case the ini file doesn't exist.
					if SPLConfig is not None: SPLConfig["EndOfTrackTime"] = self.SPLEndOfTrackTime
		gui.runScriptModalDialog(dlg, callback)
	# Translators: Input help mode message for a command in Station Playlist Studio.
	script_setEndOfTrackTime.__doc__=_("sets end of track alarm (default is 5 seconds).")

	# Set song ramp (introduction) time between 1 and 9 seconds.

	def script_setSongRampTime(self, gesture):
		rampVal = self.SPLSongRampTime[-2:]
		# Translators: A dialog message to set song ramp alarm (curRampSec is the current intro monitoring alarm in seconds).
		timeMSG = _("Enter song intro alarm time in seconds (currently {curRampSec})").format(curRampSec = rampVal if int(rampVal) >= 10 else rampVal[-1])
		dlg = wx.TextEntryDialog(gui.mainFrame,
		timeMSG,
		# Translators: The title of song intro alarm dialog.
		_("Song intro alarm"), defaultValue=rampVal if int(rampVal) >= 10 else rampVal[-1])
		def callback(result):
			if result == wx.ID_OK:
				if not dlg.GetValue().isdigit() or int(dlg.GetValue()) < 1 or int(dlg.GetValue()) > 9:
					# Translators: The error message presented when incorrect alarm time value has been entered.
					wx.CallAfter(gui.messageBox, _("Incorrect value entered."),
					# Translators: Standard title for error dialog (copy this from main nvda.po file).
					_("Error"),wx.OK|wx.ICON_ERROR)
				else:
					newAlarmSec = "0" + dlg.GetValue()
					self.SPLSongRampTime = self.SPLSongRampTime.replace(self.SPLSongRampTime[-2:], newAlarmSec) # Quite a complicated replacement expression, but it works in this case.
					if SPLConfig is not None: SPLConfig["SongRampTime"] = self.SPLSongRampTime
		gui.runScriptModalDialog(dlg, callback)
	# Translators: Input help mode message for a command in Station Playlist Studio.
	script_setSongRampTime.__doc__=_("sets song intro alarm (default is 5 seconds).")

	# Other commands (track finder and others)

	# Toggle whether beeps should be heard instead of toggle announcements.

	def script_toggleBeepAnnounce(self, gesture):
		if not self.beepAnnounce:
			self.beepAnnounce = True
			# Translators: Reported when toggle announcement is set to beeps in SPL Studio.
			ui.message(_("Toggle announcement beeps"))
		else:
			self.beepAnnounce = False
			# Translators: Reported when toggle announcement is set to words in SPL Studio.
			ui.message(_("Toggle announcement words"))
	# Translators: Input help mode message for a command in Station Playlist Studio.
	script_toggleBeepAnnounce.__doc__=_("Toggles option change announcements between words and beeps.")

	# The track finder utility for find track script.
	# Perform a linear search to locate the track name and/or description which matches the entered value.
	findText = ""

	def trackFinder(self, text, obj, directionForward=True):
		while obj is not None:
			if text in obj.name or text in obj.description:
				self.findText = text
				# We need to fire set focus event twice and exit this routine.
				obj.setFocus(), obj.setFocus()
				return
			else: obj = obj.next if directionForward else obj.previous
		wx.CallAfter(gui.messageBox,
		# Translators: Standard dialog message when an item one wishes to search is not found (copy this from main nvda.po).
		_("Search string not found."),
		# Translators: Standard error title for find error (copy this from main nvda.po).
		_("Find error"),wx.OK|wx.ICON_ERROR)

	# Find a specific track based on a searched text.
	# Unfortunately, the track list does not provide obj.name (it is None), however obj.description has the actual track entry.

	def script_findTrack(self, gesture):
		if api.getForegroundObject().windowClassName != "TStudioForm":
			# Translators: Presented when a user attempts to find tracks but is not at the track list.
			ui.message(_("Track finder is available only in track list."))
		elif api.getForegroundObject().windowClassName == "TStudioForm" and api.getFocusObject().role == controlTypes.ROLE_LIST:
			# Translators: Presented when a user wishes to find a track but didn't add any tracks.
			ui.message(_("You need to add at least one track to find tracks."))
		else:
			startObj = api.getFocusObject()
			# Translators: The text of the dialog for finding tracks.
			searchMSG = _("Enter the name of the track you wish to search.")
			dlg = wx.TextEntryDialog(gui.mainFrame,
			searchMSG,
			# Translators: The title of the find tracks dialog.
			_("Find track"), defaultValue=self.findText)
			def callback(result):
				if result == wx.ID_OK:
					# Tests (for performance reasons):
					# First, please either add at least one track to the list, or enter something, otherwise I'll not search it.
					if dlg.GetValue() is None: return
					# Second, if the entered values are same, do a forward search instead.
					elif dlg.GetValue() == self.findText: self.trackFinder(dlg.GetValue(), startObj.next)
					# Normal: do the search across the entire track list.
					else: self.trackFinder(dlg.GetValue(), startObj)
			gui.runScriptModalDialog(dlg, callback)
	# Translators: Input help mode message for a command in Station Playlist Studio.
	script_findTrack.__doc__=_("Finds a track in the track list.")

	# Find next and previous scripts.

	def script_findTrackNext(self, gesture):
		if api.getForegroundObject().windowClassName != "TStudioForm": ui.message(_("Track finder is available only in track list."))
		elif api.getForegroundObject().windowClassName == "TStudioForm" and api.getFocusObject().role == controlTypes.ROLE_LIST: ui.message(_("You need to add at least one track to find tracks."))
		else:
			if self.findText == "": self.script_findTrack(gesture)
			else: self.trackFinder(self.findText, api.getFocusObject().next)
	# Translators: Input help mode message for a command in Station Playlist Studio.
	script_findTrackNext.__doc__=_("Finds the next occurrence of the track with the name in the track list.")

	def script_findTrackPrevious(self, gesture):
		if api.getForegroundObject().windowClassName != "TStudioForm": ui.message(_("Track finder is available only in track list."))
		elif api.getForegroundObject().windowClassName == "TStudioForm" and api.getFocusObject().role == controlTypes.ROLE_LIST: ui.message(_("You need to add at least one track to find tracks."))
		else:
			if self.findText == "":
				self.script_findTrack(gesture)
			else: self.trackFinder(self.findText, api.getFocusObject().previous, directionForward=False)
	# Translators: Input help mode message for a command in Station Playlist Studio.
	script_findTrackPrevious.__doc__=_("Finds previous occurrence of the track with the name in the track list.")

	# Cart explorer
	cartExplorer = False
	carts = {} # The carts dictionary (key = cart gesture, item = cart name).

	# Assigning carts.

	def buildFNCarts(self):
		# Used xrange, as it is much faster; change this to range if NvDA core decides to use Python 3.
		for i in xrange(12):
			self.bindGesture("kb:f%s"%(i+1), "cartExplorer")
			self.bindGesture("kb:shift+f%s"%(i+1), "cartExplorer")
			self.bindGesture("kb:control+f%s"%(i+1), "cartExplorer")
			self.bindGesture("kb:alt+f%s"%(i+1), "cartExplorer")

	def buildNumberCarts(self):
		for i in xrange(10):
			self.bindGesture("kb:%s"%(i), "cartExplorer")
			self.bindGesture("kb:shift+%s"%(i), "cartExplorer")
			self.bindGesture("kb:control+%s"%(i), "cartExplorer")
			self.bindGesture("kb:alt+%s"%(i), "cartExplorer")
		# Take care of dash and equals.
		self.bindGesture("kb:-", "cartExplorer"), self.bindGesture("kb:=", "cartExplorer")
		self.bindGesture("kb:shift+-", "cartExplorer"), self.bindGesture("kb:shift+=", "cartExplorer")
		self.bindGesture("kb:control+-", "cartExplorer"), self.bindGesture("kb:control+=", "cartExplorer")
		self.bindGesture("kb:alt+-", "cartExplorer"), self.bindGesture("kb:alt+=", "cartExplorer")

	def cartsBuilder(self, build=True):
		# A function to build and return cart commands.
		if build:
			self.buildFNCarts()
			self.buildNumberCarts()
		else:
			self.clearGestureBindings()
			self.bindGestures(self.__gestures)

	def cartsStr2Carts(self, cartEntry, modifier, n):
		# Parse the cart entry string and insert the cart/cart name pairs into the carts dictionary.
		# n between 1 and 12 = function carts, 13 through 24 = number row carts, modifiers are checked.
		# If a cart name has commas or other characters, SPL surrounds the cart name with quotes (""), so parse it as well.
		if not cartEntry.startswith('""'): cartName = cartEntry.split(",")[0]
		else: cartName = cartEntry.split('""')[1]
		if n <= 12: identifier = "f"+str(n)
		elif 12 < n < 22: identifier = str(n-12)
		elif n == 22: identifier = "0"
		elif n == 23: identifier = "-"
		else: identifier = "="
		if modifier == "": cart = identifier
		elif modifier == "ctrl": cart = "control+%s"%identifier
		else: cart = "%s+%s"%(modifier, identifier)
		self.carts[cart] = cartName

	def cartsReader(self):
		# Use cart files in SPL's data folder to build carts dictionary.
		# use a combination of SPL user name and static cart location to locate cart bank files.
		# Once the cart banks are located, use the routines in the populate method below to assign carts.
		# Todo: refactor this function by splitting it into several functions.
		def _populateCarts(c, modifier):
			# The real cart string parser, a helper for cart explorer for building cart entries.
			cartlst = c.split("\",\"") # c = cart text.
			# Get rid of unneeded quotes in cart entries.
			cartlst[0], cartlst[-1] = cartlst[0][1:], cartlst[-1][:-1]
			n = 0 # To keep track of how many entries were processed.
			for i in cartlst:
				n+=1
				# An unassigned cart is stored with three consecutive commas, so skip it.
				if ",,," in i: continue
				else: self.cartsStr2Carts(i, modifier, n) # See the comment on str2carts for more information.
		# Back at the reader, locate the cart files and process them.
		# Obtain the "real" path for SPL via environment variables and open the cart data folder.
		cartsDataPath = os.path.join(os.environ["PROGRAMFILES"],"StationPlaylist","Data") # Provided that Studio was installed using default path.
		# See if multiple users are using SPl Studio.
		userName = api.getForegroundObject().name
		userNameIndex = userName.find("-")
		# Read *.cart files and process the cart entries within (be careful when these cart file names change between SPL releases).
		cartFiles = [u"main carts.cart", u"shift carts.cart", u"ctrl carts.cart", u"alt carts.cart"]
		if userNameIndex >= 0: cartFiles = [userName[userNameIndex+2:]+" "+cartFile for cartFile in cartFiles]
		cartReadSuccess = True # Just in case some or all carts were not read successfully.
		for f in cartFiles:
			try:
				mod = f.split()[-2] # Checking for modifier string such as ctrl.
				# Todo: Check just in case some SPL flavors doesn't ship with a particular cart file.
			except IndexError:
				cartReadSuccess = False # In a rare event that the broadcaster has saved the cart bank with the name like "carts.cart".
				continue
			cartFile = os.path.join(cartsDataPath,f)
			if not os.path.isfile(cartFile): # Cart explorer will fail if whitespaces are in the beginning or at the end of a user name.
				cartReadSuccess = False
				continue
			cartInfo = open(cartFile)
			cl = cartInfo.readlines() # cl = cart list.
			cartInfo.close()
			del cl[0] # Throw away the empty line (again be careful if the cart file format changes in a future release).
			preprocessedCarts = cl[0].strip()
			_populateCarts(preprocessedCarts, "") if mod == "main" else _populateCarts(preprocessedCarts, mod) # See the comment for _populate method above.
		return cartReadSuccess

	def script_toggleCartExplorer(self, gesture):
		if not self.cartExplorer:
			if not self.cartsReader():
				# Translators: presented when cart explorer could not be switched on.
				ui.message(_("Some or all carts could not be assigned, cannot enter cart explorer"))
				return
			else:
				self.cartExplorer = True
				self.cartsBuilder()
				# Translators: Presented when cart explorer is on.
				ui.message(_("Entering cart explorer"))
		else:
			self.cartExplorer = False
			self.cartsBuilder(build=False)
			self.carts.clear()
			# Translators: Presented when cart explorer is off.
			ui.message(_("Exiting cart explorer"))
	# Translators: Input help mode message for a command in Station Playlist Studio.
	script_toggleCartExplorer.__doc__=_("Toggles cart explorer to learn cart assignments.")

	def script_cartExplorer(self, gesture):
		if scriptHandler.getLastScriptRepeatCount() >= 1: gesture.send()
		else:
			if gesture.displayName in self.carts: ui.message(self.carts[gesture.displayName])
			else:
				# Translators: Presented when there is no cart assigned to a cart command.
				ui.message(_("Cart unassigned"))

	# Library scan announcement
	# Announces progress of a library scan (launched from insert tracks dialog by pressing Control+Shift+R or from rescan option from Options dialog).
	libraryScanProgress = 0 # Announce at the beginning and at the end of a scan.

	# Library scan announcement settings list and the toggle script.
	libraryProgressSettings=(
		("Do not announce library scans"),
		("Announce start and end of a library scan"),
		("Announce the progress of a library scan"),
		("Announce progress and item count of a library scan")
	)

	def script_setLibraryScanProgress(self, gesture):
		scanProgress = self.libraryScanProgress
		scanProgress = scanProgress+1 if scanProgress < len(self.libraryProgressSettings)-1 else 0
		ui.message(self.libraryProgressSettings[scanProgress])
		self.libraryScanProgress = scanProgress

	def script_startScanFromInsertTracks(self, gesture):
		gesture.send()
		fg = api.getForegroundObject()
		if fg.windowClassName == "TTrackInsertForm":
			ui.message("Scan start")
			self.libraryScanning = True

	# Report library scan (number of items scanned) in the background.
	def monitorLibraryScan(self):
		t = threading.Thread(target=self.libraryScanReporter)
		t.name = "SPLLibraryScanReporter"
		t.daemon = True
		t.start()

	def libraryScanReporter(self):
		countA = sendMessage(SPLWin, 1024, 0, 32)
		time.sleep(0.1)
		countB = sendMessage(SPLWin, 1024, 0, 32)
		scanIter = 0
		while countA != countB:
			countA = countB
			time.sleep(1)
			# Do not continue if we're back on insert tracks form.
			if api.getForegroundObject().windowClassName == "TTrackInsertForm":
				return
			countB, scanIter = sendMessage(SPLWin, 1024, 0, 32), scanIter+1
			if scanIter%5 == 0:
				if self.libraryScanProgress == 2:
					tones.beep(550, 100) if self.beepAnnounce else ui.message("Scanning")
				elif self.libraryScanProgress == 3:
					if self.beepAnnounce:
						tones.beep(550, 100)
						ui.message("{itemCount}".format(itemCount = countB))
					else: ui.message("{itemCount} items scanned".format(itemCount = countB))
		self.libraryScanning = False
		if self.beepAnnounce: tones.beep(370, 100)
		else: ui.message("Scan complete with {itemCount} items".format(itemCount = countB))

	# SPL Assistant: reports status on playback, operation, etc.
	# Used layer command approach to save gesture assignments.
	# Most were borrowed from JFW and Window-Eyes layer scripts.

	# Set up the layer script environment.
	def getScript(self, gesture):
		if not self.SPLAssistant: return appModuleHandler.AppModule.getScript(self, gesture)
		script = appModuleHandler.AppModule.getScript(self, gesture)
		if not script: script = finally_(self.script_error, self.finish)
		return finally_(script, self.finish)

	def finish(self):
		self.SPLAssistant = False
		self.clearGestureBindings()
		self.bindGestures(self.__gestures)
		if self.cartExplorer:
			self.buildFNCarts()
			self.buildNumberCarts()

	def script_error(self, gesture):
		tones.beep(120, 100)

	# SPL Assistant flag.
	SPLAssistant = False

	# The SPL Assistant layer driver.

	def script_SPLAssistantToggle(self, gesture):
		# Enter the layer command if an only if we're in the track list to allow easier gesture assignment.
		if api.getForegroundObject().windowClassName != "TStudioForm":
			gesture.send()
			return
		if self.SPLAssistant:
			self.script_error(gesture)
			return
		# To prevent entering wrong gesture while the layer is active.
		self.clearGestureBindings()
		self.bindGestures(self.__SPLAssistantGestures)
		self.SPLAssistant = True
		tones.beep(512, 10)
	# Translators: Input help mode message for a layer command in Station Playlist Studio.
	script_SPLAssistantToggle.__doc__=_("The SPL Assistant layer command. See the add-on guide for more information on available commands.")

	# Status table keys
	SPLPlayStatus = 0
	SPLSystemStatus = 1
	SPLHourTrackDuration = 2
	SPLHourSelectedDuration = 3
	SPLNextTrackTitle = 4
	SPLPlaylistRemainingDuration = 5

	# Table of child constants based on versions
	# These are scattered throughout the screen, so one can use foreground.children[index] to fetch them.
	# Because 4.x and 5.x (an perhaps future releases) uses different screen layout, look up the needed constant from the table below (row = info needed, column = version).
	statusObjs={
		SPLPlayStatus:[0, 5], # Play status, mic, etc.
		SPLSystemStatus:[-2, -3], # The second status bar containing system status such as up time.
		SPLHourTrackDuration:[13, 17], # For track duration for the given hour marker.
		SPLHourSelectedDuration:[14, 18], # In case the user selects one or more tracks in a given hour.
		SPLNextTrackTitle:[2, 7], # Name and duration of the next track if any.
		SPLPlaylistRemainingDuration:[12, 16], # Remaining time for the current playlist.
	}

	# Called in the layer commands themselves.
	def status(self, infoIndex):
		ver, fg = self.productVersion, api.getForegroundObject()
		if ver.startswith("4"): statusObj = self.statusObjs[infoIndex][0]
		elif ver.startswith("5"): statusObj = self.statusObjs[infoIndex][1]
		return fg.children[statusObj]

	# The layer commands themselves.

	def script_sayPlayStatus(self, gesture):
		obj = self.status(self.SPLPlayStatus).children[0]
		ui.message(obj.name)

	def script_sayAutomationStatus(self, gesture):
		obj = self.status(self.SPLPlayStatus).children[1]
		ui.message(obj.name)

	def script_sayMicStatus(self, gesture):
		obj = self.status(self.SPLPlayStatus).children[2]
		ui.message(obj.name)

	def script_sayLineInStatus(self, gesture):
		obj = self.status(self.SPLPlayStatus).children[3]
		ui.message(obj.name)

	def script_sayRecToFileStatus(self, gesture):
		obj = self.status(self.SPLPlayStatus).children[4]
		ui.message(obj.name)

	def script_sayCartEditStatus(self, gesture):
		obj = self.status(self.SPLPlayStatus).children[5]
		ui.message(obj.name)

	def script_sayHourTrackDuration(self, gesture):
		obj = self.status(self.SPLHourTrackDuration).firstChild
		ui.message(obj.name)

	def script_sayHourSelectedTrackDuration(self, gesture):
		obj = self.status(self.SPLHourSelectedDuration).firstChild
		ui.message(obj.name)

	def script_sayPlaylistRemainingDuration(self, gesture):
		obj = self.status(self.SPLPlaylistRemainingDuration).children[1]
		ui.message(obj.name)

	def script_sayPlaylistModified(self, gesture):
		obj = self.status(self.SPLSystemStatus).lastChild
		ui.message(obj.name)

	def script_sayNextTrackTitle(self, gesture):
		obj = self.status(self.SPLNextTrackTitle).firstChild
		# Translators: Presented when there is no information for the next track.
		ui.message(_("No next track scheduled or no track is playing")) if obj.name is None else ui.message(obj.name)

	def script_sayUpTime(self, gesture):
		obj = self.status(self.SPLSystemStatus).firstChild
		ui.message(obj.name)

	def script_sayScheduledTime(self, gesture):
		obj = self.status(self.SPLSystemStatus).children[1]
		ui.message(obj.name)

	def script_sayListenerCount(self, gesture):
		obj = self.status(self.SPLSystemStatus).children[3]
		# Translators: Presented when there is no listener count information.
		ui.message(obj.name) if obj.name is not None else ui.message(_("Listener count not found"))

	def script_sayTrackPitch(self, gesture):
		obj = self.status(self.SPLSystemStatus).children[4]
		ui.message(obj.name)

	# Few toggle/misc scripts that may be excluded from the layer later.

	def script_libraryScanMonitor(self, gesture):
		if not self.libraryScanning:
			self.monitorLibraryScan()
			ui.message("Monitoring library scan")
		else: ui.message("Scanning is in progress")


	__SPLAssistantGestures={
		"kb:p":"sayPlayStatus",
		"kb:a":"sayAutomationStatus",
		"kb:m":"sayMicStatus",
		"kb:l":"sayLineInStatus",
		"kb:r":"sayRecToFileStatus",
		"kb:t":"sayCartEditStatus",
		"kb:h":"sayHourTrackDuration",
		"kb:shift+h":"sayHourSelectedTrackDuration",
		"kb:d":"sayPlaylistRemainingDuration",
		"kb:y":"sayPlaylistModified",
		"kb:u":"sayUpTime",
		"kb:n":"sayNextTrackTitle",
		"kb:i":"sayListenerCount",
		"kb:s":"sayScheduledTime",
		"kb:shift+p":"sayTrackPitch",
		"kb:shift+r":"libraryScanMonitor"
	}

	__gestures={
		"kb:control+alt+t":"sayRemainingTime",
		"kb:alt+shift+t":"sayElapsedTime",
		"kb:shift+nvda+f12":"sayBroadcasterTime",
		"kb:control+nvda+1":"toggleBeepAnnounce",
		"kb:control+nvda+2":"setEndOfTrackTime",
		"kb:alt+nvda+2":"setSongRampTime",
		"kb:control+nvda+f":"findTrack",
		"kb:nvda+f3":"findTrackNext",
		"kb:shift+nvda+f3":"findTrackPrevious",
		"kb:control+nvda+3":"toggleCartExplorer",
		"kb:alt+nvda+r":"setLibraryScanProgress",
		"kb:control+shift+r":"startScanFromInsertTracks",
		#"kb:control+nvda+`":"SPLAssistantToggle"
	}<|MERGE_RESOLUTION|>--- conflicted
+++ resolved
@@ -171,19 +171,17 @@
 
 	# JL's additions
 
-<<<<<<< HEAD
 	# Save configuration when terminating.
 	def terminate(self):
 		global SPLConfig
 		if SPLConfig is not None: SPLConfig.write()
-=======
+
 	# Continue monitoring library scans among other focus loss management.
 	def event_loseFocus(self, obj, nextHandler):
 		fg = api.getForegroundObject()
 		if fg.windowClassName == "TTrackInsertForm":
 			if self.libraryScanning: self.monitorLibraryScan()
 		nextHandler()
->>>>>>> 936305c0
 
 	# Script sections (for ease of maintenance):
 	# Time-related: elapsed time, end of track alarm, etc.
