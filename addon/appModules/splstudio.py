--- conflicted
+++ resolved
@@ -819,10 +819,6 @@
 				# Translators: Presented after library scan is done.
 				ui.message(_("Scan complete with {itemCount} items").format(itemCount = countB))
 
-<<<<<<< HEAD
-	# Track Dial
-	# See the overlay class driver for more information.
-=======
 	# Some handlers for native commands.
 
 	# In Studio 5.0x, when deleting a track, NVDA announces wrong track item due to focus bouncing.
@@ -839,7 +835,6 @@
 					focus.setFocus()
 					self.deletedFocusObj = False
 					focus.setFocus()
->>>>>>> 2e2d41a2
 
 
 	# SPL Assistant: reports status on playback, operation, etc.
