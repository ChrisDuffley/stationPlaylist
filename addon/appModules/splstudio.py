--- conflicted
+++ resolved
@@ -246,13 +246,8 @@
 	# Misc scripts: track finder and others.
 	# SPL Assistant layer: status commands.
 
-<<<<<<< HEAD
 	# A few time related scripts (elapsed time, remaining time, etc.).
 
-	SPLBroadcasterTime = 13
-
-=======
->>>>>>> d4f4bdee
 	# Speak any time-related errors.
 	# Message type: error message.
 	timeMessageErrors={
@@ -266,7 +261,7 @@
 		4:_("Cannot obtain time in hours, minutes and seconds")
 	}
 
-	# Emergency patch: Call SPL API for important time messages.
+	# Call SPL API for important time messages.
 	def timeAPI(self, arg):
 		SPLWin = user32.FindWindowA("SPLStudio", None)
 		t = sendMessage(SPLWin, 1024, arg, 105)
@@ -284,27 +279,6 @@
 					tm2 = "0" + str(tm2)
 			ui.message("{a}:{b}".format(a = tm1, b = tm2))
 
-<<<<<<< HEAD
-	# Let the scripts call the below time message function to reduce code duplication and to improve readability.
-	def timeMessage(self, messageType, timeObj, timeObjChild=0):
-=======
-	# Let the scripts that doesn't rely on API to call the below time message function to reduce code duplication and to improve readability.
-	# @Deprecated and commented out: To be repurposed in a future release.
-	"""def timeMessage(self, messageType, timeObj, timeObjChild=0):
->>>>>>> d4f4bdee
-		fgWindow = api.getForegroundObject()
-		if fgWindow.windowClassName == "TStudioForm":
-			if not self.spl510used and self.SPLCurVersion >= "5.10" and fgWindow.children[5].role != controlTypes.ROLE_STATUSBAR:
-				self.spl510used = True
-			if self.spl510used: timeObj += 1
-			if timeObjChild == 0:
-				obj = fgWindow.children[timeObj].firstChild
-			else: obj = fgWindow.children[timeObj].children[timeObjChild]
-			msg = obj.name
-		else:
-			msg = self.timeMessageErrors[messageType]
-		ui.message(msg)"""
-
 	# Scripts which rely on API.
 	def script_sayRemainingTime(self, gesture):
 		if self.SPLCurVersion >= SPLMinVersion:
@@ -333,29 +307,28 @@
 
 	def script_sayBroadcasterTime(self, gesture):
 		# Says things such as "25 minutes to 2" and "5 past 11".
-		fgWindow = api.getForegroundObject()
-		if fgWindow.windowClassName == "TStudioForm":
-			# Parse the local time and say it similar to how Studio presents broadcaster time.
-			h, m = time.localtime()[3], time.localtime()[4]
-			if h not in (0, 12):
-				h %= 12
-			if m == 0:
-				if h == 0: h+=12
-				broadcasterTime = "{hour} o'clock".format(hour = h)
-			elif 1 <= m <= 30:
-				if h == 0: h+=12
-				broadcasterTime = "{minute} min past {hour}".format(minute = m, hour = h)
-			else:
-				if h == 12: h = 1
-				m = 60-m
-				broadcasterTime = "{minute} min to {hour}".format(minute = m, hour = h)
-			ui.message(broadcasterTime)
-		else:
-<<<<<<< HEAD
+		if self.SPLCurVersion >= SPLMinVersion:
+			fgWindow = api.getForegroundObject()
+			if fgWindow.windowClassName == "TStudioForm":
+				# Parse the local time and say it similar to how Studio presents broadcaster time.
+				h, m = time.localtime()[3], time.localtime()[4]
+				if h not in (0, 12):
+					h %= 12
+				if m == 0:
+					if h == 0: h+=12
+					broadcasterTime = "{hour} o'clock".format(hour = h)
+				elif 1 <= m <= 30:
+					if h == 0: h+=12
+					broadcasterTime = "{minute} min past {hour}".format(minute = m, hour = h)
+				else:
+					if h == 12: h = 1
+					m = 60-m
+					broadcasterTime = "{minute} min to {hour}".format(minute = m, hour = h+1)
+				ui.message(broadcasterTime)
+			else:
+				ui.message(self.timeMessageErrors[3])
+		else:
 			ui.message(_("This version of Studio is no longer supported"))
-=======
-			ui.message(self.timeMessageErrors[3])
->>>>>>> d4f4bdee
 	# Translators: Input help mode message for a command in Station Playlist Studio.
 	script_sayBroadcasterTime.__doc__=_("Announces broadcaster time.")
 
