--- conflicted
+++ resolved
@@ -302,66 +302,12 @@
 			role = obj.role
 			if obj.windowClassName == "TTntListView.UnicodeClass" and fg.windowClassName == "TStudioForm" and role == controlTypes.ROLE_LISTITEM:
 				clsList.insert(0, SPL510TrackItem)
-<<<<<<< HEAD
 			elif obj.windowClassName == "TListView" and fg.windowClassName == "TStudioForm" and role == controlTypes.ROLE_CHECKBOX:
 				clsList.insert(0, SPLTrackItem)
 
 	# Keep an eye on library scans in insert tracks window.
 	libraryScanning = False
 	scanCount = 0
-=======
-			# For now, ignore track entries for earlier Studio versions.
-			"""elif obj.windowClassName == "TListView" and fg.windowClassName == "TStudioForm" and role == controlTypes.ROLE_CHECKBOX:
-				clsList.insert(0, SPLTrackItem)"""
-
-	# populate end of track and intro time alarm settings separately.
-	unexpectedConfig = False
-	try:
-		# Manually correct config mistakes (it'll be automated in add-on 5.0).
-		SPLEndOfTrackTime = SPLConfig["EndOfTrackTime"]
-		if (len(SPLEndOfTrackTime) != 5
-		or not SPLEndOfTrackTime.startswith("00:")
-		or SPLEndOfTrackTime[2] != ":"
-		or not SPLEndOfTrackTime.split(":")[1].isdigit()):
-			SPLEndOfTrackTime = "00:05"
-			# Tell NVDA to write the config again.
-			unexpectedConfig = True
-			SPLConfig["EndOfTrackTime"] = SPLEndOfTrackTime
-	except KeyError:
-		SPLEndOfTrackTime = "00:05"
-	try:
-		SPLSongRampTime = SPLConfig["SongRampTime"]
-		if (len(SPLSongRampTime) != 5
-		or not SPLSongRampTime.startswith("00:0")
-		or SPLSongRampTime[2] != ":"
-		or not SPLSongRampTime[-1].isdigit()):
-			SPLSongRampTime = "00:05"
-			unexpectedConfig = True
-			SPLConfig["SongRampTime"] = SPLSongRampTime
-	except KeyError:
-		SPLSongRampTime = "00:05"
-	# Keep an eye on library scans in insert tracks window.
-	libraryScanning = False
-	scanCount = 0
-	# Microphone alarm.
-	try:
-		try:
-			micAlarm = int(SPLConfig["MicAlarm"])
-		except ValueError:
-			micAlarm = 0
-			unexpectedConfig = True
-			SPLConfig["MicAlarm"] = micAlarm
-		if micAlarm < 0:
-			micAlarm = 0
-			unexpectedConfig = True
-			SPLConfig["MicAlarm"] = micAlarm
-	except KeyError:
-		micAlarm = 0
-	# Rewrite the config.
-	if unexpectedConfig:
-		runConfigErrorDialog()
-		unexpectedConfig = False
->>>>>>> fc299ec4
 	# For SPL 5.10: take care of some object child constant changes across builds.
 	spl510used = False
 	# For 5.0X and earlier: prevent NVDA from announcing scheduled time multiple times.
