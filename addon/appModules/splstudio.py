--- conflicted
+++ resolved
@@ -663,16 +663,9 @@
 			# Translators: Presented when library scanning is finished.
 			ui.message(_("{itemCount} items in the library").format(itemCount = countB))
 		else:
-<<<<<<< HEAD
-			t = threading.Thread(target=self.libraryScanReporter, args=(SPLWin, countA, countB, parem))
-			t.name = "SPLLibraryScanReporter"
-			t.daemon = True
-			t.start()
-=======
 			libScanT = threading.Thread(target=self.libraryScanReporter, args=(SPLWin, countA, countB))
 			libScanT.daemon = True
 			libScanT.start()
->>>>>>> d286174d
 
 	def libraryScanReporter(self, SPLWin, countA, countB, parem):
 		scanIter = 0
