--- conflicted
+++ resolved
@@ -13,12 +13,9 @@
 
 from functools import wraps
 import os
-<<<<<<< HEAD
 from configobj import ConfigObj
-=======
 import time
 import threading
->>>>>>> 32ef9bfc
 import controlTypes
 import appModuleHandler
 import api
@@ -54,15 +51,14 @@
 # Use appModule.productVersion to decide what to do with 4.x and 5.x.
 SPLMinVersion = "5.00" # Check the version string against this. If it is less, use a different procedure for some routines.
 
-<<<<<<< HEAD
 # Configuration management )4.0 and later; will not be ported to 3.x).
 if os.path.isfile(os.path.join(config.getUserDefaultConfigPath(), "splstudio.ini")):
 	SPLConfig = ConfigObj(os.path.join(config.getUserDefaultConfigPath(), "splstudio.ini"))
 else: SPLConfig = None
-=======
+
 # Keep a handle to SPL window for various features.
 SPLWin = user32.FindWindowA("SPLStudio", None)
->>>>>>> 32ef9bfc
+
 
 class AppModule(appModuleHandler.AppModule):
 
@@ -94,17 +90,13 @@
 				obj.name = fieldName.text
 
 	# Check the following variable for end of track announcement.
-<<<<<<< HEAD
 	try:
 		SPLEndOfTrackTime = SPLConfig["EndOfTrackTime"]
 	except KeyError:
 		SPLEndOfTrackTime = "00:05"
-=======
-	SPLEndOfTrackTime = "00:05" # Should be adjustable by the user in the end. Also find a way to announce this even if SPL Studio is minimized.
 	# Keep an eye on library scans in insert tracks window.
 	libraryScanning = False
 	scanCount = 0
->>>>>>> 32ef9bfc
 
 	# Automatically announce mic, line in, etc changes
 	# These items are static text items whose name changes.
