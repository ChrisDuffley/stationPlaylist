# Station Playlist Studio
# An app module and global plugin package for NVDA
# Copyright 2011, 2013-2014, Geoff Shang, Joseph Lee and others, released under GPL.
# The primary function of this appModule is to provide meaningful feedback to users of SplStudio
# by allowing speaking of items which cannot be easily found.
# Version 0.01 - 7 April 2011:
# Initial release: Jamie's focus hack plus auto-announcement of status items.
# Additional work done by Joseph Lee and other contributors.
# For SPL Studio Controller, focus movement, SAM Encoder support and other utilities, see the global plugin version of this app module.

# Minimum version: SPL 5.00, NvDA 2014.3.

from functools import wraps
import os
from configobj import ConfigObj
import time
import threading
import controlTypes
import appModuleHandler
import api
import globalVars
import review
import scriptHandler
import ui
import nvwave
import speech
import braille
import gui
import wx
from winUser import user32, sendMessage
from winKernel import GetTimeFormat, LOCALE_USER_DEFAULT
from NVDAObjects.IAccessible import IAccessible
import textInfos
import tones
import addonHandler
addonHandler.initTranslation()

# The finally function for status announcement scripts in this module (source: Tyler Spivey's code).
def finally_(func, final):
	"""Calls final after func, even if it fails."""
	def wrap(f):
		@wraps(f)
		def new(*args, **kwargs):
			try:
				func(*args, **kwargs)
			finally:
				final()
		return new
	return wrap(final)

# Use appModule.productVersion to decide what to do with 4.x and 5.x.
SPLMinVersion = "5.00" # Add-on 4.0 will not work properly in SPL 4.x anymore.

# Configuration management )4.0 and later; will not be ported to 3.x).
SPLConfig = ConfigObj(os.path.join(globalVars.appArgs.configPath, "splstudio.ini"))

# A placeholder thread.
micAlarmT = None
libScanT = None # Library scanner.

# Braille and play a sound in response to an alarm or an event.
def messageSound(wavFile, message):
	nvwave.playWaveFile(wavFile)
	braille.handler.message(message)

# Controls which require special handling.
class SPL510TrackItem(IAccessible):

	def script_select(self, gesture):
		gesture.send()
		speech.speakMessage(self.name)

	__gestures={"kb:space":"select"}


class AppModule(appModuleHandler.AppModule):

	# Translators: Script category for Station Playlist commands in input gestures dialog.
	scriptCategory = _("Station Playlist Studio")

	# Play beeps instead of announcing toggles.
	beepAnnounce = False
	SPLCurVersion = appModuleHandler.AppModule.productVersion

	def event_NVDAObject_init(self, obj):
		# Radio button group names are not recognized as grouping, so work around this.
		if obj.windowClassName == "TRadioGroup":
			obj.role = controlTypes.ROLE_GROUPING
		# In certain edit fields and combo boxes, the field name is written to the screen, and there's no way to fetch the object for this text. Thus use review position text.
		elif obj.windowClassName in ["TEdit", "TComboBox"] and obj.name is None:
			fieldName, fieldObj  = review.getScreenPosition(obj)
			fieldName.expand(textInfos.UNIT_LINE)
			if obj.windowClassName == "TComboBox":
				obj.name = fieldName.text.replace(obj.windowText, "")
			else:
				obj.name = fieldName.text

	# Some controls which needs special routines.
	def chooseNVDAObjectOverlayClasses(self, obj, clsList):
		fg = api.getForegroundObject()
		if fg:
			role = obj.role
			if obj.windowClassName == "TTntListView.UnicodeClass" and fg.windowClassName == "TStudioForm" and role == controlTypes.ROLE_LISTITEM and obj.name is not None:
				clsList.insert(0, SPL510TrackItem)

	# populate end of track and intro time alarm settings separately.
	try:
		SPLEndOfTrackTime = SPLConfig["EndOfTrackTime"]
	except KeyError:
		SPLEndOfTrackTime = "00:05"
	try:
		SPLSongRampTime = SPLConfig["SongRampTime"]
	except KeyError:
		SPLSongRampTime = "00:05"
	# Keep an eye on library scans in insert tracks window.
	libraryScanning = False
	scanCount = 0
	# Microphone alarm.
	try:
		micAlarm = int(SPLConfig["MicAlarm"])
	except KeyError:
		micAlarm = 0
	# For SPL 5.10: take care of some object child constant changes across builds.
	spl510used = False

	# Automatically announce mic, line in, etc changes
	# These items are static text items whose name changes.
	# Note: There are two status bars, hence the need to exclude Up time so it doesn't announce every minute.
	# Unfortunately, Window handles and WindowControlIDs seem to change, so can't be used.
	def event_nameChange(self, obj, nextHandler):
		# Do not let NvDA get name for None object when SPL window is maximized.
		if not obj.name:
			return
		if obj.windowClassName == "TStatusBar" and not obj.name.startswith("  Up time:"):
			# Special handling for Play Status
			fgWinClass = api.getForegroundObject().windowClassName
			if obj.IAccessibleChildID == 1:
				if fgWinClass == "TStudioForm":
					# Strip off "  Play status: " for brevity only in main playlist window.
					ui.message(obj.name[15:])
				elif fgWinClass == "TTrackInsertForm" and self.libraryScanProgress > 0:
					# If library scan is in progress, announce its progress.
					self.scanCount+=1
					if self.scanCount%100 == 0:
						if self.libraryScanProgress == self.libraryScanMessage:
							tones.beep(550, 100) if self.beepAnnounce else ui.message("Scanning")
						elif self.libraryScanProgress == self.libraryScanNumbers:
							if self.beepAnnounce: tones.beep(550, 100)
							ui.message(obj.name[1:obj.name.find("]")])
					if "Loading" in obj.name and not self.libraryScanning:
						self.libraryScanning = True
					elif "match" in obj.name and self.libraryScanning:
						tones.beep(370, 100) if self.beepAnnounce else ui.message("Scan complete")
						self.libraryScanning = False
						self.scanCount = 0
			else:
				# Even with beeps enabled, be sure to announce scheduled time and name of the playing cart.
				if obj.name.startswith("Scheduled for") or obj.name.startswith("Cart") and obj.IAccessibleChildID == 3:
					ui.message(obj.name)
				elif not (obj.name.endswith(" On") or obj.name.endswith(" Off")):
					# Announce status information that does not contain toggle messages.
					ui.message(obj.name)
				if self.beepAnnounce:
					# User wishes to hear beeps instead of words. The beeps are power on and off sounds from PAC Mate Omni.
					beep = obj.name.split()
					stat = beep[-1]
					wavDir = os.path.dirname(__file__)
					# Play a wave file based on on/off status.
					if stat == "Off":
						wavFile = os.path.join(wavDir, "SPL_off.wav")
					elif stat == "On":
						wavFile = os.path.join(wavDir, "SPL_on.wav")
					# Yet another Studio 5.10 fix: sometimes, status bar fires this event once more.
					try:
						messageSound(wavFile, obj.name)
					except:
						return
				else:
					ui.message(obj.name)
			if self.cartExplorer or self.micAlarm:
				# Activate mic alarm or announce when cart explorer is active.
				self.doExtraAction(obj.name)
		# Monitor the end of track and song intro time and announce it.
		elif obj.windowClassName == "TStaticText": # For future extensions.
			if obj.simplePrevious != None:
				if obj.simplePrevious.name == "Remaining Time":
					# End of track for SPL 5.x.
					if self.brailleTimer in [self.brailleTimerEnding, self.brailleTimerBoth]: #and "00:00" < obj.name <= self.SPLEndOfTrackTime:
						braille.handler.message(obj.name)
					if obj.name == self.SPLEndOfTrackTime:
						tones.beep(440, 200)
				if obj.simplePrevious.name == "Remaining Song Ramp":
					# Song intro for SPL 5.x.
					if self.brailleTimer in [self.brailleTimerIntro, self.brailleTimerBoth]: #and "00:00" < obj.name <= self.SPLSongRampTime:
						braille.handler.message(obj.name)
					if obj.name == self.SPLSongRampTime:
						tones.beep(512, 400)
		# Clean this mess with a more elegant solution.
		nextHandler()

	# JL's additions

	# Perform extra action in specific situations (mic alarm, for example).
	def doExtraAction(self, status):
		global micAlarmT
		if self.cartExplorer:
			if status == "Cart Edit On":
				# Translators: Presented when cart edit mode is toggled on while cart explorer is on.
				ui.message(_("Cart explorer is active"))
			elif status == "Cart Edit Off":
				# Translators: Presented when cart edit mode is toggled off while cart explorer is on.
				ui.message(_("Please reenter cart explorer to view updated cart assignments"))
		if self.micAlarm:
			# Play an alarm sound from Braille Sense U2.
			micAlarmWav = os.path.join(os.path.dirname(__file__), "SPL_MicAlarm.wav")
			# Translators: Presented in braille when microphone was on for more than a specified time in microphone alarm dialog.
			micAlarmMessage = _("Warning: Microphone active")
			# Use a timer to play a tone when microphone was active for more than the specified amount.
			if status == "Microphone On":
				micAlarmT = threading.Timer(self.micAlarm, messageSound, args=[micAlarmWav, micAlarmMessage])
				try:
					micAlarmT.start()
				except RuntimeError:
					micAlarmT = threading.Timer(self.micAlarm, messageSound, args=[micAlarmWav, micAlarmMessage])
					micAlarmT.start()
			elif status == "Microphone Off":
				if micAlarmT is not None: micAlarmT.cancel()
				micAlarmT = None


				# Continue monitoring library scans among other focus loss management.
	def event_loseFocus(self, obj, nextHandler):
		global libScanT
		fg = api.getForegroundObject()
		if fg.windowClassName == "TTrackInsertForm" and self.libraryScanning:
			if not libScanT or (libScanT and not libScanT.isAlive()):
				self.monitorLibraryScan()
		nextHandler()

	# Call SPL API to obtain needed values.
	# This is needed for some Assistant and time commands.
	# A thin wrapper around user32.SendMessage and calling a callback if defined.
	def statusAPI(self, arg, command, func=None, ret=False):
		SPLWin = user32.FindWindowA("SPLStudio", None)
		val = sendMessage(SPLWin, 1024, arg, command)
		if ret:
			return val
		if func:
			func(val)

	# Save configuration when terminating.
	def terminate(self):
		if SPLConfig is not None: SPLConfig.write()

	# Script sections (for ease of maintenance):
	# Time-related: elapsed time, end of track alarm, etc.
	# Misc scripts: track finder and others.
	# SPL Assistant layer: status commands.

	# A few time related scripts (elapsed time, remaining time, etc.).

	# Speak any time-related errors.
	# Message type: error message.
	timeMessageErrors={
		# Translators: Presented when remaining time is unavailable.
		1:_("Remaining time not available"),
		# Translators: Presented when elapsed time is unavailable.
		2:_("Elapsed time not available"),
		# Translators: Presented when broadcaster time is unavailable.
			3:_("Broadcaster time not available"),
		# Translators: Presented when time information is unavailable.
		4:_("Cannot obtain time in hours, minutes and seconds")
	}

<<<<<<< HEAD
	# Specific to time scripts using Studio API.
	def announceTime(self, t):
=======
	# Call SPL API for important time messages.
	def timeAPI(self, arg):
		SPLWin = user32.FindWindowA("SPLStudio", None)
		t = sendMessage(SPLWin, 1024, arg, 105)
>>>>>>> c1da6b9a
		if t < 0:
			ui.message("00:00")
		else:
			tm = (t/1000)+1
			if tm < 60:
				tm1, tm2 = "00", tm
			else:
				tm1, tm2 = tm/60, tm%60
				if tm1 < 10:
					tm1 = "0" + str(tm1)
				if tm2 < 10:
					tm2 = "0" + str(tm2)
			ui.message("{a}:{b}".format(a = tm1, b = tm2))

<<<<<<< HEAD
	# Let the scripts call the below time message function to reduce code duplication and to improve readability.
	# This is utilized for ones which doens't return via the API.
	def timeMessage(self, messageType, timeObj, timeObjChild=0):
		fgWindow = api.getForegroundObject()
		if fgWindow.windowClassName == "TStudioForm":
			if not self.spl510used and self.SPLCurVersion >= "5.10" and fgWindow.children[5].role != controlTypes.ROLE_STATUSBAR:
				self.spl510used = True
			if self.spl510used: timeObj += 1
			if timeObjChild == 0:
				obj = fgWindow.children[timeObj].firstChild
			else: obj = fgWindow.children[timeObj].children[timeObjChild]
			msg = obj.name
		else:
			msg = self.timeMessageErrors[messageType]
		ui.message(msg)

=======
>>>>>>> c1da6b9a
	# Scripts which rely on API.
	def script_sayRemainingTime(self, gesture):
		if self.SPLCurVersion >= SPLMinVersion:
			fgWindow = api.getForegroundObject()
			if fgWindow.windowClassName == "TStudioForm":
				self.statusAPI(3, 105, self.announceTime)
			else:
				ui.message(self.timeMessageErrors[1])
		else:
			# Translators: Presented when trying to use an add-on command in an unsupported version of StationPlaylist Studio.
			ui.message(_("This version of Studio is no longer supported"))
	# Translators: Input help mode message for a command in Station Playlist Studio.
	script_sayRemainingTime.__doc__=_("Announces the remaining track time.")

	def script_sayElapsedTime(self, gesture):
		if self.SPLCurVersion >= SPLMinVersion:
			fgWindow = api.getForegroundObject()
			if fgWindow.windowClassName == "TStudioForm":
				self.statusAPI(0, 105, self.announceTime)
			else:
				ui.message(self.timeMessageErrors[2])
		else:
			ui.message(_("This version of Studio is no longer supported"))
	# Translators: Input help mode message for a command in Station Playlist Studio.
	script_sayElapsedTime.__doc__=_("Announces the elapsed time for the currently playing track.")

	def script_sayBroadcasterTime(self, gesture):
		# Says things such as "25 minutes to 2" and "5 past 11".
		if self.SPLCurVersion >= SPLMinVersion:
			fgWindow = api.getForegroundObject()
			if fgWindow.windowClassName == "TStudioForm":
				# Parse the local time and say it similar to how Studio presents broadcaster time.
				h, m = time.localtime()[3], time.localtime()[4]
				if h not in (0, 12):
					h %= 12
				if m == 0:
					if h == 0: h+=12
					broadcasterTime = "{hour} o'clock".format(hour = h)
				elif 1 <= m <= 30:
					if h == 0: h+=12
					broadcasterTime = "{minute} min past {hour}".format(minute = m, hour = h)
				else:
					if h == 12: h = 1
					m = 60-m
					broadcasterTime = "{minute} min to {hour}".format(minute = m, hour = h+1)
				ui.message(broadcasterTime)
			else:
				ui.message(self.timeMessageErrors[3])
		else:
			ui.message(_("This version of Studio is no longer supported"))
	# Translators: Input help mode message for a command in Station Playlist Studio.
	script_sayBroadcasterTime.__doc__=_("Announces broadcaster time.")

	def script_sayCompleteTime(self, gesture):
		# Says complete time in hours, minutes and seconds via kernel32's routines.
		if self.SPLCurVersion >= SPLMinVersion :
			if api.getForegroundObject().windowClassName == "TStudioForm":
				ui.message(GetTimeFormat(LOCALE_USER_DEFAULT, 0, None, None))
			else:
				ui.message(self.timeMessageErrors[4])
		else:
			ui.message(_("This version of Studio is no longer supported"))
	# Translators: Input help mode message for a command in Station Playlist Studio.
	script_sayCompleteTime.__doc__=_("Announces time including seconds.")

	# Set the end of track alarm time between 1 and 59 seconds.

	def script_setEndOfTrackTime(self, gesture):
		timeVal = long(self.SPLEndOfTrackTime[-2:])
		# Translators: A dialog message to set end of track alarm (curAlarmSec is the current end of track alarm in seconds).
		timeMSG = _("Enter end of track alarm time in seconds (currently {curAlarmSec})").format(curAlarmSec = timeVal)
		dlg = wx.NumberEntryDialog(gui.mainFrame,
		timeMSG, "",
		# Translators: The title of end of track alarm dialog.
		_("End of track alarm"),
		timeVal, 1, 59)
		def callback(result):
			global SPLConfig
			if result == wx.ID_OK:
				if dlg.GetValue() <= 9: newAlarmSec = "0" + str(dlg.GetValue())
				else: newAlarmSec = str(dlg.GetValue())
				self.SPLEndOfTrackTime = self.SPLEndOfTrackTime.replace(self.SPLEndOfTrackTime[-2:], newAlarmSec)
				if SPLConfig is not None: SPLConfig["EndOfTrackTime"] = self.SPLEndOfTrackTime
		gui.runScriptModalDialog(dlg, callback)
	# Translators: Input help mode message for a command in Station Playlist Studio.
	script_setEndOfTrackTime.__doc__=_("sets end of track alarm (default is 5 seconds).")

	# Set song ramp (introduction) time between 1 and 9 seconds.

	def script_setSongRampTime(self, gesture):
		rampVal = long(self.SPLSongRampTime[-1])
		# Translators: A dialog message to set song ramp alarm (curRampSec is the current intro monitoring alarm in seconds).
		timeMSG = _("Enter song intro alarm time in seconds (currently {curRampSec})").format(curRampSec = rampVal)
		dlg = wx.NumberEntryDialog(gui.mainFrame,
		timeMSG, "",
		# Translators: The title of song intro alarm dialog.
		_("Song intro alarm"),
		rampVal, 1, 9)
		def callback(result):
			if result == wx.ID_OK:
					self.SPLSongRampTime = self.SPLSongRampTime.replace(self.SPLSongRampTime[-1], str(dlg.GetValue()))
					if SPLConfig is not None: SPLConfig["SongRampTime"] = self.SPLSongRampTime
		gui.runScriptModalDialog(dlg, callback)
	# Translators: Input help mode message for a command in Station Playlist Studio.
	script_setSongRampTime.__doc__=_("sets song intro alarm (default is 5 seconds).")

# Tell NVDA to play a sound when mic was active for a long time.

	def script_setMicAlarm(self, gesture):
		if self.micAlarm:
			# Translators: A dialog message to set microphone active alarm (curAlarmSec is the current mic monitoring alarm in seconds).
			timeMSG = _("Enter microphone alarm time in seconds (currently {curAlarmSec}, 0 disables the alarm)").format(curAlarmSec = self.micAlarm)
		else:
			# Translators: A dialog message when microphone alarm is disabled (set to 0).
			timeMSG = _("Enter microphone alarm time in seconds (currently disabled, 0 disables the alarm)")
		dlg = wx.TextEntryDialog(gui.mainFrame,
		timeMSG,
		# Translators: The title of mic alarm dialog.
		_("Microphone alarm"),
		defaultValue=str(self.micAlarm))
		def callback(result):
			if result == wx.ID_OK:
				if not dlg.GetValue().isdigit():
					# Translators: The error message presented when incorrect alarm time value has been entered.
					wx.CallAfter(gui.messageBox, _("Incorrect value entered."),
					# Translators: Standard title for error dialog (copy this from main nvda.po file).
					_("Error"),wx.OK|wx.ICON_ERROR)
				else:
					self.micAlarm = int(dlg.GetValue())
					if SPLConfig is not None: SPLConfig["MicAlarm"] = self.micAlarm
		gui.runScriptModalDialog(dlg, callback)
	# Translators: Input help mode message for a command in Station Playlist Studio.
	script_setMicAlarm.__doc__=_("Sets microphone alarm (default is 5 seconds).")

	# Other commands (track finder and others)

	# Toggle whether beeps should be heard instead of toggle announcements.

	def script_toggleBeepAnnounce(self, gesture):
		if not self.beepAnnounce:
			self.beepAnnounce = True
			# Translators: Reported when toggle announcement is set to beeps in SPL Studio.
			ui.message(_("Toggle announcement beeps"))
		else:
			self.beepAnnounce = False
			# Translators: Reported when toggle announcement is set to words in SPL Studio.
			ui.message(_("Toggle announcement words"))
	# Translators: Input help mode message for a command in Station Playlist Studio.
	script_toggleBeepAnnounce.__doc__=_("Toggles option change announcements between words and beeps.")

	# Braille timer.
	# Announce end of track and other info via braille.
	brailleTimer = 0
	brailleTimerEnding = 1
	brailleTimerIntro = 2
	brailleTimerBoth = 3 # Both as in intro and track ending.

	# Braille timer settings list and the toggle script.
	brailleTimerSettings=(
		# Translators: A setting in braille timer options.
		(_("Braille timer off")),
		# Translators: A setting in braille timer options.
		(_("Braille track endings")),
		# Translators: A setting in braille timer options.
		(_("Braille intro endings")),
		# Translators: A setting in braille timer options.
		(_("Braille intro and track endings"))
	)

	def script_setBrailleTimer(self, gesture):
		self.brailleTimer= (self.brailleTimer+1) % len(self.brailleTimerSettings)
		ui.message(self.brailleTimerSettings[self.brailleTimer])
	# Translators: Input help mode message for a command in Station Playlist Studio.
	script_setBrailleTimer.__doc__=_("Toggles between various braille timer settings.")

	# The track finder utility for find track script.
	# Perform a linear search to locate the track name and/or description which matches the entered value.
	findText = ""

	def trackFinder(self, text, obj, directionForward=True):
		while obj is not None:
			if text in obj.description or (obj.name and text in obj.name and self.productVersion < "5.10"):
				self.findText = text
				# We need to fire set focus event twice and exit this routine.
				obj.setFocus(), obj.setFocus()
				return
			else:
				obj = obj.next if directionForward else obj.previous
		wx.CallAfter(gui.messageBox,
		# Translators: Standard dialog message when an item one wishes to search is not found (copy this from main nvda.po).
		_("Search string not found."),
		# Translators: Standard error title for find error (copy this from main nvda.po).
		_("Find error"),wx.OK|wx.ICON_ERROR)

	# Find a specific track based on a searched text.
	# Unfortunately, the track list does not provide obj.name (it is None), however obj.description has the actual track entry.

	def script_findTrack(self, gesture):
		if self.spl510debug:
			ui.message(api.getForegroundObject().windowClassName)
		if api.getForegroundObject().windowClassName != "TStudioForm":
			# Translators: Presented when a user attempts to find tracks but is not at the track list.
			ui.message(_("Track finder is available only in track list."))
		elif api.getForegroundObject().windowClassName == "TStudioForm" and api.getFocusObject().role == controlTypes.ROLE_LIST:
			# Translators: Presented when a user wishes to find a track but didn't add any tracks.
			ui.message(_("You need to add at least one track to find tracks."))
		else:
			startObj = api.getFocusObject()
			# Translators: The text of the dialog for finding tracks.
			searchMSG = _("Enter the name of the track you wish to search.")
			dlg = wx.TextEntryDialog(gui.mainFrame,
			searchMSG,
			# Translators: The title of the find tracks dialog.
			_("Find track"), defaultValue=self.findText)
			def callback(result):
				if result == wx.ID_OK:
					if dlg.GetValue() is None: return
					elif dlg.GetValue() == self.findText: self.trackFinder(dlg.GetValue(), startObj.next)
					else: self.trackFinder(dlg.GetValue(), startObj)
			gui.runScriptModalDialog(dlg, callback)
	# Translators: Input help mode message for a command in Station Playlist Studio.
	script_findTrack.__doc__=_("Finds a track in the track list.")

	# Find next and previous scripts.

	def script_findTrackNext(self, gesture):
		if api.getForegroundObject().windowClassName != "TStudioForm": ui.message(_("Track finder is available only in track list."))
		elif api.getForegroundObject().windowClassName == "TStudioForm" and api.getFocusObject().role == controlTypes.ROLE_LIST: ui.message(_("You need to add at least one track to find tracks."))
		else:
			if self.findText == "": self.script_findTrack(gesture)
			else: self.trackFinder(self.findText, api.getFocusObject().next)
	# Translators: Input help mode message for a command in Station Playlist Studio.
	script_findTrackNext.__doc__=_("Finds the next occurrence of the track with the name in the track list.")

	def script_findTrackPrevious(self, gesture):
		if api.getForegroundObject().windowClassName != "TStudioForm": ui.message(_("Track finder is available only in track list."))
		elif api.getForegroundObject().windowClassName == "TStudioForm" and api.getFocusObject().role == controlTypes.ROLE_LIST: ui.message(_("You need to add at least one track to find tracks."))
		else:
			if self.findText == "":
				self.script_findTrack(gesture)
			else: self.trackFinder(self.findText, api.getFocusObject().previous, directionForward=False)
	# Translators: Input help mode message for a command in Station Playlist Studio.
	script_findTrackPrevious.__doc__=_("Finds previous occurrence of the track with the name in the track list.")

	# Cart explorer
	cartExplorer = False
	carts = {} # The carts dictionary (key = cart gesture, item = cart name).

	# Assigning carts.

	def buildFNCarts(self):
		# Used xrange, as it is much faster; change this to range if NvDA core decides to use Python 3.
		for i in xrange(12):
			self.bindGesture("kb:f%s"%(i+1), "cartExplorer")
			self.bindGesture("kb:shift+f%s"%(i+1), "cartExplorer")
			self.bindGesture("kb:control+f%s"%(i+1), "cartExplorer")
			self.bindGesture("kb:alt+f%s"%(i+1), "cartExplorer")

	def buildNumberCarts(self):
		for i in xrange(10):
			self.bindGesture("kb:%s"%(i), "cartExplorer")
			self.bindGesture("kb:shift+%s"%(i), "cartExplorer")
			self.bindGesture("kb:control+%s"%(i), "cartExplorer")
			self.bindGesture("kb:alt+%s"%(i), "cartExplorer")
		# Take care of dash and equals.
		self.bindGesture("kb:-", "cartExplorer"), self.bindGesture("kb:=", "cartExplorer")
		self.bindGesture("kb:shift+-", "cartExplorer"), self.bindGesture("kb:shift+=", "cartExplorer")
		self.bindGesture("kb:control+-", "cartExplorer"), self.bindGesture("kb:control+=", "cartExplorer")
		self.bindGesture("kb:alt+-", "cartExplorer"), self.bindGesture("kb:alt+=", "cartExplorer")

	def cartsBuilder(self, build=True):
		# A function to build and return cart commands.
		if build:
			self.buildFNCarts()
			self.buildNumberCarts()
		else:
			self.clearGestureBindings()
			self.bindGestures(self.__gestures)

	def cartsStr2Carts(self, cartEntry, modifier, n):
		# Parse the cart entry string and insert the cart/cart name pairs into the carts dictionary.
		# n between 1 and 12 = function carts, 13 through 24 = number row carts, modifiers are checked.
		# If a cart name has commas or other characters, SPL surrounds the cart name with quotes (""), so parse it as well.
		if not cartEntry.startswith('""'): cartName = cartEntry.split(",")[0]
		else: cartName = cartEntry.split('""')[1]
		if n <= 12: identifier = "f"+str(n)
		elif 12 < n < 22: identifier = str(n-12)
		elif n == 22: identifier = "0"
		elif n == 23: identifier = "-"
		else: identifier = "="
		if modifier == "": cart = identifier
		else: cart = "%s+%s"%(modifier, identifier)
		self.carts[cart] = cartName

	def cartsReader(self):
		# Use cart files in SPL's data folder to build carts dictionary.
		# use a combination of SPL user name and static cart location to locate cart bank files.
		# Once the cart banks are located, use the routines in the populate method below to assign carts.
		# Todo: refactor this function by splitting it into several functions.
		def _populateCarts(c, modifier):
			# The real cart string parser, a helper for cart explorer for building cart entries.
			cartlst = c.split("\",\"") # c = cart text.
			# Get rid of unneeded quotes in cart entries.
			cartlst[0], cartlst[-1] = cartlst[0][1:], cartlst[-1][:-1]
			n = 0 # To keep track of how many entries were processed, also used to detect license type.
			for i in cartlst:
				n+=1
				# An unassigned cart is stored with three consecutive commas, so skip it.
				if ",,," in i: continue
				else: self.cartsStr2Carts(i, modifier, n) # See the comment on str2carts for more information.
			return n
		# Back at the reader, locate the cart files and process them.
		# Obtain the "real" path for SPL via environment variables and open the cart data folder.
		cartsDataPath = os.path.join(os.environ["PROGRAMFILES"],"StationPlaylist","Data") # Provided that Studio was installed using default path.
		# See if multiple users are using SPl Studio.
		userName = api.getForegroundObject().name
		userNameIndex = userName.find("-")
		# Read *.cart files and process the cart entries within (be careful when these cart file names change between SPL releases).
		cartFiles = [u"main carts.cart", u"shift carts.cart", u"ctrl carts.cart", u"alt carts.cart"]
		if userNameIndex >= 0:
			cartFiles = [userName[userNameIndex+2:]+" "+cartFile for cartFile in cartFiles]
		cartReadSuccess = True # Just in case some or all carts were not read successfully.
		cartCount = 0 # Count how many cart assignments are possible.
		for f in cartFiles:
			try:
				mod = f.split()[-2] # Checking for modifier string such as ctrl.
				# Todo: Check just in case some SPL flavors doesn't ship with a particular cart file.
			except IndexError:
				cartReadSuccess = False # In a rare event that the broadcaster has saved the cart bank with the name like "carts.cart".
				continue
			cartFile = os.path.join(cartsDataPath,f)
			if not os.path.isfile(cartFile): # Cart explorer will fail if whitespaces are in the beginning or at the end of a user name.
				cartReadSuccess = False
				continue
			cartInfo = open(cartFile)
			cl = cartInfo.readlines() # cl = cart list.
			cartInfo.close()
			del cl[0] # Throw away the empty line (again be careful if the cart file format changes in a future release).
			preprocessedCarts = cl[0].strip()
			cartCount += _populateCarts(preprocessedCarts, "") if mod == "main" else _populateCarts(preprocessedCarts, mod) # See the comment for _populate method above.
		return cartReadSuccess, cartCount

	def script_toggleCartExplorer(self, gesture):
		if not self.cartExplorer:
			cartsRead, cartCount = self.cartsReader()
			if not cartsRead:
				# Translators: presented when cart explorer could not be switched on.
				ui.message(_("Some or all carts could not be assigned, cannot enter cart explorer"))
				return
			else:
				self.cartExplorer = True
				self.cartsBuilder()
				self.carts["standardLicense"] = True if cartCount < 96 else False
				# Translators: Presented when cart explorer is on.
				ui.message(_("Entering cart explorer"))
		else:
			self.cartExplorer = False
			self.cartsBuilder(build=False)
			self.carts.clear()
			# Translators: Presented when cart explorer is off.
			ui.message(_("Exiting cart explorer"))
	# Translators: Input help mode message for a command in Station Playlist Studio.
	script_toggleCartExplorer.__doc__=_("Toggles cart explorer to learn cart assignments.")

	def script_cartExplorer(self, gesture):
		if scriptHandler.getLastScriptRepeatCount() >= 1: gesture.send()
		else:
			if gesture.displayName in self.carts: ui.message(self.carts[gesture.displayName])
			elif self.carts["standardLicense"] and (len(gesture.displayName) == 1 or gesture.displayName[-2] == "+"):
				# Translators: Presented when cart command is unavailable.
				ui.message(_("Cart command unavailable"))
			else:
				# Translators: Presented when there is no cart assigned to a cart command.
				ui.message(_("Cart unassigned"))

	# Library scan announcement
	# Announces progress of a library scan (launched from insert tracks dialog by pressing Control+Shift+R or from rescan option from Options dialog).
	libraryScanProgress = 0 # Announce at the beginning and at the end of a scan.
	libraryScanMessage = 2 # Just announce "scanning".
	libraryScanNumbers = 3 # Announce number of items scanned.

	# Library scan announcement settings list and the toggle script.
	libraryProgressSettings=(
		# Translators: A setting in library scan announcement options.
		(_("Do not announce library scans")),
		# Translators: A setting in library scan announcement options.
		(_("Announce start and end of a library scan")),
		# Translators: A setting in library scan announcement options.
		(_("Announce the progress of a library scan")),
		# Translators: A setting in library scan announcement options.
		(_("Announce progress and item count of a library scan"))
	)

	def script_setLibraryScanProgress(self, gesture):
		self.libraryScanProgress = (self.libraryScanProgress+1) % len(self.libraryProgressSettings)
		ui.message(self.libraryProgressSettings[self.libraryScanProgress])
	# Translators: Input help mode message for a command in Station Playlist Studio.
	script_setLibraryScanProgress.__doc__=_("Toggles library scan progress settings.")

	def script_startScanFromInsertTracks(self, gesture):
		gesture.send()
		fg = api.getForegroundObject()
		if fg.windowClassName == "TTrackInsertForm":
			# Translators: Presented when library scan has started.
			ui.message(_("Scan start"))
			self.libraryScanning = True

	# Report library scan (number of items scanned) in the background.
	def monitorLibraryScan(self):
		global libScanT
		if libScanT and libScanT.isAlive():
			return
		SPLWin = user32.FindWindowA("SPLStudio", None)
		parem = 0 if self.SPLCurVersion < "5.10" else 1
		countA = sendMessage(SPLWin, 1024, parem, 32)
		time.sleep(0.1)
		countB = sendMessage(SPLWin, 1024, parem, 32)
		if countA == countB:
			self.libraryScanning = False
			if self.SPLCurVersion >= "5.10":
				countB = sendMessage(SPLWin, 1024, 0, 32)
			# Translators: Presented when library scanning is finished.
			ui.message(_("{itemCount} items in the library").format(itemCount = countB))
		else:
			libScanT = threading.Thread(target=self.libraryScanReporter, args=(SPLWin, countA, countB))
			libScanT.daemon = True
			libScanT.start()

	def libraryScanReporter(self, SPLWin, countA, countB, parem):
		scanIter = 0
		while countA != countB:
			countA = countB
			time.sleep(1)
			# Do not continue if we're back on insert tracks form.
			if api.getForegroundObject().windowClassName == "TTrackInsertForm":
				return
			countB, scanIter = sendMessage(SPLWin, 1024, parem, 32), scanIter+1
			if countB < 0:
				break
			if scanIter%5 == 0:
				if self.libraryScanProgress == self.libraryScanMessage:
					# Translators: Presented when library scan is in progress.
					tones.beep(550, 100) if self.beepAnnounce else ui.message(_("Scanning"))
				elif self.libraryScanProgress == self.libraryScanNumbers:
					if self.beepAnnounce:
						tones.beep(550, 100)
						ui.message("{itemCount}".format(itemCount = countB))
					else: ui.message(_("{itemCount} items scanned").format(itemCount = countB))
		self.libraryScanning = False
		if self.libraryScanProgress:
			if self.beepAnnounce: tones.beep(370, 100)
			else:
				# Translators: Presented after library scan is done.
				ui.message(_("Scan complete with {itemCount} items").format(itemCount = countB))

	# SPL Assistant: reports status on playback, operation, etc.
	# Used layer command approach to save gesture assignments.
	# Most were borrowed from JFW and Window-Eyes layer scripts.

	# Set up the layer script environment.
	def getScript(self, gesture):
		if not self.SPLAssistant:
			return appModuleHandler.AppModule.getScript(self, gesture)
		script = appModuleHandler.AppModule.getScript(self, gesture)
		if not script:
			script = finally_(self.script_error, self.finish)
		return finally_(script, self.finish)

	def finish(self):
		self.SPLAssistant = False
		self.clearGestureBindings()
		self.bindGestures(self.__gestures)
		if self.cartExplorer:
			self.buildFNCarts()
			self.buildNumberCarts()

	def script_error(self, gesture):
		tones.beep(120, 100)

	# SPL Assistant flag.
	SPLAssistant = False

	# The SPL Assistant layer driver.

	def script_SPLAssistantToggle(self, gesture):
		# Enter the layer command if an only if we're in the track list to allow easier gesture assignment.
		fg = api.getForegroundObject()
		if fg.windowClassName != "TStudioForm":
			gesture.send()
			return
		if self.SPLAssistant:
			self.script_error(gesture)
			return
		# To prevent entering wrong gesture while the layer is active.
		self.clearGestureBindings()
		self.bindGestures(self.__SPLAssistantGestures)
		self.SPLAssistant = True
		tones.beep(512, 10)
		# Because different builds of 5.10 have different object placement...
		if self.SPLCurVersion >= "5.10" and not self.spl510used:
			if fg.children[5].role != controlTypes.ROLE_STATUSBAR:
				self.spl510used = True
	# Translators: Input help mode message for a layer command in Station Playlist Studio.
	script_SPLAssistantToggle.__doc__=_("The SPL Assistant layer command. See the add-on guide for more information on available commands.")

	# Status table keys
	SPLPlayStatus = 0
	SPLSystemStatus = 1
	SPLHourTrackDuration = 2
	SPLHourSelectedDuration = 3
	SPLNextTrackTitle = 4
	SPLPlaylistRemainingDuration = 5
	SPLTemperature = 6
	SPLScheduled = 7

	# Table of child constants based on versions
	# These are scattered throughout the screen, so one can use foreground.children[index] to fetch them.
	# Because 4.x and 5.x (an perhaps future releases) uses different screen layout, look up the needed constant from the table below (row = info needed, column = version).
	statusObjs={
		SPLPlayStatus:[0, 5, 6], # Play status, mic, etc.
		SPLSystemStatus:[-2, -3, -2], # The second status bar containing system status such as up time.
		SPLHourTrackDuration:[13, 17, 18], # For track duration for the given hour marker.
		SPLHourSelectedDuration:[14, 18, 19], # In case the user selects one or more tracks in a given hour.
		SPLScheduled:[15, 19, 20], # Time when the selected track will begin.
		SPLNextTrackTitle:[2, 7, 8], # Name and duration of the next track if any.
		SPLPlaylistRemainingDuration:[12, 16, 17], # Remaining time for the current playlist.
		SPLTemperature:[1, 6, 7], # Temperature for the current city.
	}

	# Called in the layer commands themselves.
	def status(self, infoIndex):
		ver, fg = self.productVersion, api.getForegroundObject()
		if ver.startswith("4"): statusObj = self.statusObjs[infoIndex][0]
		elif ver.startswith("5"):
			if not self.spl510used: statusObj = self.statusObjs[infoIndex][1]
			else: statusObj = self.statusObjs[infoIndex][2]
		return fg.children[statusObj]

	# The layer commands themselves.

	def script_sayPlayStatus(self, gesture):
		obj = self.status(self.SPLPlayStatus).children[0]
		ui.message(obj.name)

	def script_sayAutomationStatus(self, gesture):
		obj = self.status(self.SPLPlayStatus).children[1]
		ui.message(obj.name)

	def script_sayMicStatus(self, gesture):
		obj = self.status(self.SPLPlayStatus).children[2]
		ui.message(obj.name)

	def script_sayLineInStatus(self, gesture):
		obj = self.status(self.SPLPlayStatus).children[3]
		ui.message(obj.name)

	def script_sayRecToFileStatus(self, gesture):
		obj = self.status(self.SPLPlayStatus).children[4]
		ui.message(obj.name)

	def script_sayCartEditStatus(self, gesture):
		obj = self.status(self.SPLPlayStatus).children[5]
		ui.message(obj.name)

	def script_sayHourTrackDuration(self, gesture):
		obj = self.status(self.SPLHourTrackDuration).firstChild
		ui.message(obj.name)

	def script_sayHourSelectedTrackDuration(self, gesture):
		obj = self.status(self.SPLHourSelectedDuration).firstChild
		ui.message(obj.name)

	def script_sayPlaylistRemainingDuration(self, gesture):
		obj = self.status(self.SPLPlaylistRemainingDuration).children[1]
		ui.message(obj.name)

	def script_sayPlaylistModified(self, gesture):
		try:
			obj = self.status(self.SPLSystemStatus).children[5]
			ui.message(obj.name)
		except IndexError:
			# Translators: Presented when playlist modification is unavailable (for Studio 4.33 and earlier)
			ui.message(_("Playlist modification not available"))

	def script_sayNextTrackTitle(self, gesture):
		obj = self.status(self.SPLNextTrackTitle).firstChild
		# Translators: Presented when there is no information for the next track.
		ui.message(_("No next track scheduled or no track is playing")) if obj.name is None else ui.message(obj.name)

	def script_sayTemperature(self, gesture):
		obj = self.status(self.SPLTemperature).firstChild
		# Translators: Presented when there is nn weather or temperature information.
		ui.message(_("Weather and temperature not configured")) if obj.name is None else ui.message(obj.name)

	def script_sayUpTime(self, gesture):
		obj = self.status(self.SPLSystemStatus).firstChild
		ui.message(obj.name)

	def script_sayScheduledTime(self, gesture):
		obj = self.status(self.SPLScheduled).firstChild
		ui.message(obj.name)

	def script_sayListenerCount(self, gesture):
		obj = self.status(self.SPLSystemStatus).children[3]
		# Translators: Presented when there is no listener count information.
		ui.message(obj.name) if obj.name is not None else ui.message(_("Listener count not found"))

	def script_sayTrackPitch(self, gesture):
		try:
			obj = self.status(self.SPLSystemStatus).children[4]
			ui.message(obj.name)
		except IndexError:
			# Translators: Presented when there is no information on song pitch (for Studio 4.33 and earlier).
			ui.message(_("Song pitch not available"))

	# Few toggle/misc scripts that may be excluded from the layer later.

	def script_libraryScanMonitor(self, gesture):
		if not self.libraryScanning:
			if self.productVersion >= "5.10":
				SPLWin = user32.FindWindowA("SPLStudio", None)
				scanning = sendMessage(SPLWin, 1024, 1, 32)
				if scanning < 0:
					items = sendMessage(SPLWin, 1024, 0, 32)
					ui.message(_("{itemCount} items in the library").format(itemCount = items))
					return
			self.libraryScanning = True
			# Translators: Presented when attempting to start library scan.
			ui.message(_("Monitoring library scan"))
			self.monitorLibraryScan()
		else:
			# Translators: Presented when library scan is already in progress.
			ui.message(_("Scanning is in progress"))


	__SPLAssistantGestures={
		"kb:p":"sayPlayStatus",
		"kb:a":"sayAutomationStatus",
		"kb:m":"sayMicStatus",
		"kb:l":"sayLineInStatus",
		"kb:r":"sayRecToFileStatus",
		"kb:t":"sayCartEditStatus",
		"kb:h":"sayHourTrackDuration",
		"kb:shift+h":"sayHourSelectedTrackDuration",
		"kb:d":"sayPlaylistRemainingDuration",
		"kb:y":"sayPlaylistModified",
		"kb:u":"sayUpTime",
		"kb:n":"sayNextTrackTitle",
		"kb:w":"sayTemperature",
		"kb:i":"sayListenerCount",
		"kb:s":"sayScheduledTime",
		"kb:shift+p":"sayTrackPitch",
		"kb:shift+r":"libraryScanMonitor",
	}

	__gestures={
		"kb:control+alt+t":"sayRemainingTime",
		"kb:alt+shift+t":"sayElapsedTime",
		"kb:shift+nvda+f12":"sayBroadcasterTime",
		"kb:control+nvda+1":"toggleBeepAnnounce",
		"kb:control+nvda+2":"setEndOfTrackTime",
		"kb:alt+nvda+2":"setSongRampTime",
		"kb:control+nvda+4":"setMicAlarm",
		"kb:control+nvda+f":"findTrack",
		"kb:nvda+f3":"findTrackNext",
		"kb:shift+nvda+f3":"findTrackPrevious",
		"kb:control+nvda+3":"toggleCartExplorer",
		"kb:alt+nvda+r":"setLibraryScanProgress",
		"kb:control+shift+r":"startScanFromInsertTracks",
		"kb:control+shift+x":"setBrailleTimer",
		#"kb:control+nvda+`":"SPLAssistantToggle"
	}<|MERGE_RESOLUTION|>--- conflicted
+++ resolved
@@ -272,15 +272,8 @@
 		4:_("Cannot obtain time in hours, minutes and seconds")
 	}
 
-<<<<<<< HEAD
 	# Specific to time scripts using Studio API.
 	def announceTime(self, t):
-=======
-	# Call SPL API for important time messages.
-	def timeAPI(self, arg):
-		SPLWin = user32.FindWindowA("SPLStudio", None)
-		t = sendMessage(SPLWin, 1024, arg, 105)
->>>>>>> c1da6b9a
 		if t < 0:
 			ui.message("00:00")
 		else:
@@ -295,25 +288,6 @@
 					tm2 = "0" + str(tm2)
 			ui.message("{a}:{b}".format(a = tm1, b = tm2))
 
-<<<<<<< HEAD
-	# Let the scripts call the below time message function to reduce code duplication and to improve readability.
-	# This is utilized for ones which doens't return via the API.
-	def timeMessage(self, messageType, timeObj, timeObjChild=0):
-		fgWindow = api.getForegroundObject()
-		if fgWindow.windowClassName == "TStudioForm":
-			if not self.spl510used and self.SPLCurVersion >= "5.10" and fgWindow.children[5].role != controlTypes.ROLE_STATUSBAR:
-				self.spl510used = True
-			if self.spl510used: timeObj += 1
-			if timeObjChild == 0:
-				obj = fgWindow.children[timeObj].firstChild
-			else: obj = fgWindow.children[timeObj].children[timeObjChild]
-			msg = obj.name
-		else:
-			msg = self.timeMessageErrors[messageType]
-		ui.message(msg)
-
-=======
->>>>>>> c1da6b9a
 	# Scripts which rely on API.
 	def script_sayRemainingTime(self, gesture):
 		if self.SPLCurVersion >= SPLMinVersion:
