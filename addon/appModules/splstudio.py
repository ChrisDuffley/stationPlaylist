--- conflicted
+++ resolved
@@ -52,13 +52,7 @@
 SPLMinVersion = "5.00" # Check the version string against this. If it is less, use a different procedure for some routines.
 
 # Configuration management )4.0 and later; will not be ported to 3.x).
-<<<<<<< HEAD
-if os.path.isfile(os.path.join(config.getUserDefaultConfigPath(), "splstudio.ini")):
-	SPLConfig = ConfigObj(os.path.join(config.getUserDefaultConfigPath(), "splstudio.ini"))
-else: SPLConfig = None
-=======
 SPLConfig = ConfigObj(os.path.join(config.getUserDefaultConfigPath(), "splstudio.ini"))
->>>>>>> 5208834d
 
 # Keep a handle to SPL window for various features.
 SPLWin = user32.FindWindowA("SPLStudio", None)
@@ -93,19 +87,6 @@
 			else:
 				obj.name = fieldName.text
 
-<<<<<<< HEAD
-	# populate end of track and intro time alarm settings.
-	if SPLConfig is None:
-		SPLEndOfTrackTime = "00:05"
-		SPLSongRampTime = "00:05"
-	else:
-		try:
-			SPLEndOfTrackTime = SPLConfig["EndOfTrackTime"]
-			SPLSongRampTime = SPLConfig["SongRampTime"]
-		except KeyError:
-			SPLEndOfTrackTime = "00:05"
-			SPLSongRampTime = "00:05"
-=======
 	# populate end of track and intro time alarm settings separately.
 	try:
 		SPLEndOfTrackTime = SPLConfig["EndOfTrackTime"]
@@ -115,7 +96,6 @@
 		SPLSongRampTime = SPLConfig["SongRampTime"]
 	except KeyError:
 		SPLSongRampTime = "00:05"
->>>>>>> 5208834d
 	# Keep an eye on library scans in insert tracks window.
 	libraryScanning = False
 	scanCount = 0
@@ -187,11 +167,6 @@
 
 	# JL's additions
 
-	# Save configuration when terminating.
-	def terminate(self):
-		global SPLConfig
-		if SPLConfig is not None: SPLConfig.write()
-
 	# Continue monitoring library scans among other focus loss management.
 	def event_loseFocus(self, obj, nextHandler):
 		fg = api.getForegroundObject()
