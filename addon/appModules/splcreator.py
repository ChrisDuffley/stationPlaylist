--- conflicted
+++ resolved
@@ -75,11 +75,6 @@
 			self.__class__._curColumnNumber -=1
 		self.announceColumnContent(self._curColumnNumber)
 
-<<<<<<< HEAD
-	@property
-	def exploreColumns(self):
-		return splconfig.SPLConfig["General"]["ExploreColumnsCreator"]
-=======
 	def script_firstColumn(self, gesture):
 		self.columnHeaders = self.parent.children[-1]
 		self.__class__._curColumnNumber = 0
@@ -90,31 +85,9 @@
 		self.__class__._curColumnNumber = self.columnHeaders.childCount - 1
 		self.announceColumnContent(self._curColumnNumber)
 
-	# Special script for Columns Explorer.
-
-	def script_columnExplorer(self, gesture):
-		# Just like the main app module, due to the below formula, columns explorer will be restricted to number commands.
-		header = splconfig.SPLConfig["General"]["ExploreColumnsCreator"][int(gesture.displayName.split("+")[-1])-1]
-		try:
-			colNumber = indexOf(self.appModule.productVersion).index(header)
-		except ValueError:
-			# Translators: Presented when some info is not defined for a track in Track Tool (example: cue not found)
-			ui.message(_("{headerText} not found").format(headerText = header))
-			return
-		if scriptHandler.getLastScriptRepeatCount() == 0: self.announceColumnContent(colNumber, columnHeader=header)
-		else:
-			# 18.07: an exact copy of column announcement method with changes.
-			internalHeaders = indexOf(self.appModule.productVersion)
-			if internalHeaders[colNumber] != header:
-				colNumber = internalHeaders.index(header)
-			columnContent = _getColumnContent(self, colNumber)
-			if columnContent is None:
-				# Translators: presented when column information for a track is empty.
-				columnContent = _("blank")
-			ui.browseableMessage("{0}: {1}".format(header, columnContent),
-				# Translators: Title of the column data window.
-				title=_("Track data"))
->>>>>>> b2aba0e1
+	@property
+	def exploreColumns(self):
+		return splconfig.SPLConfig["General"]["ExploreColumnsCreator"]
 
 	__gestures={
 		"kb:control+alt+rightArrow":"nextColumn",
